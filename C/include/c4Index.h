//
// c4Index.h
//
// Copyright (c) 2019 Couchbase, Inc All rights reserved.
//
// Licensed under the Apache License, Version 2.0 (the "License");
// you may not use this file except in compliance with the License.
// You may obtain a copy of the License at
//
// http://www.apache.org/licenses/LICENSE-2.0
//
// Unless required by applicable law or agreed to in writing, software
// distributed under the License is distributed on an "AS IS" BASIS,
// WITHOUT WARRANTIES OR CONDITIONS OF ANY KIND, either express or implied.
// See the License for the specific language governing permissions and
// limitations under the License.
//

#pragma once
<<<<<<< HEAD
#include "c4IndexTypes.h"
=======
#include "c4Base.h"
#include "c4Query.h"
>>>>>>> 356453cb

C4_ASSUME_NONNULL_BEGIN
C4API_BEGIN_DECLS

    /** \defgroup Indexing  Database Indexes
     @{ */


    /** Creates a database index, of the values of specific expressions across all documents.
        The name is used to identify the index for later updating or deletion; if an index with the
        same name already exists, it will be replaced unless it has the exact same expressions.

        Currently four types of indexes are supported:

        * Value indexes speed up queries by making it possible to look up property (or expression)
          values without scanning every document. They're just like regular indexes in SQL or N1QL.
          Multiple expressions are supported; the first is the primary key, second is secondary.
          Expressions must evaluate to scalar types (boolean, number, string).
        * Full-Text Search (FTS) indexes enable fast search of natural-language words or phrases
          by using the `MATCH` operator in a query. A FTS index is **required** for full-text
          search: a query with a `MATCH` operator will fail to compile unless there is already a
          FTS index for the property/expression being matched. Only a single expression is
          currently allowed, and it must evaluate to a string.
        * Array indexes optimize UNNEST queries, by materializing an unnested array property
          (across all documents) as a table in the SQLite database, and creating a SQL index on it.
        * Predictive indexes optimize queries that use the PREDICTION() function, by materializing
          the function's results as a table and creating a SQL index on a result property.

        Note: If some documents are missing the values to be indexed,
        those documents will just be omitted from the index. It's not an error.

        In an array index, the first expression must evaluate to an array to be unnested; it's
        usually a property path but could be some other expression type. If the array items are
        nonscalar (dictionaries or arrays), you should add a second expression defining the sub-
        property (or computed value) to index, relative to the array item.

        In a predictive index, the expression is a PREDICTION() call in JSON query syntax,
        including the optional 3rd parameter that gives the result property to extract (and index.)

        `indexSpecJSON` specifies the index as a JSON object, with properties:
        * `WHAT`: An array of expressions in the JSON query syntax. (Note that each
          expression is already an array, so there are two levels of nesting.)
        * `WHERE`: An optional expression. Including this creates a _partial index_: documents
          for which this expression returns `false` or `null` will be skipped.

        For backwards compatibility, `indexSpecJSON` may be an array; this is treated as if it were
        a dictionary with a `WHAT` key mapping to that array.

        Expressions are defined in JSON, as in a query, and wrapped in a JSON array. For example,
        `[[".name.first"]]` will index on the first-name property. Note the two levels of brackets,
        since an expression is already an array.

        @param database  The database to index.
        @param name  The name of the index. Any existing index with the same name will be replaced,
                     unless it has the identical expressions (in which case this is a no-op.)
        @param indexSpecJSON  The definition of the index in JSON form. (See above.)
        @param indexType  The type of index (value or full-text.)
        @param indexOptions  Options for the index. If NULL, each option will get a default value.
        @param outError  On failure, will be set to the error status.
        @return  True on success, false on failure. */
    bool c4db_createIndex(C4Database *database,
                          C4String name,
                          C4String indexSpecJSON,
                          C4IndexType indexType,
                          const C4IndexOptions* C4NULLABLE indexOptions,
                          C4Error* C4NULLABLE outError) C4API;
        
    /** @param database  The database to index.
        @param name  The name of the index. Any existing index with the same name will be replaced,
                     unless it has the identical expressions (in which case this is a no-op.)
        @param indexSpec  The definition of the index in JSON form. (See above.)
        @param queryLanguage The query language (JSON or N1QL) in that `indexSpec` is expressed.
        @param indexType  The type of index (value or full-text.)
        @param indexOptions  Options for the index. If NULL, each option will get a default value.
        @param outError  On failure, will be set to the error status.
        @return  True on success, false on failure. */
    bool c4db_createIndex2(C4Database *database,
                        C4String name,
                        C4String indexSpec,
                        C4QueryLanguage queryLanguage,
                        C4IndexType indexType,
                        const C4IndexOptions* C4NULLABLE indexOptions,
                        C4Error* C4NULLABLE outError) C4API;


    /** Deletes an index that was created by `c4db_createIndex`.
        @param database  The database to index.
        @param name The name of the index to delete
        @param outError  On failure, will be set to the error status.
        @return  True on success, false on failure. */
    bool c4db_deleteIndex(C4Database *database,
                          C4String name,
                          C4Error* C4NULLABLE outError) C4API;

    /** Returns the names of all indexes in the database.
        @param database  The database to check
        @param outError  On failure, will be set to the error status.
        @return  A Fleece-encoded array of strings, or NULL on failure. */
    C4_DEPRECATED("Use c4db_getIndexesInfo")
    C4SliceResult c4db_getIndexes(C4Database* database,
                                  C4Error* C4NULLABLE outError) C4API;

    /** Returns information about all indexes in the database.
        The result is a Fleece-encoded array of dictionaries, one per index.
        Each dictionary has keys `"name"`, `"type"` (a `C4IndexType`), and `"expr"` (the source expression).
        @param database  The database to check
        @param outError  On failure, will be set to the error status.
        @return  A Fleece-encoded array of dictionaries, or NULL on failure. */
    C4SliceResult c4db_getIndexesInfo(C4Database* database,
                                      C4Error* C4NULLABLE outError) C4API;

    /** @} */

C4API_END_DECLS
C4_ASSUME_NONNULL_END<|MERGE_RESOLUTION|>--- conflicted
+++ resolved
@@ -17,12 +17,7 @@
 //
 
 #pragma once
-<<<<<<< HEAD
 #include "c4IndexTypes.h"
-=======
-#include "c4Base.h"
-#include "c4Query.h"
->>>>>>> 356453cb
 
 C4_ASSUME_NONNULL_BEGIN
 C4API_BEGIN_DECLS
@@ -93,8 +88,8 @@
     /** @param database  The database to index.
         @param name  The name of the index. Any existing index with the same name will be replaced,
                      unless it has the identical expressions (in which case this is a no-op.)
-        @param indexSpec  The definition of the index in JSON form. (See above.)
-        @param queryLanguage The query language (JSON or N1QL) in that `indexSpec` is expressed.
+        @param indexSpec  The definition of the index in JSON or N1QL form. (See above.)
+        @param queryLanguage The query language (JSON or N1QL) of `indexSpec` is expressed.
         @param indexType  The type of index (value or full-text.)
         @param indexOptions  Options for the index. If NULL, each option will get a default value.
         @param outError  On failure, will be set to the error status.
