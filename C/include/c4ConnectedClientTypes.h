//
// c4ConnectedClientTypes.h
//
// Copyright 2022-Present Couchbase, Inc.
//
// Use of this software is governed by the Business Source License included
// in the file licenses/BSL-Couchbase.txt.  As of the Change Date specified
// in that file, in accordance with the Business Source License, use of this
// software will be governed by the Apache License, Version 2.0, included in
// the file licenses/APL2.txt.
//

#pragma once
#include "c4ReplicatorTypes.h"

C4_ASSUME_NONNULL_BEGIN
C4API_BEGIN_DECLS

/** \defgroup ConnectedClient Connected Client (Remote Database)
    @{ */

/** Result of a successful \ref c4client_getDoc call. */
typedef struct C4DocResponse {
    C4HeapSlice docID;      ///< The document ID
    C4HeapSlice revID;      ///< The revision ID
    C4HeapSlice body;       ///< The document body (Fleece or JSON, as requested)
    bool deleted;           ///< True if the document is deleted
} C4DocResponse;


/** Parameters describing a connected client, used when creating a \ref C4ConnectedClient. */
typedef struct C4ConnectedClientParameters {
    C4Slice                                           url;               ///<URL with database to connect
    C4Slice                                           optionsDictFleece; ///< Fleece-encoded dictionary of optional parameters.
    C4ReplicatorPropertyEncryptionCallback C4NULLABLE propertyEncryptor; ///< Encryption callback
    C4ReplicatorPropertyDecryptionCallback C4NULLABLE propertyDecryptor; ///< Decryption callback
    void* C4NULLABLE                                  callbackContext;   ///< Value passed to callbacks.
    const C4SocketFactory* C4NULLABLE                 socketFactory;     ///< Custom C4SocketFactory
} C4ConnectedClientParameters;


/** Callback for getting the document result.
    @param client  The client that initiated the callback.
    @param doc  Resulting document response, NULL on failure.
    @param err Error on failure, NULL on success.
    @param context  user-defined parameter given when registering the callback. */
typedef void (*C4ConnectedClientGetDocumentCallback)(C4ConnectedClient* client,
                                                     const C4DocResponse* C4NULLABLE doc,
                                                     C4Error* C4NULLABLE err,
                                                     void * C4NULLABLE context);

<<<<<<< HEAD
/** Callback for updating the document result.
 @param client   The client that initiated the callback.
 @param err Error will be written here if the get-document fails.
 @param context  user-defined parameter given when registering the callback. */
typedef void (*C4ConnectedClientUpdateDocumentCallback)(C4ConnectedClient* client,
                                                        C4HeapSlice revID,
                                                        C4Error* C4NULLABLE err,
                                                        void * C4NULLABLE context);
=======
/** @} */
>>>>>>> 6f24c66f

C4API_END_DECLS
C4_ASSUME_NONNULL_END<|MERGE_RESOLUTION|>--- conflicted
+++ resolved
@@ -49,7 +49,6 @@
                                                      C4Error* C4NULLABLE err,
                                                      void * C4NULLABLE context);
 
-<<<<<<< HEAD
 /** Callback for updating the document result.
  @param client   The client that initiated the callback.
  @param err Error will be written here if the get-document fails.
@@ -58,9 +57,7 @@
                                                         C4HeapSlice revID,
                                                         C4Error* C4NULLABLE err,
                                                         void * C4NULLABLE context);
-=======
 /** @} */
->>>>>>> 6f24c66f
 
 C4API_END_DECLS
 C4_ASSUME_NONNULL_END