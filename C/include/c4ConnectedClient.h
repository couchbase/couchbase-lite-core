--- conflicted
+++ resolved
@@ -11,17 +11,13 @@
 //
 
 #pragma once
-<<<<<<< HEAD
 #include "c4Base.h"
 #include "c4DocumentTypes.h"
-=======
 #include "c4ConnectedClientTypes.h"
->>>>>>> 54430097
 
 C4_ASSUME_NONNULL_BEGIN
 C4API_BEGIN_DECLS
 
-<<<<<<< HEAD
 /** Result of a successful `c4client_getDoc` call. */
 typedef struct C4DocResponse {
     C4HeapSlice docID;
@@ -38,8 +34,6 @@
     void* C4NULLABLE                    callbackContext;   ///< Value to be passed to the callbacks.
 } C4ConnectedClientParameters;
 
-=======
->>>>>>> 54430097
 /** Creates a new connected client and starts it automatically.
     \note No need to call the c4client_start().
  
@@ -49,7 +43,6 @@
 C4ConnectedClient* c4client_new(const C4ConnectedClientParameters* params,
                                 C4Error* error) C4API;
 
-<<<<<<< HEAD
 /** Callback for getting the document result.
  
  @param client   The client that initiated the callback.
@@ -63,8 +56,6 @@
 
 typedef C4ConnectedClientGetDocumentCallback C4ConnectedClientGetDocumentCallback;
 
-=======
->>>>>>> 54430097
 /** Gets the current revision of a document from the server.
     
  You can set the `unlessRevID` parameter to avoid getting a redundant copy of a
