//
// c4ConnectedClient.h
//
// Copyright 2022-Present Couchbase, Inc.
//
// Use of this software is governed by the Business Source License included
// in the file licenses/BSL-Couchbase.txt.  As of the Change Date specified
// in that file, in accordance with the Business Source License, use of this
// software will be governed by the Apache License, Version 2.0, included in
// the file licenses/APL2.txt.
//

#pragma once
#include "c4Base.h"
#include "c4ConnectedClientTypes.h"

C4_ASSUME_NONNULL_BEGIN
C4API_BEGIN_DECLS

/** \defgroup ConnectedClient Connected Client (Remote Database)
    @{
    The Connected Client API allows you to get and put documents, and listen for changes,
    directly on a remote database server (Sync Gateway or a Couchbase Lite sync listener),
    without any local database. */

/** Creates a new connected client and starts it automatically.
    \note No need to call \ref c4client_start.
 
    @param params  Connected Client parameters.
    @param error  Error will be written here if the function fails.
    @result A new \ref C4ConnectedClient, or NULL on failure. */
C4ConnectedClient* c4client_new(const C4ConnectedClientParameters* params,
                                C4Error* error) C4API;

/** Gets the current revision of a document from the server.
    
    You can set the `unlessRevID` parameter to avoid getting a redundant copy of a
    revision you already have.
 
<<<<<<< HEAD
 @param docID  The document ID.
 @param collectionID  The name of the document's collection, or `nullslice` for default.
 @param unlessRevID  If non-null, and equal to the current server-side revision ID,
                    the server will return error {WebSocketDomain, 304}.
 @param asFleece  If true, the response's `body` field is Fleece; if false, it's JSON.
 @param callback Callback for getting document.
 @param context Client value passed to getDocument callback
 @param outError  On failure, the error info will be stored here. */
void c4client_getDoc(C4ConnectedClient*,
=======
    @param docID  The document ID.
    @param collectionID  The name of the document's collection, or `nullslice` for default.
    @param unlessRevID  If non-null, and equal to the current server-side revision ID,
                    the server will return error {WebSocketDomain, 304} instead of the document.
    @param asFleece  If true, the response's `body` field is Fleece; if false, it's JSON.
    @param callback Callback for getting document.
    @param context Client value passed to the callback
    @param error  On failure to issue the call, the error info will be stored here.
    @return  True if the request is sent, false if it failed (check `error`.) */
bool c4client_getDoc(C4ConnectedClient*,
>>>>>>> 6f24c66f
                     C4Slice docID,
                     C4Slice collectionID,
                     C4Slice unlessRevID,
                     bool asFleece,
                     C4ConnectedClientGetDocumentCallback callback,
                     void * C4NULLABLE context,
                     C4Error* outError) C4API;

/** Pushes a new document revision to the server.
 @param docID  The document ID.
 @param collectionID  The name of the document's collection, or `nullslice` for default.
 @param revID  The ID of the parent revision on the server,
                      or `nullslice` if this is a new document.
 @param revisionFlags  Flags of this revision.
 @param fleeceData  The document body encoded as Fleece (without shared keys!)
 @param callback Callback once the document is updated.
 @param context Client value passed to updateDocument callback
 @param outError  On failure, the error info will be stored here. */
bool c4client_putDoc(C4ConnectedClient* client,
                     C4Slice docID,
                     C4Slice collectionID,
                     C4Slice revID,
                     C4RevisionFlags revisionFlags,
                     C4Slice fleeceData,
                     C4ConnectedClientUpdateDocumentCallback callback,
                     void * C4NULLABLE context,
                     C4Error* outError) C4API;

/** Tells a connected client to start.
    \note This function is thread-safe.*/
void c4client_start(C4ConnectedClient*) C4API;

/** Tells a replicator to stop.
    \note This function is thread-safe.  */
void c4client_stop(C4ConnectedClient*) C4API;

/** Frees a connected client reference.
    Does not stop the connected client -- if the client still has other internal references,
    it will keep going. If you need the client to stop, call \ref c4client_stop first. */
void c4client_free(C4ConnectedClient*) C4API;

/** @} */

C4API_END_DECLS
C4_ASSUME_NONNULL_END<|MERGE_RESOLUTION|>--- conflicted
+++ resolved
@@ -37,7 +37,6 @@
     You can set the `unlessRevID` parameter to avoid getting a redundant copy of a
     revision you already have.
  
-<<<<<<< HEAD
  @param docID  The document ID.
  @param collectionID  The name of the document's collection, or `nullslice` for default.
  @param unlessRevID  If non-null, and equal to the current server-side revision ID,
@@ -47,18 +46,6 @@
  @param context Client value passed to getDocument callback
  @param outError  On failure, the error info will be stored here. */
 void c4client_getDoc(C4ConnectedClient*,
-=======
-    @param docID  The document ID.
-    @param collectionID  The name of the document's collection, or `nullslice` for default.
-    @param unlessRevID  If non-null, and equal to the current server-side revision ID,
-                    the server will return error {WebSocketDomain, 304} instead of the document.
-    @param asFleece  If true, the response's `body` field is Fleece; if false, it's JSON.
-    @param callback Callback for getting document.
-    @param context Client value passed to the callback
-    @param error  On failure to issue the call, the error info will be stored here.
-    @return  True if the request is sent, false if it failed (check `error`.) */
-bool c4client_getDoc(C4ConnectedClient*,
->>>>>>> 6f24c66f
                      C4Slice docID,
                      C4Slice collectionID,
                      C4Slice unlessRevID,
