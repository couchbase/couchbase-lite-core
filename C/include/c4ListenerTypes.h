--- conflicted
+++ resolved
@@ -79,7 +79,6 @@
     bool     allowDeleteCollections;  ///< If true, "DELETE /db.scope.coll" is allowed
 
     // For sync listeners only:
-<<<<<<< HEAD
     bool allowPush;                         ///< Allow peers to push changes to local db
     bool allowPull;                         ///< Allow peers to pull changes from local db
     bool enableDeltaSync;                   ///< Enable document-deltas optimization
@@ -87,11 +86,6 @@
     bool allowConnectedClient;              ///< Allow peers to use Connected Client API
     FLDict namedQueries;                    ///< Maps query names to N1QL or JSON source
     bool allowArbitraryQueries;             ///< If true, client can run arbitrary queries
-=======
-    bool allowPush;        ///< Allow peers to push changes to local db
-    bool allowPull;        ///< Allow peers to pull changes from local db
-    bool enableDeltaSync;  ///< Enable document-deltas optimization
->>>>>>> dbdbc981
 } C4ListenerConfig;
 
 /** @} */
