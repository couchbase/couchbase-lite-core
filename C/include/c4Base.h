//
// c4Base.h
//
// Copyright (c) 2015 Couchbase, Inc All rights reserved.
//
// Licensed under the Apache License, Version 2.0 (the "License");
// you may not use this file except in compliance with the License.
// You may obtain a copy of the License at
//
// http://www.apache.org/licenses/LICENSE-2.0
//
// Unless required by applicable law or agreed to in writing, software
// distributed under the License is distributed on an "AS IS" BASIS,
// WITHOUT WARRANTIES OR CONDITIONS OF ANY KIND, either express or implied.
// See the License for the specific language governing permissions and
// limitations under the License.
//

#pragma once
#include "c4Compat.h"
#include "fleece/FLSlice.h"
#include <stdarg.h>
#include <stdbool.h>
#include <stdint.h>
#include <string.h>


#ifdef __cplusplus
extern "C" {
#endif


C4_ASSUME_NONNULL_BEGIN


/** \defgroup Base  Data Types and Base Functions
 @{ */

/** A database sequence number, representing the order in which a revision was created. */
typedef uint64_t C4SequenceNumber;


/** A date/time representation used for document expiration (and in date/time queries.)
    Measured in milliseconds since the Unix epoch (1/1/1970, midnight UTC.) */
typedef int64_t C4Timestamp;


/** Returns the current time, in milliseconds since 1/1/1970. */
C4Timestamp c4_now(void) C4API;


typedef struct {
    void* C4NULLABLE pointer;
    void (*C4NULLABLE destructor)(void*);
} C4ExtraInfo;


//////// SLICES:

// (This is just renaming stuff from FLSlice.h)

typedef FLSlice C4Slice;
typedef FLHeapSlice C4HeapSlice;
typedef FLSliceResult C4SliceResult;
typedef C4Slice C4String;
typedef C4HeapSlice C4HeapString;
typedef C4SliceResult C4StringResult;

static C4INLINE C4Slice c4str(const char* C4NULLABLE str) {return FLStr(str);}
#define C4STR(STR) FLSTR(STR)
#define kC4SliceNull kFLSliceNull

static inline bool c4SliceEqual(C4Slice a, C4Slice b)       {return FLSlice_Equal(a,b);}
static inline void c4slice_free(C4SliceResult s)            {FLSliceResult_Release(s);}


//////// COMMON TYPES

/** A raw SHA-1 digest used as the unique identifier of a blob. */
typedef struct C4BlobKey {
    uint8_t bytes[20];
} C4BlobKey;


/** A simple parsed-URL type. */
typedef struct C4Address C4Address;

/** Opaque handle for an object that manages storage of blobs. */
typedef struct C4BlobStore C4BlobStore;

/** An X.509 certificate, or certificate signing request (CSR). */
typedef struct C4Cert C4Cert;

/** Opaque handle to an opened database. */
typedef struct C4Database C4Database;

/** A database-observer reference. */
typedef struct C4DatabaseObserver C4DatabaseObserver;

/** Describes a version-controlled document. */
typedef struct C4Document C4Document;

/** A document-observer reference. */
typedef struct C4DocumentObserver C4DocumentObserver;

/** Opaque handle to a document enumerator. */
typedef struct C4DocEnumerator C4DocEnumerator;

/** An asymmetric key or key-pair (RSA, etc.) The private key may or may not be present. */
typedef struct C4KeyPair C4KeyPair;

/** A LiteCore network listener -- supports the REST API, replication, or both. */
typedef struct C4Listener C4Listener;

/** Opaque handle to a compiled query. */
typedef struct C4Query C4Query;

/** A query result enumerator. */
typedef struct C4QueryEnumerator C4QueryEnumerator;

/** A query-observer reference. */
typedef struct C4QueryObserver C4QueryObserver;

/** Contents of a raw document. */
typedef struct C4RawDocument C4RawDocument;

/** An open stream for reading data from a blob. */
typedef struct C4ReadStream C4ReadStream;

/** Opaque reference to a replicator. */
typedef struct C4Replicator C4Replicator;

/** Represents an open bidirectional stream of bytes or messages (typically a TCP socket.) */
typedef struct C4Socket C4Socket;

/** A group of callbacks that define the implementation of sockets. */
typedef struct C4SocketFactory C4SocketFactory;

/** An open stream for writing data to a blob. */
typedef struct C4WriteStream C4WriteStream;


//////// REFERENCE COUNTING


// The actual functions behind c4xxx_retain / c4xxx_release; don't call directly
void* c4base_retain(void * C4NULLABLE obj) C4API;
void c4base_release(void * C4NULLABLE obj) C4API;

// These types are reference counted and have c4xxx_retain / c4xxx_release functions:
// (Dunno why it's necessary to mark the return type as C4NULLABLE here but not elsewhere --jpa)
static inline C4Cert* C4NULLABLE c4cert_retain(C4Cert* C4NULLABLE r) C4API {return (C4Cert*)c4base_retain(r);}
static inline void c4cert_release(C4Cert* C4NULLABLE r) C4API {c4base_release(r);}
static inline C4KeyPair* C4NULLABLE c4keypair_retain(C4KeyPair* C4NULLABLE r) C4API {return (C4KeyPair*)c4base_retain(r);}
static inline void c4keypair_release(C4KeyPair* C4NULLABLE r) C4API {c4base_release(r);}
static inline C4Database* C4NULLABLE c4db_retain(C4Database* C4NULLABLE r) C4API {return (C4Database*)c4base_retain(r);}
static inline void c4db_release(C4Database* C4NULLABLE r) C4API {c4base_release(r);}
static inline C4Query* C4NULLABLE c4query_retain(C4Query* C4NULLABLE r) C4API {return (C4Query*)c4base_retain(r);}
static inline void c4query_release(C4Query* C4NULLABLE r) C4API {c4base_release(r);}

C4Document* C4NULLABLE c4doc_retain(C4Document* C4NULLABLE) C4API;
void c4doc_release(C4Document* C4NULLABLE) C4API;
C4QueryEnumerator* C4NULLABLE c4queryenum_retain(C4QueryEnumerator* C4NULLABLE) C4API;
void c4queryenum_release(C4QueryEnumerator* C4NULLABLE) C4API;

// These types are _not_ ref-counted but must be freed after use:
void c4dbobs_free   (C4DatabaseObserver* C4NULLABLE) C4API;
void c4docobs_free  (C4DocumentObserver* C4NULLABLE) C4API;
void c4enum_free    (C4DocEnumerator* C4NULLABLE) C4API;
void c4listener_free(C4Listener* C4NULLABLE) C4API;
void c4queryobs_free(C4QueryObserver* C4NULLABLE) C4API;
void c4raw_free     (C4RawDocument* C4NULLABLE) C4API;
void c4repl_free    (C4Replicator* C4NULLABLE) C4API;
void c4stream_close(C4ReadStream* C4NULLABLE) C4API;
void c4stream_closeWriter(C4WriteStream* C4NULLABLE) C4API;


/** Returns the number of objects that have been created but not yet freed.
    This can be used as a debugging/testing tool to detect leaks. */
int c4_getObjectCount(void) C4API;

void c4_dumpInstances(void) C4API;


/** @} */


/** \defgroup Errors  Error Codes and Error Handling
    @{ */


//////// ERRORS:


// (These are identical to the internal C++ error::Domain enum values.)
typedef C4_ENUM(uint32_t, C4ErrorDomain) {
    LiteCoreDomain = 1, // code is a Couchbase Lite Core error code (see below)
    POSIXDomain,        // code is an errno
    SQLiteDomain,       // code is a SQLite error; see "sqlite3.h"
    FleeceDomain,       // code is a Fleece error; see "FleeceException.h"
    NetworkDomain,      // code is a network error; see enum C4NetworkErrorCode, below
    WebSocketDomain,    // code is a WebSocket close code (1000...1015) or HTTP error (300..599)
    MbedTLSDomain,      // code is an mbedTLS error; see "mbedtls/error.h"

    kC4MaxErrorDomainPlus1
};


// LiteCoreDomain error codes:
// (These are identical to the internal C++ error::LiteCoreError enum values.)
typedef C4_ENUM(int32_t, C4ErrorCode) {
    kC4ErrorAssertionFailed = 1,    // Internal assertion failure
    kC4ErrorUnimplemented,          // Oops, an unimplemented API call
    kC4ErrorUnsupportedEncryption,  // Unsupported encryption algorithm
    kC4ErrorBadRevisionID,          // Invalid revision ID syntax
    kC4ErrorCorruptRevisionData,    // Revision contains corrupted/unreadable data
    kC4ErrorNotOpen,                // Database/KeyStore/index is not open
    kC4ErrorNotFound,               // Document not found
    kC4ErrorConflict,               // Document update conflict
    kC4ErrorInvalidParameter,       // Invalid function parameter or struct value
    kC4ErrorUnexpectedError, /*10*/ // Internal unexpected C++ exception
    kC4ErrorCantOpenFile,           // Database file can't be opened; may not exist
    kC4ErrorIOError,                // File I/O error
    kC4ErrorMemoryError,            // Memory allocation failed (out of memory?)
    kC4ErrorNotWriteable,           // File is not writeable
    kC4ErrorCorruptData,            // Data is corrupted
    kC4ErrorBusy,                   // Database is busy/locked
    kC4ErrorNotInTransaction,       // Function must be called while in a transaction
    kC4ErrorTransactionNotClosed,   // Database can't be closed while a transaction is open
    kC4ErrorUnsupported,            // Operation not supported in this database
    kC4ErrorNotADatabaseFile,/*20*/ // File is not a database, or encryption key is wrong
    kC4ErrorWrongFormat,            // Database exists but not in the format/storage requested
    kC4ErrorCrypto,                 // Encryption/decryption error
    kC4ErrorInvalidQuery,           // Invalid query
    kC4ErrorMissingIndex,           // No such index, or query requires a nonexistent index
    kC4ErrorInvalidQueryParam,      // Unknown query param name, or param number out of range
    kC4ErrorRemoteError,            // Unknown error from remote server
    kC4ErrorDatabaseTooOld,         // Database file format is older than what I can open
    kC4ErrorDatabaseTooNew,         // Database file format is newer than what I can open
    kC4ErrorBadDocID,               // Invalid document ID
    kC4ErrorCantUpgradeDatabase,/*30*/ // DB can't be upgraded (might be unsupported dev version)
    kC4ErrorDeltaBaseUnknown,       // Replicator can't apply delta: base revision body is missing
    kC4ErrorCorruptDelta,           // Replicator can't apply delta: delta data invalid
    kC4NumErrorCodesPlus1
};


/** Network error codes (higher level than POSIX, lower level than HTTP.) */
// (These are identical to the internal C++ NetworkError enum values in WebSocketInterface.hh.)
typedef C4_ENUM(int32_t, C4NetworkErrorCode) {
    kC4NetErrDNSFailure = 1,            // DNS lookup failed
    kC4NetErrUnknownHost,               // DNS server doesn't know the hostname
    kC4NetErrTimeout,                   // Connection timeout
    kC4NetErrInvalidURL,                // Invalid URL
    kC4NetErrTooManyRedirects,          // HTTP redirect loop
    kC4NetErrTLSHandshakeFailed,        // TLS handshake failed, for reasons other than below
    kC4NetErrTLSCertExpired,            // Peer's cert has expired
    kC4NetErrTLSCertUntrusted,          // Peer's cert isn't trusted for other reason
    kC4NetErrTLSCertRequiredByPeer,     // Peer (server) requires me to provide a (client) cert
    kC4NetErrTLSCertRejectedByPeer,     // Peer says my cert is invalid or unauthorized
    kC4NetErrTLSCertUnknownRoot,        // Self-signed cert, or unknown anchor cert
    kC4NetErrInvalidRedirect,           // Attempted redirect to invalid replication endpoint
    kC4NetErrUnknown,                   // Unknown error
    kC4NetErrTLSCertRevoked,            // Peer's cert has been revoked
    kC4NetErrTLSCertNameMismatch,       // Peer's cert's Common Name doesn't match hostname
    kC4NumNetErrorCodesPlus1
};


/** An error value. These are returned by reference from API calls whose last parameter is a
    C4Error*. The semantics are based on Cocoa's usage of NSError:
    * A caller can pass NULL if it doesn't care about the error.
    * The error is filled in only if the function fails, as indicated by its return value
      (e.g. false or NULL.) If the function doesn't fail, it does NOT zero out the error, so its
      contents should be considered uninitialized garbage. */
typedef struct {
    C4ErrorDomain domain;
    int32_t code;
    int32_t internal_info;
} C4Error;


/** Returns an error message describing a C4Error. Remember to free the result. */
C4StringResult c4error_getMessage(C4Error error) C4API;

/** Returns a description of an error, including the domain and code as well as the message.
    Remember to free the result. */
C4SliceResult c4error_getDescription(C4Error error) C4API;

/** Returns a description of an error, including the domain and code as well as the message.
    The description is copied to the buffer as a C string.
    It will not write past the end of the buffer; the message will be truncated if necessary.
    @param error  The error to describe
    @param outBuffer  Where to write the C string to
    @param bufferSize  The size of the buffer
    @return  A pointer to the string, i.e. to the first byte of the buffer. */
char* c4error_getDescriptionC(C4Error error, char *outBuffer, size_t bufferSize) C4API;

/** Creates a C4Error struct with the given domain and code, and associates the message with it. */
C4Error c4error_make(C4ErrorDomain domain, int code, C4String message) C4API;


/** Returns true if this is a network error that may be transient,
    i.e. the client should retry after a delay. */
bool c4error_mayBeTransient(C4Error err) C4API;

/** Returns true if this error might go away when the network environment changes,
    i.e. the client should retry after notification of a network status change. */
bool c4error_mayBeNetworkDependent(C4Error err) C4API;


/** @} */


//////// LOGGING:


/** \defgroup  Logging  Logging
    @{ */


/** Logging levels. */
typedef C4_ENUM(int8_t, C4LogLevel) {
    kC4LogDebug,
    kC4LogVerbose,
    kC4LogInfo,
    kC4LogWarning,
    kC4LogError,
    kC4LogNone
};

/** A log domain, a specific source of logs that can be enabled or disabled. */
typedef struct c4LogDomain *C4LogDomain;

/** A logging callback that the application can register. */
typedef void (* C4NULLABLE C4LogCallback)(C4LogDomain, C4LogLevel, const char *fmt, va_list args);


CBL_CORE_API extern const C4LogDomain
    kC4DefaultLog,                  ///< The default log domain
    kC4DatabaseLog,                 ///< Log domain for database operations
    kC4QueryLog,                    ///< Log domain for query operations
    kC4SyncLog,                     ///< Log domain for replication operations
    kC4WebSocketLog;                ///< Log domain for WebSocket operations

    typedef struct {
        C4LogLevel log_level;       ///< The log level that the overall logging will limit to
        C4String base_path;         ///< The path to the binary log file base name (other elements will be added)
        int64_t max_size_bytes;     ///< The maximum size of each log file (minimum 1024)
        int32_t max_rotate_count;   ///< The maximum amount of old log files to keep
        bool use_plaintext;         ///< Disables binary encoding of the logs (not recommended)
        C4String header;            ///< Header to print at the start of every log file
    } C4LogFileOptions;

/** Registers (or unregisters) a log callback, and sets the minimum log level to report.
    Before this is called, a default callback is used that writes to stderr at the Info level.
    NOTE: this setting is global to the entire process.
    @param level  The minimum level of message to log.
    @param callback  The logging callback, or NULL to disable logging entirely.
    @param preformatted  If true, log messages will be formatted before invoking the callback,
            so the `fmt` parameter will be the actual string to log, and the `args` parameter
            will be NULL. */
void c4log_writeToCallback(C4LogLevel level, C4LogCallback callback, bool preformatted) C4API;

/** Causes log messages to be written to a file, overwriting any previous contents.
    The data is written in an efficient and compact binary form that can be read using the
    "litecorelog" tool.
    @param options The options to use when setting up the binary logger
    @param error  On failure, the filesystem error that caused the call to fail.
    @return  True on success, false on failure. */
bool c4log_writeToBinaryFile(C4LogFileOptions options, C4Error* C4NULLABLE error) C4API;

/** Ensures all log messages have been written to the current log files. */
void c4log_flushLogFiles(void) C4API;

/** Ensures all log messages have been written to the current log files. */
void c4log_flushLogFiles(void) C4API;

C4LogLevel c4log_callbackLevel(void) C4API;
void c4log_setCallbackLevel(C4LogLevel level) C4API;

C4LogLevel c4log_binaryFileLevel(void) C4API;
void c4log_setBinaryFileLevel(C4LogLevel level) C4API;

<<<<<<< HEAD
=======
C4StringResult c4log_binaryFilePath(void) C4API;

>>>>>>> e8ed0ba1
/** Returns the current logging callback, or the default one if none has been set. */
C4LogCallback c4log_getCallback(void) C4API;

/** Looks up a named log domain.
    @param name  The name of the domain, or NULL for the default domain.
    @param create  If true, the domain will be created if it doesn't exist.
    @return  The domain object, or NULL if not found. */
C4LogDomain c4log_getDomain(const char *name, bool create) C4API;

/** Returns the name of a log domain. (The default domain's name is an empty string.) */
const char* c4log_getDomainName(C4LogDomain) C4API;

/** Returns the current log level of a domain, the minimum level of message it will log. */
C4LogLevel c4log_getLevel(C4LogDomain) C4API;

/** Returns true if logging to this domain at this level will have an effect.
    This is called by the C4Log macros (below), to skip the possibly-expensive evaluation of
    parameters if nothing will be logged anyway.
    (This is not the same as comparing c4log_getLevel, because even if the domain's level
    indicates it would log, logging could still be suppressed by the global callbackLevel or
    binaryFileLevel.) */
bool c4log_willLog(C4LogDomain, C4LogLevel) C4API;

/** Changes the level of the given log domain.
    This setting is global to the entire process.
    Logging is further limited by the levels assigned to the current callback and/or binary file.
    For example, if you set the Foo domain's level to Verbose, and the current log callback is
    at level Warning while the binary file is at Verbose, then verbose Foo log messages will be
    written to the file but not to the callback. */
void c4log_setLevel(C4LogDomain c4Domain, C4LogLevel level) C4API;

/** Logs a message/warning/error to a specific domain, if its current level is less than
    or equal to the given level. This message will then be written to the current callback and/or
    binary file, if their levels are less than or equal to the given level.
    @param domain  The domain to log to.
    @param level  The level of the message. If the domain's level is greater than this,
                    nothing will be logged.
    @param fmt  printf-style format string, followed by arguments (if any). */
void c4log(C4LogDomain domain, C4LogLevel level, const char *fmt, ...) C4API __printflike(3,4);

/** Same as c4log, for use in calling functions that already take variable args. */
void c4vlog(C4LogDomain domain, C4LogLevel level, const char *fmt, va_list args) C4API;

/** Same as c4log, except it accepts preformatted messages as C4Slices */
void c4slog(C4LogDomain domain, C4LogLevel level, C4String msg) C4API;

// Convenient aliases for c4log:
#define C4LogToAt(DOMAIN, LEVEL, FMT, ...)        \
        do {if (c4log_willLog(DOMAIN, LEVEL))   \
            c4log(DOMAIN, LEVEL, FMT, ## __VA_ARGS__);} while (false)
#define C4Debug(FMT, ...)           C4LogToAt(kC4DefaultLog, kC4LogDebug,   FMT, ## __VA_ARGS__)
#define C4Log(FMT, ...)             C4LogToAt(kC4DefaultLog, kC4LogInfo,    FMT, ## __VA_ARGS__)
#define C4LogVerbose(FMT, ...)      C4LogToAt(kC4DefaultLog, kC4LogVerbose, FMT, ## __VA_ARGS__)
#define C4Warn(FMT, ...)            C4LogToAt(kC4DefaultLog, kC4LogWarning, FMT, ## __VA_ARGS__)
#define C4WarnError(FMT, ...)       C4LogToAt(kC4DefaultLog, kC4LogError,   FMT, ## __VA_ARGS__)


/** @} */


//////// INFO:


/** \defgroup Miscellaneous  Miscellaneous Functions
 @{ */


/** A string describing the version of LiteCore. Currently this just describes the Git branch and
    commit, in the form "Built from master branch, commit 0bc68f0d". */
C4StringResult c4_getBuildInfo(void) C4API;

/** A short version string. */
C4StringResult c4_getVersion(void) C4API;


//////// MISCELLANEOUS:


/** Wiring call for platforms without discoverable temporary directories.  Simply sets the SQLite
    temp directory so that it can write its temporary files without error.  Several platforms need
    to do this, but not all need to use this API.  
    @param path The path to a writable directory for temporary files for SQLite
    @param err  If an error happens (e.g. it is an error to call this function twice), this parameter
                records it.
    @note  If you do call this function, you should call it before opening any databases.
    @note  Needless to say, the directory must already exist. */
bool c4_setTempDir(C4String path, C4Error* C4NULLABLE err) C4API;

/** Schedules a function to be called asynchronously on a background thread.
    @param task  A pointer to the function to run. It must take a single `void*` argument and
        return `void`. If it needs to return a value, it should call some other function you
        define and pass that value as a parameter.
    @param context  An arbitrary pointer that will be passed to the function. You can use this
        to provide state. Obviously, whatever this points to must remain valid until the
        future time when `task` is called. */
void c4_runAsyncTask(void (*task)(void*), void* C4NULLABLE context) C4API;


/** @} */



#ifdef __cplusplus
}
#endif

C4_ASSUME_NONNULL_END<|MERGE_RESOLUTION|>--- conflicted
+++ resolved
@@ -382,11 +382,8 @@
 C4LogLevel c4log_binaryFileLevel(void) C4API;
 void c4log_setBinaryFileLevel(C4LogLevel level) C4API;
 
-<<<<<<< HEAD
-=======
 C4StringResult c4log_binaryFilePath(void) C4API;
 
->>>>>>> e8ed0ba1
 /** Returns the current logging callback, or the default one if none has been set. */
 C4LogCallback c4log_getCallback(void) C4API;
 
