//
// c4.hh
//
// Copyright 2021-Present Couchbase, Inc.
//
// Use of this software is governed by the Business Source License included
// in the file licenses/BSL-Couchbase.txt.  As of the Change Date specified
// in that file, in accordance with the Business Source License, use of this
// software will be governed by the Apache License, Version 2.0, included in
// the file licenses/APL2.txt.
//

#pragma once

#ifndef __cplusplus
#    error "This is C++ only"
#endif

// ************************************************************************
// This is the "umbrella header" that includes the entire LiteCore C++ API.
// If you use this API, you must _statically_ link LiteCore;
// the dynamic library only exports the C API.
// ************************************************************************

<<<<<<< HEAD
#include "c4BlobStore.hh"
#include "c4Certificate.hh"
#include "c4Collection.hh"
#include "c4Database.hh"
#include "c4Document.hh"
#include "c4DocEnumerator.hh"
#include "c4Listener.hh"
#include "c4Observer.hh"
#include "c4Query.hh"
#include "c4Replicator.hh"
#include "c4Socket.hh"
#include "c4ConnectedClient.hh"
=======
// These headers are marked as keep so Clangd knows they aren't intended to be used directly in this file

#include "c4BlobStore.hh"      // IWYU pragma: keep
#include "c4Certificate.hh"    // IWYU pragma: keep
#include "c4Collection.hh"     // IWYU pragma: keep
#include "c4Database.hh"       // IWYU pragma: keep
#include "c4Document.hh"       // IWYU pragma: keep
#include "c4DocEnumerator.hh"  // IWYU pragma: keep
#include "c4Listener.hh"       // IWYU pragma: keep
#include "c4Observer.hh"       // IWYU pragma: keep
#include "c4Query.hh"          // IWYU pragma: keep
#include "c4Replicator.hh"     // IWYU pragma: keep
#include "c4Socket.hh"         // IWYU pragma: keep
>>>>>>> dbdbc981
<|MERGE_RESOLUTION|>--- conflicted
+++ resolved
@@ -22,20 +22,6 @@
 // the dynamic library only exports the C API.
 // ************************************************************************
 
-<<<<<<< HEAD
-#include "c4BlobStore.hh"
-#include "c4Certificate.hh"
-#include "c4Collection.hh"
-#include "c4Database.hh"
-#include "c4Document.hh"
-#include "c4DocEnumerator.hh"
-#include "c4Listener.hh"
-#include "c4Observer.hh"
-#include "c4Query.hh"
-#include "c4Replicator.hh"
-#include "c4Socket.hh"
-#include "c4ConnectedClient.hh"
-=======
 // These headers are marked as keep so Clangd knows they aren't intended to be used directly in this file
 
 #include "c4BlobStore.hh"      // IWYU pragma: keep
@@ -49,4 +35,4 @@
 #include "c4Query.hh"          // IWYU pragma: keep
 #include "c4Replicator.hh"     // IWYU pragma: keep
 #include "c4Socket.hh"         // IWYU pragma: keep
->>>>>>> dbdbc981
+#include "c4ConnectedClient.hh" // IWYU pragma: keep