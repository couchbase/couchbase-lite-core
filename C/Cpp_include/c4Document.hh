//
// c4Document.hh
//
// Copyright 2021-Present Couchbase, Inc.
//
// Use of this software is governed by the Business Source License included
// in the file licenses/BSL-Couchbase.txt.  As of the Change Date specified
// in that file, in accordance with the Business Source License, use of this
// software will be governed by the Apache License, Version 2.0, included in
// the file licenses/APL2.txt.
//

#pragma once
#include "c4Base.hh"
#include "c4DocumentTypes.h"
#include "c4DocumentStruct.h"
#include "fleece/FLBase.h"

#if !LITECORE_CPP_API
#    error "c4DocumentTypes.h was included before Base.hh"
#endif

C4_ASSUME_NONNULL_BEGIN

// ************************************************************************
// This header is part of the LiteCore C++ API.
// If you use this API, you must _statically_ link LiteCore;
// the dynamic library only exports the C API.
// ************************************************************************


enum class RevIDType {
    Invalid,
    Tree,
    Version,
};

struct C4Document
    : public fleece::RefCounted
    , C4Base {
    // NOTE: Instances are created with database->getDocument or database->putDocument.

    /// Creates a new instance identical to this one, except its `extraInfo` is unset.
    virtual Retained<C4Document> copy() const = 0;

    // Accessors:

    C4DocumentFlags flags() const noexcept FLPURE { return _flags; }

    const alloc_slice& docID() const noexcept FLPURE { return _docID; }

    const alloc_slice& revID() const noexcept FLPURE { return _revID; }

    C4SequenceNumber sequence() const noexcept FLPURE { return _sequence; }

    const C4Revision& selectedRev() const noexcept FLPURE { return _selected; }

    /// The C C4Document struct. Using the accessors above is preferred.
    const C4Document_C& pub() const { return *(C4Document_C*)&_flags; }

    C4ExtraInfo& extraInfo() { return _extraInfo; }

    const C4ExtraInfo& extraInfo() const { return _extraInfo; }

    C4Collection* collection() const;
    C4Database*   database() const;

    virtual bool exists() const = 0;

    virtual bool revisionsLoaded() const noexcept = 0;

    [[nodiscard]] virtual bool loadRevisions() const = 0;

    virtual bool loadRevisionBody() const = 0;  // can throw; returns false if compacted away

    virtual bool hasRevisionBody() const noexcept = 0;

    virtual slice getRevisionBody() const noexcept = 0;

    virtual FLDict getProperties() const noexcept;

    alloc_slice bodyAsJSON(bool canonical = false) const;

    // Selecting revisions:

    virtual bool selectCurrentRevision() noexcept                  = 0;
    virtual bool selectRevision(slice revID, bool withBody = true) = 0;  // returns false if not found

    virtual bool selectParentRevision() noexcept { failUnsupported(); }

    virtual bool selectNextRevision()                                              = 0;
    virtual bool selectNextLeafRevision(bool includeDeleted, bool withBody = true) = 0;

    virtual bool selectCommonAncestorRevision(slice revID1, slice revID2) { failUnsupported(); }

    // Revision info:

    virtual alloc_slice getSelectedRevIDGlobalForm() const;

    virtual alloc_slice getRevisionHistory(unsigned    maxHistory,
                                           const slice backToRevs[C4NULLABLE],  // nullable if count=0
                                           unsigned    backToRevsCount) const {
        failUnsupported();
    }

    // Remote database revision tracking:

    virtual alloc_slice remoteAncestorRevID(C4RemoteID)                 = 0;
    virtual void        setRemoteAncestorRevID(C4RemoteID, slice revID) = 0;
    virtual bool        isRevRejected()                                 = 0;
    virtual void        revIsRejected(slice revID)                      = 0;

    // Purging:

    virtual bool removeRevisionBody() noexcept { return false; }

    virtual int32_t purgeRevision(slice revid) { failUnsupported(); }

    // Conflicts:

    // pruneLosingBranch is not exposed to the API, so it will probably always be true
    void resolveConflict(slice winningRevID, slice losingRevID, FLDict C4NULLABLE mergedProperties,
                         C4RevisionFlags mergedFlags, bool pruneLosingBranch = true);

    virtual void resolveConflict(slice winningRevID, slice losingRevID, slice mergedBody, C4RevisionFlags mergedFlags,
                                 bool pruneLosingBranch = true) {
        failUnsupported();
    }

    // Updating & Saving:

    /** Adds a new revision to this document in the database, and returns a
        new document instance that has the new revision.
        If the database already contains a conflicting revision, returns nullptr. */
    virtual Retained<C4Document> update(slice revBody, C4RevisionFlags) const;

    /** Saves changes to the document. Returns false on conflict. */
    virtual bool save(unsigned maxRevTreeDepth = 0) = 0;

    // Static utility functions:

    static alloc_slice createDocID();

    static constexpr size_t    kGeneratedIDLength = 23;
    [[nodiscard]] static char* generateID(char* outDocID, size_t bufferSize) noexcept;

    static constexpr size_t   kMaxDocIDLength = 240;
    [[nodiscard]] static bool isValidDocID(slice) noexcept;
    static void               requireValidDocID(slice);  // throws kC4ErrorBadDocID

    [[nodiscard]] static RevIDType typeOfRevID(slice) noexcept;
    static void                    requireValidRevID(slice);  // throws kC4ErrorBadRevisionID
    static bool                    equalRevIDs(slice revID1, slice revID2) noexcept;
    static unsigned                getRevIDGeneration(slice revID) noexcept;
    static uint64_t                getRevIDTimestamp(slice revID) noexcept;

    static C4RevisionFlags revisionFlagsFromDocFlags(C4DocumentFlags docFlags) noexcept;

    /// Returns the Document instance, if any, that contains the given Fleece value.
    static C4Document* C4NULLABLE containingValue(FLValue) noexcept;

<<<<<<< HEAD
=======
    [[nodiscard]] static bool isOldMetaProperty(slice propertyName) noexcept;
    [[nodiscard]] static bool hasOldMetaProperties(FLDict) noexcept;

    static alloc_slice encodeStrippingOldMetaProperties(FLDict properties, FLSharedKeys);

>>>>>>> dbdbc981
    // Special property names & values:

    /** The Dict property that identifies it as a special type of object.
        For example, a blob is represented as `{"@type":"blob", "digest":"xxxx", ...}` */
    static constexpr slice kObjectTypeProperty = "@type";

    /** Value of `kC4ObjectTypeProperty` that denotes an encryptable value. */
    static constexpr slice kObjectType_Encryptable = "encryptable";

    /** Encryptable-value property containing the actual value; may be any JSON/Fleece type.
        Required if `ciphertext` is absent. */
    static constexpr slice kValueToEncryptProperty = "value";

    /** Encryptable-value property containing the encrypted data as a Base64-encoded string.
        Required if `value` is absent. */
    static constexpr slice kCiphertextProperty = "ciphertext";

    // NOTE: Blob-related constants are defined in c4BlobStore.hh.

  protected:
    friend class litecore::DatabaseImpl;
    friend class litecore::CollectionImpl;
    friend class litecore::Upgrader;

    C4Document(C4Collection*, alloc_slice docID_);
    C4Document(const C4Document&);
    ~C4Document() override;

    litecore::KeyStore& keyStore() const;

    [[noreturn]] static void failUnsupported();

    void setRevID(litecore::revid);

    void clearSelectedRevision() noexcept;

    /// Subroutine of \ref CollectionImpl::putDocument that adds a revision with an existing revID,
    /// i.e. one pulled by the replicator.
    /// To avoid throwing exceptions in normal circumstances, this function will return common
    /// errors via an `outError` parameter. It can also throw exceptions for unexpected errors.
    /// @param rq  The put request
    /// @param outError  "Expected" errors like Conflict or Not Found will be stored here.
    /// @return the index (in rq.history) of the common ancestor; or -1 on error.
    virtual int32_t putExistingRevision(const C4DocPutRequest& rq, C4Error* C4NULLABLE outError) = 0;

    /// Subroutine of \ref CollectionImpl::putDocument and \ref C4Document::update that adds a new
    /// revision, i.e. when saving a document.
    /// To avoid throwing exceptions in normal circumstances, this function will return common
    /// errors via an `outError` parameter. It can also throw exceptions for unexpected errors.
    /// @param rq  The put request
    /// @param outError  "Expected" errors like Conflict or Not Found will be stored here.
    /// @return  True on success, false on error
    virtual bool putNewRevision(const C4DocPutRequest& rq, C4Error* C4NULLABLE outError) = 0;

    /// Subroutine of \ref update that sanity checks the parameters before trying to save.
    bool checkNewRev(slice parentRevID, C4RevisionFlags flags, bool allowConflict, C4Error* C4NULLABLE) noexcept;

    // (These fields must have the same offset and layout as the corresponding fields in the C
    // struct C4Document_C declared in c4DocumentStruct.h. See full explanation in c4Document.cc.)
    alignas(void*)                     // <--very important
            C4DocumentFlags _flags;    // Document flags
    alloc_slice      _docID;           // Document ID
    alloc_slice      _revID;           // Revision ID of current revision
    C4SequenceNumber _sequence;        // Sequence at which doc was last updated
    C4Revision       _selected;        // Describes the currently-selected revision
    C4ExtraInfo      _extraInfo = {};  // For client use
    // (end of fields that have to match C4Document_C)

    alloc_slice               _selectedRevID;  // Backing store for _selected.revID
    litecore::CollectionImpl* _collection;     // Owning collection
};

C4_ASSUME_NONNULL_END<|MERGE_RESOLUTION|>--- conflicted
+++ resolved
@@ -159,14 +159,6 @@
     /// Returns the Document instance, if any, that contains the given Fleece value.
     static C4Document* C4NULLABLE containingValue(FLValue) noexcept;
 
-<<<<<<< HEAD
-=======
-    [[nodiscard]] static bool isOldMetaProperty(slice propertyName) noexcept;
-    [[nodiscard]] static bool hasOldMetaProperties(FLDict) noexcept;
-
-    static alloc_slice encodeStrippingOldMetaProperties(FLDict properties, FLSharedKeys);
-
->>>>>>> dbdbc981
     // Special property names & values:
 
     /** The Dict property that identifies it as a special type of object.
