//
// c4CAPI.cc
//
// Copyright © 2021 Couchbase. All rights reserved.
//
// Licensed under the Apache License, Version 2.0 (the "License");
// you may not use this file except in compliance with the License.
// You may obtain a copy of the License at
//
// http://www.apache.org/licenses/LICENSE-2.0
//
// Unless required by applicable law or agreed to in writing, software
// distributed under the License is distributed on an "AS IS" BASIS,
// WITHOUT WARRANTIES OR CONDITIONS OF ANY KIND, either express or implied.
// See the License for the specific language governing permissions and
// limitations under the License.
//

#include "c4BlobStore.hh"
<<<<<<< HEAD
#include "c4Collection.hh"
=======
#include "c4Certificate.hh"
>>>>>>> 381bc309
#include "c4Database.hh"
#include "c4Document.hh"
#include "c4DocEnumerator.hh"
#include "c4Listener.hh"
#include "c4Observer.hh"
#include "c4Query.hh"
#include "c4Replicator.hh"

#include "c4.h"
#include "c4ExceptionUtils.hh"
#include "c4Private.h"
#include "c4QueryImpl.hh"
#include "Delimiter.hh"
#include <sstream>

#include "fleece/Mutable.hh"

using namespace std;
using namespace fleece;
using namespace litecore;


#pragma mark - BLOBS:


bool c4blob_keyFromString(C4Slice str, C4BlobKey* outKey) noexcept {
    if (auto key = C4BlobKey::withDigestString(str); key) {
        *outKey = *key;
        return true;
    } else {
        return false;
    }
}


C4SliceResult c4blob_keyToString(C4BlobKey key) noexcept {
    try {
        return C4SliceResult(alloc_slice(key.digestString()));
    } catchError(nullptr);
    return {};
}



C4BlobStore* c4blob_openStore(C4Slice dirPath,
                              C4DatabaseFlags flags,
                              const C4EncryptionKey *key,
                              C4Error* outError) noexcept
{
    try {
        return new C4BlobStore(dirPath, flags, (key ? *key : C4EncryptionKey{}));
    } catchError(outError)
    return nullptr;
}


C4BlobStore* c4db_getBlobStore(C4Database *db, C4Error* outError) noexcept {
    try {
        return &db->getBlobStore();
    } catchError(outError)
    return nullptr;
}


void c4blob_freeStore(C4BlobStore *store) noexcept {
    delete store;
}


bool c4blob_deleteStore(C4BlobStore* store, C4Error *outError) noexcept {
    try {
        store->deleteStore();
        delete store;
        return true;
    } catchError(outError)
    return false;
}


int64_t c4blob_getSize(C4BlobStore* store, C4BlobKey key) noexcept {
    try {
        return store->getSize(key);
    } catchAndWarn()
    return -1;
}


C4SliceResult c4blob_getContents(C4BlobStore* store, C4BlobKey key, C4Error* outError) noexcept {
    try {
        return C4SliceResult(store->getContents(key));
    } catchError(outError)
    return {};
}


C4StringResult c4blob_getFilePath(C4BlobStore* store, C4BlobKey key, C4Error* outError) noexcept {
    try {
        return C4StringResult(store->getFilePath(key));
    } catchError(outError)
    return {};
}


C4BlobKey c4blob_computeKey(C4Slice contents) {
    return C4BlobKey::computeDigestOfContent(contents);
}


bool c4blob_create(C4BlobStore* store,
                   C4Slice contents,
                   const C4BlobKey *expectedKey,
                   C4BlobKey *outKey,
                   C4Error* outError) noexcept
{
    try {
        auto key = store->createBlob(contents, expectedKey);
        if (outKey)
            *outKey = key;
        return true;
    } catchError(outError)
    return false;
}


bool c4blob_delete(C4BlobStore* store, C4BlobKey key, C4Error* outError) noexcept {
    try {
        store->deleteBlob(key);
        return true;
    } catchError(outError)
    return false;
}


#pragma mark  STREAMING READS:


C4ReadStream* c4blob_openReadStream(C4BlobStore* store, C4BlobKey key, C4Error* outError) noexcept {
    try {
        return new C4ReadStream(*store, key);
    } catchError(outError)
    return nullptr;
}


size_t c4stream_read(C4ReadStream* stream, void *buffer, size_t maxBytes, C4Error* outError) noexcept {
    try {
        clearError(outError);
        return stream->read(buffer, maxBytes);
    } catchError(outError)
    return 0;
}


int64_t c4stream_getLength(C4ReadStream* stream, C4Error* outError) noexcept {
    try {
        return stream->getLength();
    } catchError(outError)
    return -1;
}


bool c4stream_seek(C4ReadStream* stream, uint64_t position, C4Error* outError) noexcept {
    try {
        stream->seek(position);
        return true;
    } catchError(outError)
    return false;
}


void c4stream_close(C4ReadStream* stream) noexcept {
    delete stream;
}


#pragma mark  STREAMING WRITES:


C4WriteStream* c4blob_openWriteStream(C4BlobStore* store, C4Error* outError) noexcept {
    return tryCatch<C4WriteStream*>(outError, [&]{ return new C4WriteStream(*store); });
}


bool c4stream_write(C4WriteStream* stream, const void *bytes, size_t length, C4Error* outError) noexcept {
    return tryCatch(outError, [&]{ stream->write(slice(bytes, length)); });
}


uint64_t c4stream_bytesWritten(C4WriteStream* stream) noexcept {
    return stream->bytesWritten();
}


C4BlobKey c4stream_computeBlobKey(C4WriteStream* stream) noexcept {
    return stream->computeBlobKey();
}


bool c4stream_install(C4WriteStream* stream,
                      const C4BlobKey *expectedKey,
                      C4Error *outError) noexcept
{
    return tryCatch(outError, [&]{ stream->install(expectedKey); });
}


void c4stream_closeWriter(C4WriteStream* stream) noexcept {
    delete stream;
}


#pragma mark - COLLECTION:


C4Collection* c4db_getDefaultCollection(C4Database *db) noexcept {
    return db->getDefaultCollection();
}

bool c4db_hasCollection(C4Database *db, C4String name) noexcept {
    return db->hasCollection(name);
}

C4Collection* C4NULLABLE c4db_getCollection(C4Database *db, C4String name) noexcept {
    return tryCatch<C4Collection*>(nullptr, [&]{ return db->getCollection(name).detach(); });
}

C4Collection* c4db_createCollection(C4Database *db, C4String name, C4Error* C4NULLABLE outError) noexcept {
    return tryCatch<C4Collection*>(outError, [&]{ return db->createCollection(name).detach(); });
}

bool c4db_deleteCollection(C4Database *db, C4String name, C4Error* C4NULLABLE outError) noexcept {
    return tryCatch(outError, [&]{ db->deleteCollection(name); });
}

C4StringResult c4db_collectionNames(C4Database *db) noexcept {
    stringstream result;
    delimiter delim(",");
    for (auto &name : db->collectionNames())
        result << delim << name;
    return C4StringResult(alloc_slice(result.str()));
}


C4String c4coll_getName(C4Collection *coll) noexcept {
    return coll->name();
}

C4Database* c4coll_getDatabase(C4Collection *coll) noexcept {
    return coll->database();
}

uint64_t c4coll_getDocumentCount(C4Collection *coll) noexcept {
    return tryCatch<uint64_t>(nullptr, [=]{return coll->getDocumentCount();});
}

C4SequenceNumber c4coll_getLastSequence(C4Collection *coll) noexcept {
    return tryCatch<sequence_t>(nullptr, [=]{return coll->getLastSequence();});
}

C4Document* c4coll_getDoc(C4Collection *coll,
                          C4String docID,
                          bool mustExist,
                          C4DocContentLevel content,
                          C4Error* C4NULLABLE outError) noexcept
{
    return tryCatch<C4Document*>(outError, [&]{
        Retained<C4Document> doc = coll->getDocument(docID, mustExist, content);
        if (!doc)
            c4error_return(LiteCoreDomain, kC4ErrorNotFound, {}, outError);
        return move(doc).detach();
    });
}

C4Document* c4coll_getDocBySequence(C4Collection *coll,
                                    C4SequenceNumber sequence,
                                    C4Error* C4NULLABLE outError) noexcept
{
    return tryCatch<C4Document*>(outError, [&]{
        auto doc = coll->getDocumentBySequence(sequence);
        if (!doc)
            c4error_return(LiteCoreDomain, kC4ErrorNotFound, {}, outError);
        return move(doc).detach();
    });
}

C4Document* c4coll_putDoc(C4Collection *coll,
                          const C4DocPutRequest *rq,
                          size_t * C4NULLABLE outCommonAncestorIndex,
                          C4Error* C4NULLABLE outError) noexcept
{
    return tryCatch<C4Document*>(outError, [&]{
        return coll->putDocument(*rq, outCommonAncestorIndex, outError).detach();
    });
}

C4Document* c4coll_createDoc(C4Collection *coll,
                             C4String docID,
                             C4Slice revBody,
                             C4RevisionFlags revFlags,
                             C4Error* C4NULLABLE outError) noexcept
{
    return tryCatch<C4Document*>(outError, [&]{
        return coll->createDocument(docID, revBody, revFlags, outError).detach();
    });
}

bool c4coll_purgeDoc(C4Collection *coll,
                     C4String docID,
                     C4Error* C4NULLABLE outError) noexcept
{
    try {
        if (coll->purgeDoc(docID))
            return true;
        else
            c4error_return(LiteCoreDomain, kC4ErrorNotFound, {}, outError);
    } catchError(outError)
    return false;
}

bool c4coll_findDocAncestors(C4Collection *collection,
                             unsigned numDocs,
                             unsigned maxAncestors,
                             bool requireBodies,
                             C4RemoteID remoteDBID,
                             const C4String docIDs[C4NONNULL],
                             const C4String revIDs[C4NONNULL],
                             C4StringResult ancestors[C4NONNULL],
                             C4Error* C4NULLABLE outError) C4API
{
    return tryCatch(outError, [&]{
        vector<slice> vecDocIDs((const slice*)&docIDs[0], (const slice*)&docIDs[numDocs]);
        vector<slice> vecRevIDs((const slice*)&revIDs[0], (const slice*)&revIDs[numDocs]);
        auto vecAncestors = collection->findDocAncestors(vecDocIDs, vecRevIDs,
                                                         maxAncestors, requireBodies,
                                                         remoteDBID);
        for (unsigned i = 0; i < numDocs; ++i)
        ancestors[i] = C4SliceResult(vecAncestors[i]);
    });
}

bool c4coll_setDocExpiration(C4Collection *coll,
                             C4String docID,
                             C4Timestamp timestamp,
                             C4Error* C4NULLABLE outError) noexcept
{
    return tryCatch<bool>(outError, [=]{
        if (coll->setExpiration(docID, timestamp))
            return true;
        c4error_return(LiteCoreDomain, kC4ErrorNotFound, {}, outError);
        return false;
    });
}

C4Timestamp c4coll_getDocExpiration(C4Collection *coll,
                                    C4String docID,
                                    C4Error* C4NULLABLE outError) noexcept
{
    C4Timestamp expiration = -1;
    tryCatch(outError, [&]{
        expiration = coll->getExpiration(docID);
    });
    return expiration;
}

C4Timestamp c4coll_nextDocExpiration(C4Collection *coll) noexcept {
    return tryCatch<uint64_t>(nullptr, [=]{
        return coll->nextDocExpiration();
    });
}

int64_t c4coll_purgeExpiredDocs(C4Collection *coll, C4Error * C4NULLABLE outError) noexcept {
    return tryCatch<int64_t>(outError, [=]{
        return coll->purgeExpiredDocs();
    });
}

bool c4coll_createIndex(C4Collection *coll,
                        C4String name,
                        C4String indexSpecJSON,
                        C4IndexType indexType,
                        const C4IndexOptions* C4NULLABLE indexOptions,
                        C4Error* C4NULLABLE outError) noexcept
{
    return tryCatch(outError, [&]{
        coll->createIndex(name, indexSpecJSON, indexType, indexOptions);
    });
}

bool c4coll_deleteIndex(C4Collection *coll, C4String name, C4Error* C4NULLABLE outError) noexcept {
    return tryCatch(outError, [&]{
        coll->deleteIndex(name);
    });
}

C4SliceResult c4coll_getIndexesInfo(C4Collection* coll, C4Error* C4NULLABLE outError) noexcept {
    return tryCatch<C4SliceResult>(outError, [&]{
        return C4SliceResult(coll->getIndexesInfo());
    });
}


#pragma mark - DATABASE:


bool c4db_exists(C4String name, C4String inDirectory) noexcept {
    return C4Database::exists(name, inDirectory);
}


bool c4key_setPassword(C4EncryptionKey *outKey, C4String password, C4EncryptionAlgorithm alg) noexcept {
    return tryCatch(nullptr, [=] {
        *outKey = C4EncryptionKeyFromPassword(password, alg);
    });
}


// TODO - Remove deprecated function
C4Database* c4db_open(C4Slice path,
                      const C4DatabaseConfig *configP,
                      C4Error *outError) noexcept
{
    return tryCatch<C4Database*>(outError, [=] {
        return C4Database::openAtPath(path, configP->flags, &configP->encryptionKey).detach();
    });
}


C4Database* c4db_openNamed(C4String name,
                           const C4DatabaseConfig2 *config,
                           C4Error *outError) noexcept
{
    return tryCatch<C4Database*>(outError, [=] {
        return C4Database::openNamed(name, *config).detach();
    });
}


C4Database* c4db_openAgain(C4Database* db,
                           C4Error *outError) noexcept
{
    return c4db_openNamed(c4db_getName(db), c4db_getConfig2(db), outError);
}


// TODO - Remove deprecated function
bool c4db_copy(C4String sourcePath, C4String destinationPath, const C4DatabaseConfig* config,
               C4Error *error) noexcept {
    return tryCatch(error, [=] {
        C4Database::copyFileToPath(sourcePath, destinationPath, *config);
    });
}


bool c4db_copyNamed(C4String sourcePath,
                    C4String destinationName,
                    const C4DatabaseConfig2* config,
                    C4Error* error) noexcept
{
    return tryCatch(error, [=] {
        C4Database::copyNamed(sourcePath, destinationName, *config);
    });
}


bool c4db_close(C4Database* database, C4Error *outError) noexcept {
    if (database == nullptr)
        return true;
    return tryCatch(outError, [=]{return database->close();});
}


bool c4db_delete(C4Database* database, C4Error *outError) noexcept {
    return tryCatch(outError, [=]{return database->closeAndDeleteFile();});
}


// TODO - Remove deprecated function
bool c4db_deleteAtPath(C4Slice dbPath, C4Error *outError) noexcept {
    if (outError)
        *outError = {};     // deleteDatabaseAtPath may return false w/o throwing an exception
    return tryCatch<bool>(outError, [=]{return C4Database::deleteAtPath(dbPath);});
}


bool c4db_deleteNamed(C4String dbName,
                      C4String inDirectory,
                      C4Error *outError) noexcept
{
    if (outError)
        *outError = {};     // deleteNamed may return false w/o throwing an exception
    return tryCatch<bool>(outError, [=]{return C4Database::deleteNamed(dbName, inDirectory);});
}


// TODO - Remove deprecated function
bool c4db_compact(C4Database* database, C4Error *outError) noexcept {
    return c4db_maintenance(database, kC4Compact, outError);
}


bool c4db_maintenance(C4Database* database, C4MaintenanceType type, C4Error *outError) noexcept {
    return tryCatch(outError, [=]{return database->maintenance(type);});
}


<<<<<<< HEAD
// semi-deprecated
C4Timestamp c4db_nextDocExpiration(C4Database *db) noexcept {
    return c4coll_nextDocExpiration(db->getDefaultCollection());
}


// semi-deprecated
int64_t c4db_purgeExpiredDocs(C4Database *db, C4Error *outError) noexcept {
    return c4coll_purgeExpiredDocs(db->getDefaultCollection(), outError);
=======
bool c4db_startHousekeeping(C4Database *db) noexcept {
    return tryCatch<bool>(nullptr, [=]{
        return db->startHousekeeping();
    });
}


bool c4db_mayHaveExpiration(C4Database *db) noexcept {
    return db->mayHaveExpiration();
}


C4Timestamp c4db_nextDocExpiration(C4Database *db) noexcept {
    return tryCatch<uint64_t>(nullptr, [=]{
        return db->nextDocExpiration();
    });
}


int64_t c4db_purgeExpiredDocs(C4Database *db, C4Error *outError) noexcept {
    int64_t count = -1;
    if (c4db_beginTransaction(db, outError)) {
        try {
            count = db->purgeExpiredDocs();
        } catchError(outError);
        if (!c4db_endTransaction(db, (count > 0), outError))
            count = -1;
    }
    return count;
>>>>>>> 381bc309
}


bool c4db_rekey(C4Database* database, const C4EncryptionKey *newKey, C4Error *outError) noexcept {
    return tryCatch(outError, [=]{return database->rekey(newKey);});
}


C4String c4db_getName(C4Database *database) noexcept {
<<<<<<< HEAD
    return slice(database->name());
=======
    return slice(database->getName());
>>>>>>> 381bc309
}

C4SliceResult c4db_getPath(C4Database *database) noexcept {
    return C4SliceResult(database->path());
}


const C4DatabaseConfig* c4db_getConfig(C4Database *database) noexcept {
    return &database->configV1();
}


const C4DatabaseConfig2* c4db_getConfig2(C4Database *database) noexcept {
    return &database->configuration();
}


// semi-deprecated
uint64_t c4db_getDocumentCount(C4Database* database) noexcept {
    return c4coll_getDocumentCount(database->getDefaultCollection());
}


// semi-deprecated
C4SequenceNumber c4db_getLastSequence(C4Database* database) noexcept {
    return c4coll_getLastSequence(database->getDefaultCollection());
}


bool c4db_getUUIDs(C4Database* database, C4UUID *publicUUID, C4UUID *privateUUID,
                   C4Error *outError) noexcept
{
    return tryCatch(outError, [&]{
        if (publicUUID)
            *publicUUID = database->publicUUID();
        if (privateUUID)
            *privateUUID = database->privateUUID();
    });
}


C4StringResult c4db_getPeerID(C4Database* database) noexcept {
    return tryCatch<C4StringResult>(nullptr, [&]{
        return C4StringResult(database->getPeerID());
    });
}


C4ExtraInfo c4db_getExtraInfo(C4Database *database) noexcept {
    return database->extraInfo;
}

void c4db_setExtraInfo(C4Database *database, C4ExtraInfo x) noexcept {
    database->extraInfo = x;
}


bool c4db_isInTransaction(C4Database* database) noexcept {
    return database->isInTransaction();
}


bool c4db_beginTransaction(C4Database* database,
                           C4Error *outError) noexcept
{
    return tryCatch(outError, [=]{database->beginTransaction();});
}

bool c4db_endTransaction(C4Database* database,
                         bool commit,
                         C4Error *outError) noexcept
{
    return tryCatch(outError, [=]{database->endTransaction(commit);});
}


void c4db_lock(C4Database *db) noexcept {
    db->lockClientMutex();
}


void c4db_unlock(C4Database *db) noexcept {
    db->unlockClientMutex();
}


// semi-deprecated
bool c4db_purgeDoc(C4Database *database, C4Slice docID, C4Error *outError) noexcept {
    return c4coll_purgeDoc(database->getDefaultCollection(), docID, outError);
}


bool c4_shutdown(C4Error *outError) noexcept {
    return tryCatch(outError, [] {
        C4Database::shutdownLiteCore();
    });
}


C4SliceResult c4db_rawQuery(C4Database *database, C4String query, C4Error *outError) noexcept {
    try {
        return C4SliceResult(database->rawQuery(query));
    } catchError(outError)
    return {};
}
// LCOV_EXCL_STOP


// semi-deprecated
bool c4db_findDocAncestors(C4Database *database,
                           unsigned numDocs,
                           unsigned maxAncestors,
                           bool requireBodies,
                           C4RemoteID remoteDBID,
                           const C4String docIDs[], const C4String revIDs[],
                           C4StringResult ancestors[],
                           C4Error *outError) noexcept
{
    return c4coll_findDocAncestors(database->getDefaultCollection(), numDocs, maxAncestors,
                                   requireBodies, remoteDBID, docIDs, revIDs, ancestors, outError);
}


void c4raw_free(C4RawDocument* rawDoc) noexcept {
    if (rawDoc) {
        ((slice)rawDoc->key).free();
        ((slice)rawDoc->meta).free();
        ((slice)rawDoc->body).free();
        delete rawDoc;
    }
}


C4RawDocument* c4raw_get(C4Database* database,
                         C4Slice storeName,
                         C4Slice key,
                         C4Error *outError) noexcept
{
    return tryCatch<C4RawDocument*>(outError, [&]{
        C4RawDocument *rawDoc = nullptr;
        database->getRawDocument(storeName, key, [&rawDoc](C4RawDocument *r) {
            if (r) {
                rawDoc = new C4RawDocument{slice(r->key).copy(),
                                           slice(r->meta).copy(),
                                           slice(r->body).copy()};
            }
        });
        if (!rawDoc)
            c4error_return(LiteCoreDomain, kC4ErrorNotFound, {}, outError);
        return rawDoc;
    });
}


bool c4raw_put(C4Database* database,
               C4Slice storeName,
               C4Slice key,
               C4Slice meta,
               C4Slice body,
               C4Error *outError) noexcept
{
    return tryCatch(outError, [=]{
        database->putRawDocument(storeName, {key, meta, body});
    });
}


// semi-deprecated
bool c4db_createIndex(C4Database *database,
                      C4Slice name,
                      C4Slice indexSpecJSON,
                      C4IndexType indexType,
                      const C4IndexOptions *indexOptions,
                      C4Error *outError) noexcept
{
    return c4coll_createIndex(database->getDefaultCollection(), name, indexSpecJSON,
                              indexType, indexOptions, outError);
}


// semi-deprecated
bool c4db_deleteIndex(C4Database *database,
                      C4Slice name,
                      C4Error *outError) noexcept
{
    return c4coll_deleteIndex(database->getDefaultCollection(), name, outError);
}

C4SliceResult c4db_getIndexes(C4Database* database, C4Error* outError) noexcept {
    return tryCatch<C4SliceResult>(outError, [&]{
        return C4SliceResult(database->getIndexesInfo(false));
    });
}


// semi-deprecated
C4SliceResult c4db_getIndexesInfo(C4Database* database, C4Error* outError) noexcept {
    return c4coll_getIndexesInfo(database->getDefaultCollection(), outError);
}


C4SliceResult c4db_getIndexRows(C4Database* database, C4String indexName, C4Error* outError) noexcept {
    return tryCatch<C4SliceResult>(outError, [&]{
        return C4SliceResult(database->getIndexRows(indexName));
    });
}


C4StringResult c4db_getCookies(C4Database *db,
                               C4Address request,
                               C4Error *outError) noexcept
{
    return tryCatch<C4StringResult>(outError, [=]() {
        C4StringResult result(db->getCookies(request));
        if (!result.buf)
            clearError(outError);
        return result;
    });
}


bool c4db_setCookie(C4Database *db,
                    C4String setCookieHeader,
                    C4String fromHost,
                    C4String fromPath,
                    C4Error *outError) noexcept
{
    return tryCatch<bool>(outError, [=]() {
        if (db->setCookie(setCookieHeader, fromHost, fromPath))
            return true;
        c4error_return(LiteCoreDomain, kC4ErrorInvalidParameter, C4STR("Invalid cookie"), outError);
        return false;
    });
}


void c4db_clearCookies(C4Database *db) noexcept {
    tryCatch(nullptr, [db]() {
        db->clearCookies();
    });
}


#pragma mark - DOCUMENT:


C4Document* c4doc_retain(C4Document *doc) noexcept {
    return retain(doc);
}


void c4doc_release(C4Document *doc) noexcept {
   release(doc);
}


// semi-deprecated
C4Document* c4db_getDoc(C4Database *database,
                       C4Slice docID,
                       bool mustExist,
                       C4DocContentLevel content,
                       C4Error *outError) noexcept
{
    return c4coll_getDoc(database->getDefaultCollection(), docID, mustExist, content, outError);
}


C4Document* c4doc_get(C4Database *database,
                      C4Slice docID,
                      bool mustExist,
                      C4Error *outError) noexcept
{
    return c4db_getDoc(database, docID, mustExist, kDocGetCurrentRev, outError);
}


// semi-deprecated
C4Document* c4doc_getBySequence(C4Database *database,
                                C4SequenceNumber sequence,
                                C4Error *outError) noexcept
{
    return c4coll_getDocBySequence(database->getDefaultCollection(), sequence, outError);
}


<<<<<<< HEAD
// semi-deprecated
bool c4doc_setExpiration(C4Database *db, C4Slice docId, C4Timestamp timestamp, C4Error *outError) noexcept {
    return c4coll_setDocExpiration(db->getDefaultCollection(), docId, timestamp, outError);
}


// semi-deprecated
C4Timestamp c4doc_getExpiration(C4Database *db, C4Slice docID, C4Error *outError) noexcept {
    return c4coll_getDocExpiration(db->getDefaultCollection(), docID, outError);
=======
bool c4doc_setExpiration(C4Database *db, C4Slice docId, C4Timestamp timestamp, C4Error *outError) noexcept {
    return tryCatch<bool>(outError, [=]{
        if (db->setExpiration(docId, timestamp))
            return true;
        c4error_return(LiteCoreDomain, kC4ErrorNotFound, {}, outError);
        return false;
    });
}


C4Timestamp c4doc_getExpiration(C4Database *db, C4Slice docID, C4Error *outError) noexcept {
    C4Timestamp expiration = -1;
    tryCatch(outError, [&]{
        expiration = db->getExpiration(docID);
    });
    return expiration;
>>>>>>> 381bc309
}


bool c4doc_selectRevision(C4Document* doc,
                          C4Slice revID,
                          bool withBody,
                          C4Error *outError) noexcept
{
    return tryCatch<bool>(outError, [&]{
        if (doc->selectRevision(revID, withBody))
            return true;
        c4error_return(LiteCoreDomain, kC4ErrorNotFound, {}, outError);
        return false;
    });
}


bool c4doc_selectCurrentRevision(C4Document* doc) noexcept {
    return doc->selectCurrentRevision();
}


bool c4doc_loadRevisionBody(C4Document* doc, C4Error *outError) noexcept {
    return tryCatch<bool>(outError, [&]{
        if (doc->loadRevisionBody())
            return true;
        c4error_return(LiteCoreDomain, kC4ErrorNotFound, {}, outError);
        return false;
    });
}


bool c4doc_hasRevisionBody(C4Document* doc) noexcept {
    return tryCatch<bool>(nullptr, [=]{return doc->hasRevisionBody();});
}


C4Slice c4doc_getRevisionBody(C4Document* doc) noexcept {
    return doc->getRevisionBody();
}


C4SliceResult c4doc_getSelectedRevIDGlobalForm(C4Document* doc) noexcept {
    return C4SliceResult(doc->getSelectedRevIDGlobalForm());
}


C4SliceResult c4doc_getRevisionHistory(C4Document* doc,
                                       unsigned maxRevs,
                                       const C4String backToRevs[],
                                       unsigned backToRevsCount) noexcept {
    return C4SliceResult(doc->getRevisionHistory(maxRevs,
                                                 (const slice*)backToRevs,
                                                 backToRevsCount));
}


bool c4doc_selectParentRevision(C4Document* doc) noexcept {
    return doc->selectParentRevision();
}


bool c4doc_selectNextRevision(C4Document* doc) noexcept {
    return tryCatch<bool>(nullptr, [=]{return doc->selectNextRevision();});
}


bool c4doc_selectNextLeafRevision(C4Document* doc,
                                  bool includeDeleted,
                                  bool withBody,
                                  C4Error *outError) noexcept
{
    return tryCatch<bool>(outError, [&]{
        if (doc->selectNextLeafRevision(includeDeleted))
            return true;
        clearError(outError); // normal failure
        return false;
    });
}


bool c4doc_selectCommonAncestorRevision(C4Document* doc, C4String rev1, C4String rev2) noexcept {
    return tryCatch<bool>(nullptr, [&]{
        return doc->selectCommonAncestorRevision(rev1, rev2);
    });
}


bool c4doc_removeRevisionBody(C4Document* doc) noexcept {
    return doc->removeRevisionBody();
}


// this function is probably unused; remove it if so
int32_t c4doc_purgeRevision(C4Document *doc,
                            C4Slice revID,
                            C4Error *outError) noexcept
{
    try {
        return doc->purgeRevision(revID);
    } catchError(outError)
    return -1;
}


C4RemoteID c4db_getRemoteDBID(C4Database *db, C4String remoteAddress, bool canCreate,
                              C4Error *outError) noexcept
{
    return tryCatch<C4RemoteID>(outError, [&]{
        return db->getRemoteDBID(remoteAddress, canCreate);
    });
}


C4SliceResult c4db_getRemoteDBAddress(C4Database *db, C4RemoteID remoteID) noexcept {
    return tryCatch<C4SliceResult>(nullptr, [&]{
        return C4SliceResult(db->getRemoteDBAddress(remoteID));
    });
}


C4SliceResult c4doc_getRemoteAncestor(C4Document *doc, C4RemoteID remoteDatabase) noexcept {
    return tryCatch<C4SliceResult>(nullptr, [&]{
        return C4SliceResult(doc->remoteAncestorRevID(remoteDatabase));
    });
}


bool c4doc_setRemoteAncestor(C4Document *doc, C4RemoteID remoteDatabase, C4String revID,
                             C4Error *outError) noexcept
{
    return tryCatch<bool>(outError, [&]{
        doc->setRemoteAncestorRevID(remoteDatabase, revID);
        return true;
    });
}


bool c4db_markSynced(C4Database *database,
                     C4String docID,
                     C4String revID,
                     C4SequenceNumber sequence,
                     C4RemoteID remoteID,
                     C4Error *outError) noexcept
{
    return tryCatch<bool>(outError, [&]{
        return database->getDefaultCollection()->markDocumentSynced(docID, revID, sequence, remoteID);
    });
}


char* c4doc_generateID(char *docID, size_t bufferSize) noexcept {
    return C4Document::generateID(docID, bufferSize);
}


// semi-deprecated
C4Document* c4doc_put(C4Database *database,
                      const C4DocPutRequest *rq,
                      size_t *outCommonAncestorIndex,
                      C4Error *outError) noexcept
{
    return c4coll_putDoc(database->getDefaultCollection(), rq, outCommonAncestorIndex, outError);
}


// semi-deprecated
C4Document* c4doc_create(C4Database *database,
                         C4String docID,
                         C4Slice revBody,
                         C4RevisionFlags revFlags,
                         C4Error *outError) noexcept
{
    return c4coll_createDoc(database->getDefaultCollection(), docID, revBody, revFlags, outError);
}


C4Document* c4doc_update(C4Document *doc,
                         C4Slice revBody,
                         C4RevisionFlags revFlags,
                         C4Error *outError) noexcept
{
    return tryCatch<C4Document*>(outError, [&]{
        Retained<C4Document> updated = doc->update(revBody, revFlags);
        if (!updated)
            c4error_return(LiteCoreDomain, kC4ErrorConflict, nullslice, outError);
        return move(updated).detach();
    });
}


bool c4doc_resolveConflict2(C4Document *doc,
                            C4String winningRevID,
                            C4String losingRevID,
                            FLDict mergedProperties,
                            C4RevisionFlags mergedFlags,
                            C4Error *outError) noexcept
{
    return tryCatch(outError, [&]{
        doc->resolveConflict(winningRevID, losingRevID, mergedProperties, mergedFlags);
    });
}


bool c4doc_resolveConflict(C4Document *doc,
                           C4String winningRevID,
                           C4String losingRevID,
                           C4Slice mergedBody,
                           C4RevisionFlags mergedFlags,
                           C4Error *outError) noexcept
{
    return tryCatch(outError, [&]{
        doc->resolveConflict(winningRevID, losingRevID, mergedBody, mergedFlags);
    });
}


bool c4doc_save(C4Document *doc,
                uint32_t maxRevTreeDepth,
                C4Error *outError) noexcept
{
    try {
        if (doc->save(maxRevTreeDepth))
            return true;
        c4error_return(LiteCoreDomain, kC4ErrorConflict, nullslice, outError);
        return false;
    } catchError(outError)
    return false;
}


/// Returns true if the two ASCII revIDs are equal (though they may not be byte-for-byte equal.)
bool c4rev_equal(C4Slice rev1, C4Slice rev2) noexcept {
    return C4Document::equalRevIDs(rev1, rev2);
}


unsigned c4rev_getGeneration(C4Slice revID) noexcept {
    return C4Document::getRevIDGeneration(revID);
}


C4RevisionFlags c4rev_flagsFromDocFlags(C4DocumentFlags docFlags) noexcept {
    return C4Document::revisionFlagsFromDocFlags(docFlags);
}


FLDict c4doc_getProperties(C4Document* doc) noexcept {
    return doc->getProperties();
}


C4Document* c4doc_containingValue(FLValue value) {
    return C4Document::containingValue(value);
}


FLEncoder c4db_createFleeceEncoder(C4Database* db) noexcept {
    return db->createFleeceEncoder();
}


FLEncoder c4db_getSharedFleeceEncoder(C4Database* db) noexcept {
    return db->sharedFleeceEncoder();
}


C4SliceResult c4db_encodeJSON(C4Database *db, C4Slice jsonData, C4Error *outError) noexcept {
    return tryCatch<C4SliceResult>(outError, [&]{
        return C4SliceResult(db->encodeJSON(jsonData));
    });
}


C4SliceResult c4doc_bodyAsJSON(C4Document *doc, bool canonical, C4Error *outError) noexcept {
    return tryCatch<C4SliceResult>(outError, [&]{
        return C4SliceResult(doc->bodyAsJSON(canonical));
    });
}


FLSharedKeys c4db_getFLSharedKeys(C4Database *db) noexcept {
    return db->getFleeceSharedKeys();
}


bool c4doc_isOldMetaProperty(C4String prop) noexcept {
    return C4Document::isOldMetaProperty(prop);
}


bool c4doc_hasOldMetaProperties(FLDict doc) noexcept {
    return C4Document::hasOldMetaProperties(doc);
}


bool c4doc_getDictBlobKey(FLDict dict, C4BlobKey *outKey) {
    if (auto key = C4Blob::keyFromDigestProperty(dict); key) {
        if (outKey)
            *outKey = *key;
        return true;
    } else {
        return false;
    }
}


bool c4doc_dictIsBlob(FLDict dict, C4BlobKey *outKey) noexcept {
    Assert(outKey);
    if (auto key = C4Blob::keyFromDigestProperty(dict); key && C4Blob::isBlob(dict)) {
        *outKey = *key;
        return true;
    } else {
        return false;
    }
}


C4SliceResult c4doc_getBlobData(FLDict flDict, C4BlobStore *blobStore, C4Error *outError) noexcept {
    return tryCatch<C4SliceResult>(outError, [&]{
        return C4SliceResult(blobStore->getBlobData(flDict));
    });
}


bool c4doc_dictContainsBlobs(FLDict dict) noexcept {
    return C4Blob::dictContainsBlobs(dict);
}


bool c4doc_blobIsCompressible(FLDict blobDict) {
    return C4Blob::isLikelyCompressible(blobDict);
}


C4SliceResult c4doc_encodeStrippingOldMetaProperties(FLDict doc, FLSharedKeys sk, C4Error *outError) noexcept {
    return tryCatch<C4SliceResult>(outError, [&]{
        return C4SliceResult(C4Document::encodeStrippingOldMetaProperties(doc, sk));
    });
}


#pragma mark - DOC ENUMERATOR:


void c4enum_close(C4DocEnumerator *e) noexcept {
    if (e)
        e->close();
}

void c4enum_free(C4DocEnumerator *e) noexcept {
    delete e;
}


C4DocEnumerator* c4coll_enumerateChanges(C4Collection *collection,
                                         C4SequenceNumber since,
                                         const C4EnumeratorOptions* C4NULLABLE c4options,
                                         C4Error* C4NULLABLE outError) noexcept
{
    return tryCatch<C4DocEnumerator*>(outError, [&]{
        return new C4DocEnumerator(collection, since,
                                   c4options ? *c4options : kC4DefaultEnumeratorOptions);
    });

}

// semi-deprecated
C4DocEnumerator* c4db_enumerateChanges(C4Database *database,
                                       C4SequenceNumber since,
                                       const C4EnumeratorOptions *c4options,
                                       C4Error *outError) noexcept
{
    return c4coll_enumerateChanges(database->getDefaultCollection(), since, c4options, outError);
}


C4DocEnumerator* c4coll_enumerateAllDocs(C4Collection *collection,
                                         const C4EnumeratorOptions* C4NULLABLE c4options,
                                         C4Error* C4NULLABLE outError) noexcept
{
    return tryCatch<C4DocEnumerator*>(outError, [&]{
        return new C4DocEnumerator(collection,
                                   c4options ? *c4options : kC4DefaultEnumeratorOptions);
    });
}


// semi-deprecated
C4DocEnumerator* c4db_enumerateAllDocs(C4Database *database,
                                       const C4EnumeratorOptions *c4options,
                                       C4Error *outError) noexcept
{
    return c4coll_enumerateAllDocs(database->getDefaultCollection(), c4options, outError);
}


bool c4enum_next(C4DocEnumerator *e, C4Error *outError) noexcept {
    return tryCatch<bool>(outError, [&]{
        if (e->next())
            return true;
        clearError(outError);      // end of iteration is not an error
        return false;
    });
}


bool c4enum_getDocumentInfo(C4DocEnumerator *e, C4DocumentInfo *outInfo) noexcept {
    return e->getDocumentInfo(*outInfo);
}


C4Document* c4enum_getDocument(C4DocEnumerator *e, C4Error *outError) noexcept {
    return tryCatch<C4Document*>(outError, [&]{
        Retained<C4Document> doc = e->getDocument();
        if (!doc)
            clearError(outError);      // end of iteration is not an error
        return move(doc).detach();
    });
}


#pragma mark - OBSERVERS:


// semi-deprecated
C4DatabaseObserver* c4dbobs_create(C4Database *db,
                                   C4DatabaseObserverCallback callback,
                                   void *context) noexcept
{
    return c4dbobs_createOnCollection(db->getDefaultCollection(), callback, context);
}


C4DatabaseObserver* c4dbobs_createOnCollection(C4Collection* coll,
                                               C4DatabaseObserverCallback callback,
                                               void* C4NULLABLE context) noexcept
{
    return C4CollectionObserver::create(coll, [=](C4DatabaseObserver *obs) {
        callback(obs, context);
    }).release();
}


uint32_t c4dbobs_getChanges(C4DatabaseObserver *obs,
                            C4DatabaseChange outChanges[],
                            uint32_t maxChanges,
                            bool *outExternal) noexcept
{
    static_assert(sizeof(C4DatabaseChange) == sizeof(C4DatabaseObserver::Change),
                  "C4DatabaseChange doesn't match C4DatabaseObserver::Change");
    return tryCatch<uint32_t>(nullptr, [&]{
        memset(outChanges, 0, maxChanges * sizeof(C4DatabaseChange));
        return obs->getChanges((C4DatabaseObserver::Change*)outChanges,
                               maxChanges, outExternal);
        // This is slightly sketchy because C4DatabaseObserver::Change contains alloc_slices, whereas
        // C4DatabaseChange contains slices. The result is that the docID and revID memory will be
        // temporarily leaked, since the alloc_slice destructors won't be called.
        // For this purpose we have c4dbobs_releaseChanges(), which does the same sleight of hand
        // on the array but explicitly destructs each Change object, ensuring its alloc_slices are
        // destructed and the backing store's ref-count goes back to what it was originally.
    });
}


void c4dbobs_releaseChanges(C4DatabaseChange changes[], uint32_t numChanges) noexcept {
    for (uint32_t i = 0; i < numChanges; ++i) {
        auto &change = (C4DatabaseObserver::Change&)changes[i];
        change.~Change();
    }
}


void c4dbobs_free(C4DatabaseObserver* obs) noexcept {
    delete obs;
}


// semi-deprecated
C4DocumentObserver* c4docobs_create(C4Database *db,
                                    C4Slice docID,
                                    C4DocumentObserverCallback callback,
                                    void *context) noexcept
{
    return c4docobs_createWithCollection(db->getDefaultCollection(), docID, callback, context);
}


C4DocumentObserver* c4docobs_createWithCollection(C4Collection *coll,
                                                  C4String docID,
                                                  C4DocumentObserverCallback callback,
                                                  void* C4NULLABLE context) noexcept
{
    return tryCatch<unique_ptr<C4DocumentObserver>>(nullptr, [&]{
        auto fn = [=](C4DocumentObserver *obs, fleece::slice docID, C4SequenceNumber seq) {
            callback(obs, docID, seq, context);
        };
        return C4DocumentObserver::create(coll, docID, fn);
    }).release();
}


void c4docobs_free(C4DocumentObserver* obs) noexcept {
    delete obs;
}


#pragma mark - QUERY:


C4Query* c4query_new2(C4Database *database,
                      C4QueryLanguage language,
                      C4Slice expression,
                      int *outErrorPos,
                      C4Error *outError) noexcept
{
    if (outErrorPos)
        *outErrorPos = -1;
    return tryCatch<C4Query*>(outError, [&]{
        C4Query *query = database->newQuery(language, expression, outErrorPos).detach();
        if (!query)
            c4error_return(LiteCoreDomain, kC4ErrorInvalidQuery, {}, outError);
        return query;
    });
}


<<<<<<< HEAD
// semi-deprecated
=======
// deprecated
>>>>>>> 381bc309
C4Query* c4query_new(C4Database *database, C4String expression, C4Error *error) noexcept {
    return c4query_new2(database, kC4JSONQuery, expression, nullptr, error);
}


unsigned c4query_columnCount(C4Query *query) noexcept {
    return query->columnCount();
}


FLString c4query_columnTitle(C4Query *query, unsigned column) noexcept {
    return query->columnTitle(column);
}


void c4query_setParameters(C4Query *query, C4String encodedParameters) noexcept {
    query->setParameters(encodedParameters);
}


C4QueryEnumerator* c4query_run(C4Query *query,
                               const C4QueryOptions *c4options,
                               C4Slice encodedParameters,
                               C4Error *outError) noexcept
{
    return tryCatch<C4QueryEnumerator*>(outError, [&]{
        return query->createEnumerator(c4options, encodedParameters);
    });
}


C4StringResult c4query_explain(C4Query *query) noexcept {
    return tryCatch<C4StringResult>(nullptr, [&]{
        return C4StringResult(query->explain());
    });
}


C4SliceResult c4query_fullTextMatched(C4Query *query,
                                      const C4FullTextMatch *term,
                                      C4Error *outError) noexcept
{
    return tryCatch<C4SliceResult>(outError, [&]{
        return C4SliceResult(query->fullTextMatched(*term));
    });
}


#pragma mark - QUERY ENUMERATOR API:


bool c4queryenum_next(C4QueryEnumerator *e,
                      C4Error *outError) noexcept
{
    return tryCatch<bool>(outError, [&]{
        if (asInternal(e)->next())
            return true;
        clearError(outError);      // end of iteration is not an error
        return false;
    });
}


bool c4queryenum_seek(C4QueryEnumerator *e,
                      int64_t rowIndex,
                      C4Error *outError) noexcept
{
    return tryCatch<bool>(outError, [&]{
        asInternal(e)->seek(rowIndex);
        return true;
    });
}


int64_t c4queryenum_getRowCount(C4QueryEnumerator *e,
                                 C4Error *outError) noexcept
{
    try {
        return asInternal(e)->getRowCount();
    } catchError(outError)
    return -1;
}



C4QueryEnumerator* c4queryenum_refresh(C4QueryEnumerator *e,
                                       C4Error *outError) noexcept
{
    return tryCatch<C4QueryEnumerator*>(outError, [&]{
        clearError(outError);
        return asInternal(e)->refresh();
    });
}


C4QueryEnumerator* c4queryenum_retain(C4QueryEnumerator *e) noexcept {
    return retain(asInternal(e));
}


void c4queryenum_close(C4QueryEnumerator *e) noexcept {
    if (e) {
        asInternal(e)->close();
    }
}

void c4queryenum_release(C4QueryEnumerator *e) noexcept {
    release(asInternal(e));
}


#pragma mark - QUERY OBSERVER API:


C4QueryObserver* c4queryobs_create(C4Query *query, C4QueryObserverCallback cb, void *ctx) noexcept {
    auto fn = [cb,ctx](C4QueryObserver *obs) {
        cb(obs, obs->query(), ctx);
    };
    return new C4QueryObserverImpl(query, fn);
}

void c4queryobs_setEnabled(C4QueryObserver *obs, bool enabled) noexcept {
    obs->setEnabled(enabled);
}

void c4queryobs_free(C4QueryObserver* obs) noexcept {
    delete obs;
}

C4QueryEnumerator* c4queryobs_getEnumerator(C4QueryObserver *obs,
                                            bool forget,
                                            C4Error *outError) noexcept
{
    return asInternal(obs)->getEnumeratorImpl(forget, outError).detach();
}


#pragma mark - CERTIFICATE API: (EE)


#ifdef COUCHBASE_ENTERPRISE


C4Cert* c4cert_createRequest(const C4CertNameComponent *nameComponents,
                             size_t nameCount,
                             C4CertUsage certUsages,
                             C4KeyPair *subjectKey,
                             C4Error *outError) noexcept
{
    return tryCatch<C4Cert*>(outError, [&]() -> C4Cert* {
        vector<C4CertNameComponent> components(&nameComponents[0], &nameComponents[nameCount]);
        return C4Cert::createRequest(components, certUsages, subjectKey).detach();
    });
}


C4Cert* c4cert_fromData(C4Slice certData, C4Error *outError) noexcept {
    return tryCatch<C4Cert*>(outError, [&]() {
        return C4Cert::fromData(certData).detach();
    });
}


C4Cert* c4cert_requestFromData(C4Slice certRequestData, C4Error *outError) noexcept {
    return tryCatch<C4Cert*>(outError, [&]() -> C4Cert* {
        return C4Cert::requestFromData(certRequestData).detach();
    });
}


C4SliceResult c4cert_copyData(C4Cert* cert, bool pemEncoded) noexcept {
    return tryCatch<C4SliceResult>(nullptr, [&]() {
        return C4SliceResult(cert->data(pemEncoded));
    });
}


C4StringResult c4cert_subjectName(C4Cert* cert) noexcept {
    return tryCatch<C4StringResult>(nullptr, [&]() {
        return C4StringResult(cert->subjectName());
    });
}


C4StringResult c4cert_subjectNameComponent(C4Cert* cert, C4CertNameAttributeID attrID) noexcept {
    return tryCatch<C4StringResult>(nullptr, [&]() {
        return C4StringResult(cert->subjectNameComponent(attrID));
    });
}


bool c4cert_subjectNameAtIndex(C4Cert* cert,
                               unsigned index,
                               C4CertNameInfo *outInfo) noexcept
{
    auto info = cert->subjectNameAtIndex(index);
    if (!info.id)
        return false;
    outInfo->id = FLSliceResult(move(info.id));
    outInfo->value = FLSliceResult(move(info.value));
    return true;
}


C4CertUsage c4cert_usages(C4Cert* cert) noexcept {
    return cert->usages();
}


C4StringResult c4cert_summary(C4Cert* cert) noexcept {
    return tryCatch<C4SliceResult>(nullptr, [&]() {
        return C4StringResult(cert->summary());
    });
}


void c4cert_getValidTimespan(C4Cert* cert,
                             C4Timestamp *outCreated,
                             C4Timestamp *outExpires)
{
    pair<C4Timestamp,C4Timestamp> ts;
    try {
        ts = cert->validTimespan();
    } catch (...) {
        ts.first = ts.second = 0;
    }
    if (outCreated)
        *outCreated = ts.first;
    if (outExpires)
        *outExpires = ts.second;
}


bool c4cert_isSigned(C4Cert* cert) noexcept {
    return cert->isSigned();
}


bool c4cert_isSelfSigned(C4Cert* cert) noexcept {
    return cert->isSelfSigned();
}


C4Cert* c4cert_signRequest(C4Cert *c4Cert,
                           const C4CertIssuerParameters* C4NULLABLE c4Params,
                           C4KeyPair *issuerPrivateKey,
                           C4Cert *issuerC4Cert,
                           C4Error *outError) noexcept
{
    return tryCatch<C4Cert*>(outError, [&]() -> C4Cert* {
        if (!c4Params)
            c4Params = &kDefaultCertIssuerParameters;
        return c4Cert->signRequest(*c4Params, issuerPrivateKey, issuerC4Cert).detach();
    });
}


bool c4cert_sendSigningRequest(C4Cert *c4Cert,
                               C4Address address,
                               C4Slice optionsDictFleece,
                               C4CertSigningCallback callback,
                               void *context,
                               C4Error *outError) noexcept
{
    return tryCatch(outError, [&] {
        c4Cert->sendSigningRequest(address, optionsDictFleece, [=](C4Cert *cert, C4Error error) {
            callback(context, cert, error);
        });
    });
}


C4KeyPair* c4cert_getPublicKey(C4Cert* cert) noexcept {
    return tryCatch<C4KeyPair*>(nullptr, [&]() -> C4KeyPair* {
        return cert->publicKey().detach();
    });
}


C4KeyPair* c4cert_loadPersistentPrivateKey(C4Cert* cert, C4Error *outError) noexcept {
    return tryCatch<C4KeyPair*>(outError, [&]() -> C4KeyPair* {
        return cert->loadPersistentPrivateKey().detach();
    });
}


C4Cert* c4cert_nextInChain(C4Cert* cert) noexcept {
    return tryCatch<C4Cert*>(nullptr, [&]() -> C4Cert* {
        return cert->nextInChain().detach();
    });
}

C4SliceResult c4cert_copyChainData(C4Cert* cert) noexcept {
    return tryCatch<C4SliceResult>(nullptr, [&]() {
        return C4SliceResult(cert->chainData());
    });
}


bool c4cert_save(C4Cert *cert,
                 bool entireChain,
                 C4String name,
                 C4Error *outError)
{
    return tryCatch(outError, [&]() {
        if (cert)
            cert->save(entireChain, name);
        else
            C4Cert::deleteNamed(name);
    });
}


C4Cert* c4cert_load(C4String name,
                    C4Error *outError)
{
    return tryCatch<C4Cert*>(outError, [&]() {
        return C4Cert::load(name).detach();
    });
}


#pragma mark - KEY PAIR API: (EE)


C4KeyPair* c4keypair_generate(C4KeyPairAlgorithm algorithm,
                              unsigned sizeInBits,
                              bool persistent,
                              C4Error *outError) noexcept
{
    return tryCatch<C4KeyPair*>(outError, [&]() -> C4KeyPair* {
        return C4KeyPair::generate(algorithm, sizeInBits, persistent).detach();
    });
}


C4KeyPair* c4keypair_fromPublicKeyData(C4Slice publicKeyData, C4Error *outError) noexcept {
    return tryCatch<C4KeyPair*>(outError, [&]() {
        return C4KeyPair::fromPublicKeyData(publicKeyData).detach();
    });
}


C4KeyPair* c4keypair_fromPrivateKeyData(C4Slice data, C4Slice password, C4Error *outError) noexcept
{
    return tryCatch<C4KeyPair*>(outError, [&]() {
        return C4KeyPair::fromPrivateKeyData(data, password).detach();
    });
}


C4KeyPair* c4keypair_persistentWithPublicKey(C4KeyPair* key, C4Error *outError) noexcept {
    return tryCatch<C4KeyPair*>(outError, [&]() -> C4KeyPair* {
        return C4KeyPair::persistentWithPublicKey(key).detach();
    });
}


bool c4keypair_hasPrivateKey(C4KeyPair* key) noexcept {
    return key->hasPrivateKey();
}


bool c4keypair_isPersistent(C4KeyPair* key) noexcept {
    return key->isPersistent();
}


C4SliceResult c4keypair_publicKeyDigest(C4KeyPair* key) noexcept {
    return C4SliceResult(key->publicKeyDigest());
}


C4SliceResult c4keypair_publicKeyData(C4KeyPair* key) noexcept {
    return tryCatch<C4SliceResult>(nullptr, [&]() {
        return C4SliceResult(key->publicKeyData());
    });
}


C4SliceResult c4keypair_privateKeyData(C4KeyPair* key) noexcept {
    return tryCatch<C4SliceResult>(nullptr, [&]() {
        return C4SliceResult(key->privateKeyData());
    });
}


bool c4keypair_removePersistent(C4KeyPair* key, C4Error *outError) noexcept {
    return tryCatch(outError, [&]() {
        key->removePersistent();
    });
}


C4KeyPair* c4keypair_fromExternal(C4KeyPairAlgorithm algorithm,
                                  size_t keySizeInBits,
                                  void *externalKey,
                                  C4ExternalKeyCallbacks callbacks,
                                  C4Error *outError)
{
    return tryCatch<C4KeyPair*>(outError, [&]() -> C4KeyPair* {
        return C4KeyPair::fromExternal(algorithm, keySizeInBits, externalKey, callbacks).detach();
    });
}


#endif // COUCHBASE_ENTERPRISE


#pragma mark - LISTENER API: (EE)


C4ListenerAPIs c4listener_availableAPIs(void) noexcept {
    return C4Listener::availableAPIs();
}


C4Listener* c4listener_start(const C4ListenerConfig *config, C4Error *outError) noexcept {
    try {
        return new C4Listener(*config);
    } catchError(outError)
    return nullptr;
}


void c4listener_free(C4Listener *listener) noexcept {
    delete listener;
}


C4StringResult c4db_URINameFromPath(C4String pathSlice) noexcept {
    try {
        if (string name = C4Listener::URLNameFromPath(pathSlice); name.empty())
        return {};
        else
            return FLSliceResult(alloc_slice(name));
    } catchAndWarn()
    return {};
}


bool c4listener_shareDB(C4Listener *listener, C4String name, C4Database *db,
                        C4Error *outError) noexcept
{
    try {
        return listener->shareDB(name, db);
    } catchError(outError);
    return false;
}


bool c4listener_unshareDB(C4Listener *listener, C4Database *db,
                          C4Error *outError) noexcept
{
    try {
        if (listener->unshareDB(db))
            return true;
        c4error_return(LiteCoreDomain, kC4ErrorNotOpen, "Database not shared"_sl, outError);
    } catchError(outError);
    return false;
}


uint16_t c4listener_getPort(C4Listener *listener) noexcept {
    try {
        return listener->port();
    } catchAndWarn()
    return 0;
}


FLMutableArray c4listener_getURLs(C4Listener *listener, C4Database *db,
                                  C4ListenerAPIs api, C4Error* err) noexcept {
    try {
        auto urls = fleece::MutableArray::newArray();
        for (string &url : listener->URLs(db, api))
            urls.append(url);
        return (FLMutableArray)FLValue_Retain(urls);
    } catchError(err);
    return nullptr;
}


void c4listener_getConnectionStatus(C4Listener *listener,
                                    unsigned *connectionCount,
                                    unsigned *activeConnectionCount) noexcept
{
    auto [conns, active] = listener->connectionStatus();
    if (connectionCount)
        *connectionCount = conns;
    if (activeConnectionCount)
        *activeConnectionCount = active;
}<|MERGE_RESOLUTION|>--- conflicted
+++ resolved
@@ -17,11 +17,8 @@
 //
 
 #include "c4BlobStore.hh"
-<<<<<<< HEAD
+#include "c4Certificate.hh"
 #include "c4Collection.hh"
-=======
-#include "c4Certificate.hh"
->>>>>>> 381bc309
 #include "c4Database.hh"
 #include "c4Document.hh"
 #include "c4DocEnumerator.hh"
@@ -527,7 +524,6 @@
 }
 
 
-<<<<<<< HEAD
 // semi-deprecated
 C4Timestamp c4db_nextDocExpiration(C4Database *db) noexcept {
     return c4coll_nextDocExpiration(db->getDefaultCollection());
@@ -537,37 +533,6 @@
 // semi-deprecated
 int64_t c4db_purgeExpiredDocs(C4Database *db, C4Error *outError) noexcept {
     return c4coll_purgeExpiredDocs(db->getDefaultCollection(), outError);
-=======
-bool c4db_startHousekeeping(C4Database *db) noexcept {
-    return tryCatch<bool>(nullptr, [=]{
-        return db->startHousekeeping();
-    });
-}
-
-
-bool c4db_mayHaveExpiration(C4Database *db) noexcept {
-    return db->mayHaveExpiration();
-}
-
-
-C4Timestamp c4db_nextDocExpiration(C4Database *db) noexcept {
-    return tryCatch<uint64_t>(nullptr, [=]{
-        return db->nextDocExpiration();
-    });
-}
-
-
-int64_t c4db_purgeExpiredDocs(C4Database *db, C4Error *outError) noexcept {
-    int64_t count = -1;
-    if (c4db_beginTransaction(db, outError)) {
-        try {
-            count = db->purgeExpiredDocs();
-        } catchError(outError);
-        if (!c4db_endTransaction(db, (count > 0), outError))
-            count = -1;
-    }
-    return count;
->>>>>>> 381bc309
 }
 
 
@@ -577,11 +542,7 @@
 
 
 C4String c4db_getName(C4Database *database) noexcept {
-<<<<<<< HEAD
     return slice(database->name());
-=======
-    return slice(database->getName());
->>>>>>> 381bc309
 }
 
 C4SliceResult c4db_getPath(C4Database *database) noexcept {
@@ -867,7 +828,6 @@
 }
 
 
-<<<<<<< HEAD
 // semi-deprecated
 bool c4doc_setExpiration(C4Database *db, C4Slice docId, C4Timestamp timestamp, C4Error *outError) noexcept {
     return c4coll_setDocExpiration(db->getDefaultCollection(), docId, timestamp, outError);
@@ -877,24 +837,6 @@
 // semi-deprecated
 C4Timestamp c4doc_getExpiration(C4Database *db, C4Slice docID, C4Error *outError) noexcept {
     return c4coll_getDocExpiration(db->getDefaultCollection(), docID, outError);
-=======
-bool c4doc_setExpiration(C4Database *db, C4Slice docId, C4Timestamp timestamp, C4Error *outError) noexcept {
-    return tryCatch<bool>(outError, [=]{
-        if (db->setExpiration(docId, timestamp))
-            return true;
-        c4error_return(LiteCoreDomain, kC4ErrorNotFound, {}, outError);
-        return false;
-    });
-}
-
-
-C4Timestamp c4doc_getExpiration(C4Database *db, C4Slice docID, C4Error *outError) noexcept {
-    C4Timestamp expiration = -1;
-    tryCatch(outError, [&]{
-        expiration = db->getExpiration(docID);
-    });
-    return expiration;
->>>>>>> 381bc309
 }
 
 
@@ -1422,11 +1364,7 @@
 }
 
 
-<<<<<<< HEAD
-// semi-deprecated
-=======
 // deprecated
->>>>>>> 381bc309
 C4Query* c4query_new(C4Database *database, C4String expression, C4Error *error) noexcept {
     return c4query_new2(database, kC4JSONQuery, expression, nullptr, error);
 }
