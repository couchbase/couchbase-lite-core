--- conflicted
+++ resolved
@@ -558,11 +558,7 @@
 
 bool c4coll_isIndexTrained(C4Collection* collection, C4Slice name, C4Error* outError) noexcept {
     if ( outError ) *outError = kC4NoError;
-<<<<<<< HEAD
-    return tryCatch(outError, [=] { return collection->isIndexTrained(name); });
-=======
     return tryCatch<bool>(outError, [=] { return collection->isIndexTrained(name); });
->>>>>>> 36aec1c4
 }
 
 // semi-deprecated
@@ -1083,13 +1079,10 @@
     return tryCatch<C4IndexUpdater*>(outError, [&] { return index->beginUpdate(limit).detach(); });
 }
 
-<<<<<<< HEAD
-=======
 C4Slice c4index_getName(C4Index* index) noexcept { return C4Slice(index->getName()); }
 
 C4Collection* c4index_getCollection(C4Index* index) noexcept { return index->getCollection(); }
 
->>>>>>> 36aec1c4
 size_t c4indexupdater_count(C4IndexUpdater* update) noexcept { return update->count(); }
 
 FLValue c4indexupdater_valueAt(C4IndexUpdater* update, size_t i) noexcept {
