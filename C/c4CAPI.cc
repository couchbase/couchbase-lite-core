--- conflicted
+++ resolved
@@ -30,14 +30,8 @@
 
 #include "c4.h"
 #include "c4Private.h"
-<<<<<<< HEAD
-#include "c4QueryImpl.hh"
 #include "Delimiter.hh"
 #include <sstream>
-
-#include "fleece/Mutable.hh"
-=======
->>>>>>> e77d1f2d
 
 using namespace std;
 using namespace fleece;
