//
// c4QueryTest.cc
//
// Copyright (c) 2016 Couchbase, Inc All rights reserved.
//
// Licensed under the Apache License, Version 2.0 (the "License");
// you may not use this file except in compliance with the License.
// You may obtain a copy of the License at
//
// http://www.apache.org/licenses/LICENSE-2.0
//
// Unless required by applicable law or agreed to in writing, software
// distributed under the License is distributed on an "AS IS" BASIS,
// WITHOUT WARRANTIES OR CONDITIONS OF ANY KIND, either express or implied.
// See the License for the specific language governing permissions and
// limitations under the License.
//

#include "c4QueryTest.hh"
#include "StringUtil.hh"
#include <thread>


static bool operator==(C4FullTextMatch a, C4FullTextMatch b) {
    return memcmp(&a, &b, sizeof(a)) == 0;
}

static ostream& operator<< (ostream& o, C4FullTextMatch match) {
    return o << "{ds " << match.dataSource << ", prop " << match.property << ", term " << match.term << ", "
             << "bytes " << match.start << " + " << match.length << "}";
}


N_WAY_TEST_CASE_METHOD(QueryTest, "DB Query", "[Query][C]") {
    compile(json5("['=', ['.', 'contact', 'address', 'state'], 'CA']"));
    CHECK(run() == (vector<string>{"0000001", "0000015", "0000036", "0000043", "0000053", "0000064", "0000072", "0000073"}));

    compile(json5("['=', ['.', 'contact', 'address', 'state'], 'CA']"), "", true);
    CHECK(run("{\"offset\":1,\"limit\":8}") == (vector<string>{"0000015", "0000036", "0000043", "0000053", "0000064", "0000072", "0000073"}));
    CHECK(run("{\"offset\":1,\"limit\":4}") == (vector<string>{"0000015", "0000036", "0000043", "0000053"}));

    compile(json5("['AND', ['=', ['array_count()', ['.', 'contact', 'phone']], 2],\
                           ['=', ['.', 'gender'], 'male']]"));
    CHECK(run() == (vector<string>{"0000002", "0000014", "0000017", "0000027", "0000031", "0000033", "0000038", "0000039", "0000045", "0000047",
        "0000049", "0000056", "0000063", "0000065", "0000075", "0000082", "0000089", "0000094", "0000097"}));

    // MISSING means no value is present (at that array index or dict key)
    compile(json5("['IS', ['.', 'contact', 'phone', [0]], ['MISSING']]"), "", true);
    CHECK(run("{\"offset\":0,\"limit\":4}") == (vector<string>{"0000004", "0000006", "0000008", "0000015"}));

    // ...whereas null is a JSON null value
    compile(json5("['IS', ['.', 'contact', 'phone', [0]], null]"), "", true);
    CHECK(run("{\"offset\":0,\"limit\":4}") == (vector<string>{}));
}

N_WAY_TEST_CASE_METHOD(QueryTest, "DB Query LIKE", "[Query][C]") {
    compile(json5("['LIKE', ['.name.first'], '%j%']"));
    CHECK(run() == (vector<string>{ "0000085" }));
    compile(json5("['LIKE', ['.name.first'], '%J%']"));
    CHECK(run() == (vector<string>{ "0000002", "0000004", "0000008", "0000017", "0000028", "0000030", "0000045", "0000052", "0000067", "0000071",
        "0000088", "0000094" }));
    compile(json5("['LIKE', ['.name.first'], 'Jen%']"));
    CHECK(run() == (vector<string>{ "0000008", "0000028" }));
}

N_WAY_TEST_CASE_METHOD(QueryTest, "DB Query IN", "[Query][C]") {
    // Type 1: RHS is an expression; generates a call to array_contains
    compile(json5("['IN', 'reading', ['.', 'likes']]"));
    CHECK(run() == (vector<string>{"0000004", "0000056", "0000064", "0000079", "0000099"}));

    // Type 2: RHS is an array literal; generates a SQL "IN" expression
    compile(json5("['IN', ['.', 'name', 'first'], ['[]', 'Eddie', 'Verna']]"));
    CHECK(run() == (vector<string>{"0000091", "0000093"}));
}

N_WAY_TEST_CASE_METHOD(QueryTest, "DB Query sorted", "[Query][C]") {
    compile(json5("['=', ['.', 'contact', 'address', 'state'], 'CA']"),
            json5("[['.', 'name', 'last']]"));
    CHECK(run() == (vector<string>{"0000015", "0000036", "0000072", "0000043", "0000001", "0000064", "0000073", "0000053"}));
}


N_WAY_TEST_CASE_METHOD(QueryTest, "DB Query bindings", "[Query][C]") {
    compile(json5("['=', ['.', 'contact', 'address', 'state'], ['$', 1]]"));
    CHECK(run("{\"1\": \"CA\"}") == (vector<string>{"0000001", "0000015", "0000036", "0000043", "0000053", "0000064", "0000072", "0000073"}));
    compile(json5("['=', ['.', 'contact', 'address', 'state'], ['$', 'state']]"));
    CHECK(run("{\"state\": \"CA\"}") == (vector<string>{"0000001", "0000015", "0000036", "0000043", "0000053", "0000064", "0000072", "0000073"}));
}


// Check binding arrays and dicts
N_WAY_TEST_CASE_METHOD(QueryTest, "DB Query binding types", "[Query][C]") {
    vector<string> queries = {
        "['$param']",
        "['_.', {foo: ['$param']}, 'foo']",
        "['_.', ['[]', 1, ['$param'], 3], '[1]']",
    };
    for (string what : queries) {
        C4Log("---- %s ----", what.c_str());
        compileSelect(json5("{WHAT: [" + what + "], LIMIT: 1}"));
        CHECK(run("{\"param\": 177}") == (vector<string>{"177"}));
        CHECK(run("{\"param\": \"foo\"}") == (vector<string>{"foo"}));
        CHECK(run("{\"param\": [1, 2, [3, 4]]}") == (vector<string>{"[1,2,[3,4]]"}));
        CHECK(run("{\"param\": {\"foo\": 17}}") == (vector<string>{"{\"foo\":17}"}));

        // bind a blob:
        Encoder enc;
        enc.beginDict();
        enc.writeKey("param"_sl);
        enc.writeData("\001\002\003\004\005"_sl);
        enc.endDict();
        auto binding = enc.finish();
        CHECK(run(string(binding).c_str()) == (vector<string>{"\"AQIDBAU=\""})); // (base64 encoding)
    }

    compileSelect(json5("{WHAT: [['array_count()', ['$param']]], LIMIT: 1}"));
    CHECK(run("{\"param\": [1, 2, [3, 4]]}") == (vector<string>{"3"}));
    compileSelect(json5("{WHAT: [['_.', ['$param'], 'foo']], LIMIT: 1}"));
    CHECK(run("{\"param\": {\"foo\": 17}}") == (vector<string>{"17"}));
}


N_WAY_TEST_CASE_METHOD(QueryTest, "DB Query ANY", "[Query][C]") {
    compile(json5("['ANY', 'like', ['.', 'likes'], ['=', ['?', 'like'], 'climbing']]"));
    CHECK(run() == (vector<string>{"0000017", "0000021", "0000023", "0000045", "0000060"}));

    // This EVERY query has lots of results because every empty `likes` array matches it
    compile(json5("['EVERY', 'like', ['.', 'likes'], ['=', ['?', 'like'], 'taxes']]"));
    auto result = run();
    REQUIRE(result.size() == 42);
    CHECK(result[0] == "0000007");

    // Changing the op to ANY AND EVERY returns no results
    compile(json5("['ANY AND EVERY', 'like', ['.', 'likes'], ['=', ['?', 'like'], 'taxes']]"));
    CHECK(run() == (vector<string>{}));

    // Look for people where everything they like contains an L:
    compile(json5("['ANY AND EVERY', 'like', ['.', 'likes'], ['LIKE', ['?', 'like'], '%l%']]"));
    CHECK(run() == (vector<string>{ "0000017", "0000027", "0000060", "0000068" }));
}


N_WAY_TEST_CASE_METHOD(PathsQueryTest, "DB Query ANY w/paths", "[Query][C]") {
    // For https://github.com/couchbase/couchbase-lite-core/issues/238
    compile(json5("['ANY','path',['.paths'],['=',['?path','city'],'San Jose']]"));
    CHECK(run() == (vector<string>{ "0000001" }));

    compile(json5("['ANY','path',['.paths'],['=',['?path.city'],'San Jose']]"));
    CHECK(run() == (vector<string>{ "0000001" }));

    compile(json5("['ANY','path',['.paths'],['=',['?path','city'],'Palo Alto']]"));
    CHECK(run() == (vector<string>{ "0000001", "0000002" }));
}


N_WAY_TEST_CASE_METHOD(QueryTest, "DB Query ANY of dict", "[Query][C]") {
    compile(json5("['ANY', 'n', ['.', 'name'], ['=', ['?', 'n'], 'Arturo']]"));
    CHECK(run() == (vector<string>{"0000090"}));
    compile(json5("['ANY', 'n', ['.', 'name'], ['contains()', ['?', 'n'], 'V']]"));
    CHECK(run() == (vector<string>{ "0000044", "0000048", "0000053", "0000093" }));
}


N_WAY_TEST_CASE_METHOD(QueryTest, "DB Query expression index", "[Query][C]") {
    C4Error err;
    REQUIRE(c4db_createIndex(db, C4STR("length"), c4str(json5("[['length()', ['.name.first']]]").c_str()), kC4ValueIndex, nullptr, &err));
    compile(json5("['=', ['length()', ['.name.first']], 9]"));
    CHECK(run() == (vector<string>{ "0000015", "0000099" }));

}


N_WAY_TEST_CASE_METHOD(QueryTest, "Delete indexed doc", "[Query][C]") {
    // Create the same index as the above test:
    C4Error err;
    REQUIRE(c4db_createIndex(db, C4STR("length"), c4str(json5("[['length()', ['.name.first']]]").c_str()), kC4ValueIndex, nullptr, &err));

    // Delete doc "0000015":
    {
        TransactionHelper t(db);

        C4Error c4err;
        C4Document *doc = c4doc_get(db, C4STR("0000015"), true, &c4err);
        REQUIRE(doc);
        C4DocPutRequest rq = {};
        rq.docID = C4STR("0000015");
        rq.history = &doc->revID;
        rq.historyCount = 1;
        rq.revFlags = kRevDeleted;
        rq.save = true;
        C4Document *updatedDoc = c4doc_put(db, &rq, nullptr, &c4err);
        INFO("c4err = " << c4err.domain << "/" << c4err.code);
        REQUIRE(updatedDoc != nullptr);
        c4doc_free(doc);
        c4doc_free(updatedDoc);
    }

    // Now run a query that would have returned the deleted doc, if it weren't deleted:
    compile(json5("['=', ['length()', ['.name.first']], 9]"));
    CHECK(run() == (vector<string>{ "0000099" }));
}


N_WAY_TEST_CASE_METHOD(QueryTest, "Column titles", "[Query][C]") {
    // Properties:
    compileSelect(json5("['SELECT', {'WHAT': [['.'], ['.name'], '.gender', ['.', 'address', 'zip']]}]"));
    checkColumnTitles({"*", "name", "gender", "zip"});
    // Duplicates:
    compileSelect(json5("['SELECT', {'WHAT': ['.name', '.name', '.name']}]"));
    checkColumnTitles({"name", "name #2", "name #3"});
    // 'AS':
    compileSelect(json5("['SELECT', {'WHAT': [['AS', '.address.zip', 'ZIP']]}]"));
    checkColumnTitles({"ZIP"});
    // Expressions:
    compileSelect(json5("['SELECT', {'WHAT': [['+', ['.age'], 14], ['min()', ['.n']]]}]"));
    checkColumnTitles({"$1", "$2"});
}


N_WAY_TEST_CASE_METHOD(QueryTest, "Missing columns", "[Query][C]") {
    const char *query = nullptr;
    uint64_t expectedMissing = 0;
    SECTION("None missing1") {
        query = "['SELECT', {'WHAT': [['.name'], ['.gender']], 'LIMIT': 1}]";
        expectedMissing = 0x0;
    }
    SECTION("Some missing2") {
        query = "['SELECT', {'WHAT': [['.XX'], ['.name'], ['.YY'], ['.gender'], ['.ZZ']], 'LIMIT': 1}]";
        expectedMissing = 0x15;       // binary 10101, i.e. cols 0, 2, 4 are missing
    }
    if (query) {
        compileSelect(json5(query));
        auto results = runCollecting<uint64_t>(nullptr, [=](C4QueryEnumerator *e) {
            return e->missingColumns;
        });
        CHECK(results == vector<uint64_t>{expectedMissing});
    }
}

N_WAY_TEST_CASE_METHOD(QueryTest, "Blob access", "[Query][Blob][C]") {
    string blob = "This is a blob to store in the store!";
    vector<C4BlobKey> keys;
    {
        TransactionHelper t(db);
        keys = addDocWithAttachments("doc1"_sl,
                                     vector<string>{blob},
                                     "text/plain");
    }
    compileSelect(json5("['SELECT', {WHAT: [['BLOB', '.attached[0]']], WHERE: ['=', ['._id'], 'doc1']}]"));
    auto results = runCollecting<string>(nullptr, [=](C4QueryEnumerator *e) {
        return string(slice(FLValue_AsData(FLArrayIterator_GetValueAt(&e->columns, 0))));
    });
    CHECK(results == vector<string>{blob});

    // Same as above, but wrap the blob in an array when returning it from the query:
    compileSelect(json5("['SELECT', {WHAT: [['[]', ['BLOB', '.attached[0]']]], WHERE: ['=', ['._id'], 'doc1']}]"));
    results = runCollecting<string>(nullptr, [=](C4QueryEnumerator *e) {
        FLValue result = FLArrayIterator_GetValueAt(&e->columns, 0);
        FLValue item = FLArray_Get(FLValue_AsArray(result), 0);
        return string(slice(FLValue_AsData(item)));
    });
    CHECK(results == vector<string>{blob});
}

N_WAY_TEST_CASE_METHOD(QueryTest, "Query dict literal", "[Query][C]") {
    compileSelect(json5("{WHAT: [{n: null, f: false, t: true, i: 12345, d: 1234.5, s: 'howdy', m: ['.bogus'], id: ['._id']}]}"));

    auto results = runCollecting<string>(nullptr, [=](C4QueryEnumerator *e) {
        FLValue result = FLArrayIterator_GetValueAt(&e->columns, 0);
        return string(slice(FLValue_ToJSON5(result)));
    });
    CHECK(results[0] == "{d:1234.5,f:false,i:12345,id:\"0000001\",n:null,s:\"howdy\",t:true}");
}

N_WAY_TEST_CASE_METHOD(QueryTest, "Query N1QL parse error", "[Query][C][N1QL][!throws]") {
    int errPos;
    C4Error error;
    {
        ExpectingExceptions x;
        CHECK(c4query_new2(db, kC4N1QLQuery, "SELECT foo bar"_sl, &errPos, &error) == nullptr);
    }
    CHECK(errPos == 11);
    CHECK(error.domain == LiteCoreDomain);
    CHECK(error.code == kC4ErrorInvalidQuery);

    C4Query *q = c4query_new2(db, kC4N1QLQuery, "SELECT foo, bar"_sl, &errPos, &error);
    CHECK(q != nullptr);
<<<<<<< HEAD
    c4query_release(q);
=======
    c4query_free(q);
>>>>>>> fda9943e
}

#pragma mark - FTS:


N_WAY_TEST_CASE_METHOD(QueryTest, "Full-text query", "[Query][C][FTS]") {
    C4Error err;
    REQUIRE(c4db_createIndex(db, C4STR("byStreet"), C4STR("[[\".contact.address.street\"]]"), kC4FullTextIndex, nullptr, &err));
    compile(json5("['MATCH', 'byStreet', 'Hwy']"));
    auto results = runFTS();
    CHECK(results == (vector<vector<C4FullTextMatch>>{
        {{13, 0, 0, 10, 3}},
        {{15, 0, 0, 11, 3}},
        {{43, 0, 0, 12, 3}},
        {{44, 0, 0, 12, 3}},
        {{52, 0, 0, 11, 3}}
    }));
    
    C4SliceResult matched = c4query_fullTextMatched(query, &results[0][0], &err);
    REQUIRE(matched.buf != nullptr);
    CHECK(toString((C4Slice)matched) == "7 Wyoming Hwy");
    c4slice_free(matched);
}


N_WAY_TEST_CASE_METHOD(QueryTest, "Full-text multiple properties", "[Query][C][FTS]") {
    C4Error err;
    REQUIRE(c4db_createIndex(db, C4STR("byAddress"),
                             C4STR("[[\".contact.address.street\"], [\".contact.address.city\"], [\".contact.address.state\"]]"), kC4FullTextIndex, nullptr, &err));
    // Some docs match 'Santa' in the street name, some in the city name
    compile(json5("['MATCH', 'byAddress', 'Santa']"));
    CHECK(runFTS() == (vector<vector<C4FullTextMatch>>{
        { {15, 1, 0, 0, 5} },
        { {44, 0, 0, 3, 5} },
        { {68, 0, 0, 3, 5} },
        { {72, 1, 0, 0, 5} },
    }));

    // Search only the street name:
    compile(json5("['MATCH', 'byAddress', 'contact.address.street:Santa']"));
    CHECK(runFTS() == (vector<vector<C4FullTextMatch>>{
        { {44, 0, 0, 3, 5} },
        { {68, 0, 0, 3, 5} }
    }));

    // Search for 'Santa' in the street name, and 'Saint' in either:
    compile(json5("['MATCH', 'byAddress', 'contact.address.street:Santa Saint']"));
    CHECK(runFTS() == (vector<vector<C4FullTextMatch>>{
        { {68, 0, 0, 3, 5}, {68, 1, 1, 0, 5} }
    }));

    // Search for 'Santa' in the street name, _or_ 'Saint' in either:
    compile(json5("['MATCH', 'byAddress', 'contact.address.street:Santa OR Saint']"));
    CHECK(runFTS() == (vector<vector<C4FullTextMatch>>{
        { {20, 1, 1, 0, 5} },
        { {44, 0, 0, 3, 5} },
        { {68, 0, 0, 3, 5}, {68, 1, 1, 0, 5} },
        { {77, 1, 1, 0, 5} }
    }));
}


N_WAY_TEST_CASE_METHOD(QueryTest, "Multiple Full-text indexes", "[Query][C][FTS]") {
    C4Error err;
    REQUIRE(c4db_createIndex(db, C4STR("byStreet"), C4STR("[[\".contact.address.street\"]]"), kC4FullTextIndex, nullptr, &err));
    REQUIRE(c4db_createIndex(db, C4STR("byCity"), C4STR("[[\".contact.address.city\"]]"), kC4FullTextIndex, nullptr, &err));
    compile(json5("['AND', ['MATCH', 'byStreet', 'Hwy'],\
                           ['MATCH', 'byCity',   'Santa']]"));
    CHECK(run() == (vector<string>{"0000015"}));
    CHECK(runFTS() == (vector<vector<C4FullTextMatch>>{
        { {15, 0, 0, 11, 3} }
    }));
}


N_WAY_TEST_CASE_METHOD(QueryTest, "Full-text query in multiple ANDs", "[Query][C][FTS]") {
    C4Error err;
    REQUIRE(c4db_createIndex(db, C4STR("byStreet"), C4STR("[[\".contact.address.street\"]]"), kC4FullTextIndex, nullptr, &err));
    REQUIRE(c4db_createIndex(db, C4STR("byCity"), C4STR("[[\".contact.address.city\"]]"), kC4FullTextIndex, nullptr, &err));
    compile(json5("['AND', ['AND', ['=', ['.gender'], 'male'],\
                                   ['MATCH', 'byCity', 'Santa']],\
                           ['=', ['.name.first'], 'Cleveland']]"));
    CHECK(run() == (vector<string>{"0000015"}));
    CHECK(runFTS() == (vector<vector<C4FullTextMatch>>{
        { {15, 0, 0, 0, 5} }
    }));
}


N_WAY_TEST_CASE_METHOD(QueryTest, "Multiple Full-text queries", "[Query][C][FTS][!throws]") {
    // You can't query the same FTS index multiple times in a query (says SQLite)
    ExpectingExceptions x;
    C4Error err;
    REQUIRE(c4db_createIndex(db, C4STR("byStreet"), C4STR("[[\".contact.address.street\"]]"), kC4FullTextIndex, nullptr, &err));
    query = c4query_new(db,
                        json5slice("['AND', ['MATCH', 'byStreet', 'Hwy'],\
                                            ['MATCH', 'byStreet', 'Blvd']]"),
                        &err);
    REQUIRE(query == nullptr);
    CheckError(err, LiteCoreDomain, kC4ErrorInvalidQuery,
               "Sorry, multiple MATCHes of the same property are not allowed");
}


N_WAY_TEST_CASE_METHOD(QueryTest, "Buried Full-text queries", "[Query][C][FTS][!throws]") {
    // You can't put an FTS match inside an expression other than a top-level AND (says SQLite)
    ExpectingExceptions x;
    C4Error err;
    REQUIRE(c4db_createIndex(db, C4STR("byStreet"), C4STR("[[\".contact.address.street\"]]"), kC4FullTextIndex, nullptr, &err));
    query = c4query_new(db,
                        json5slice("['OR', ['MATCH', 'byStreet', 'Hwy'],\
                                           ['=', ['.', 'contact', 'address', 'state'], 'CA']]"),
                        &err);
    REQUIRE(query == nullptr);
    CheckError(err, LiteCoreDomain, kC4ErrorInvalidQuery,
               "MATCH can only appear at top-level, or in a top-level AND");
}


N_WAY_TEST_CASE_METHOD(QueryTest, "Aggregate Full-text query", "[Query][C][FTS]") {
    // https://github.com/couchbase/couchbase-lite-core/issues/703
    C4Error err;
    REQUIRE(c4db_createIndex(db, C4STR("byStreet"), C4STR("[[\".contact.address.street\"]]"), kC4FullTextIndex, nullptr, &err));
    query = c4query_new(db,
            json5slice("['SELECT', { 'WHAT': [ [ 'count()', [ '.', 'uuid' ] ] ],"
                       " 'WHERE': [ 'AND', [ 'AND', [ '=', [ '.', 'doc_type' ], 'rec' ],"
                                                  " [ 'MATCH', 'byStreet', 'keyword' ] ],"
                                         "[ '=', [ '.', 'pId' ], 'bfe2970b-9be6-46f6-b9a7-38c5947c27b1' ] ] } ]"),
                        &err);
    // Just test whether the enumerator starts without an error:
    auto e = c4query_run(query, nullptr, nullslice, &err);
    REQUIRE(e);
    c4queryenum_free(e);
}

N_WAY_TEST_CASE_METHOD(QueryTest, "Full-text query with accents", "[Query][C][FTS]") {
    // https://github.com/couchbase/couchbase-lite-core/issues/723
    C4Error err;
    C4IndexOptions options = {
       nullptr, false, false, nullptr
    };

    REQUIRE(c4db_createIndex(db, C4STR("nameFTSIndex"), C4STR("[[\".content\"]]"), kC4FullTextIndex, &options, &err));

    {
        TransactionHelper t(db);

        C4SliceResult bodyContent = c4db_encodeJSON(db, C4STR(u8"{\"content\": \"Hâkimler\"}"), &err);
        REQUIRE(bodyContent.buf != nullptr);
        createNewRev(db, C4STR("1"), (C4Slice)bodyContent);
        c4slice_free(bodyContent);

        bodyContent = c4db_encodeJSON(db, C4STR("{\"content\": \"Hakimler\"}"), &err);
        REQUIRE(bodyContent.buf != nullptr);
        createNewRev(db, C4STR("2"), (C4Slice)bodyContent);
        c4slice_free(bodyContent);

        bodyContent = c4db_encodeJSON(db, C4STR("{\"content\": \"foo\"}"), &err);
        REQUIRE(bodyContent.buf != nullptr);
        createNewRev(db, C4STR("3"), (C4Slice)bodyContent);
        c4slice_free(bodyContent);
    }

    C4Slice queryStr = C4STR("{\"WHERE\": [\"MATCH\",\"nameFTSIndex\",\"'hâkimler'\"], \"WHAT\": [[\".\"]]}");
    query = c4query_new(db, queryStr, &err);
    auto e = c4query_run(query, nullptr, nullslice, &err);
    REQUIRE(e);
    CHECK(c4queryenum_getRowCount(e, &err) == 1);
    c4queryenum_free(e);
}


#pragma mark - WHAT, JOIN, etc:


N_WAY_TEST_CASE_METHOD(QueryTest, "DB Query WHAT", "[Query][C]") {
    vector<string> expectedFirst = {"Cleveland", "Georgetta", "Margaretta"};
    vector<string> expectedLast  = {"Bejcek",    "Kolding",   "Ogwynn"};
    compileSelect(json5("{WHAT: ['.name.first', '.name.last'], \
                         WHERE: ['>=', ['length()', ['.name.first']], 9],\
                      ORDER_BY: [['.name.first']]}"));

    REQUIRE(c4query_columnCount(query) == 2);

    C4Error error;
    auto e = c4query_run(query, &kC4DefaultQueryOptions, kC4SliceNull, &error);
    INFO("c4query_run got error " << error.domain << "/" << error.code);
    REQUIRE(e);
    int i = 0;
    while (c4queryenum_next(e, &error)) {
        CHECK(Array::iterator(e->columns)[0].asstring() == expectedFirst[i]);
        CHECK(Array::iterator(e->columns)[1].asstring() == expectedLast[i]);
        ++i;
    }
    CHECK(error.code == 0);
    CHECK(i == 3);
    c4queryenum_free(e);
}


N_WAY_TEST_CASE_METHOD(QueryTest, "DB Query WHAT returning object", "[Query][C]") {
    vector<string> expectedFirst = {"Cleveland", "Georgetta", "Margaretta"};
    vector<string> expectedLast  = {"Bejcek",    "Kolding",   "Ogwynn"};
    compileSelect(json5("{WHAT: ['.name'], \
                         WHERE: ['>=', ['length()', ['.name.first']], 9],\
                      ORDER_BY: [['.name.first']]}"));

    REQUIRE(c4query_columnCount(query) == 1);

    C4Error error;
    auto e = c4query_run(query, &kC4DefaultQueryOptions, kC4SliceNull, &error);
    if (!e)
        INFO("c4query_run got error " << error.domain << "/" << error.code);
    REQUIRE(e);
    int i = 0;
    while (c4queryenum_next(e, &error)) {
        Value col = Array::iterator(e->columns)[0];
        REQUIRE(col.type() == kFLDict);
        Dict name = col.asDict();
        INFO("name = " << FLSlice(name.toJSON()));
        CHECK(name.get("first"_sl).asstring() == expectedFirst[i]);
        CHECK(name.get("last"_sl) .asstring() == expectedLast[i]);
        ++i;
    }
    CHECK(error.code == 0);
    CHECK(i == 3);
    c4queryenum_free(e);
}


N_WAY_TEST_CASE_METHOD(QueryTest, "DB Query Aggregate", "[Query][C]") {
    compileSelect(json5("{WHAT: [['min()', ['.name.last']], ['max()', ['.name.last']]]}"));
    C4Error error;
    auto e = c4query_run(query, &kC4DefaultQueryOptions, kC4SliceNull, &error);
    INFO("c4query_run got error " << error.domain << "/" << error.code);
    REQUIRE(e);
    int i = 0;
    while (c4queryenum_next(e, &error)) {
        CHECK(Array::iterator(e->columns)[0].asstring() == "Aerni");
        CHECK(Array::iterator(e->columns)[1].asstring() == "Zirk");
        ++i;
    }
    CHECK(error.code == 0);
    CHECK(i == 1);
    c4queryenum_free(e);
}


N_WAY_TEST_CASE_METHOD(QueryTest, "DB Query Grouped", "[Query][C]") {
    const vector<string> expectedState = {"AL",      "AR",        "AZ",       "CA"};
    const vector<string> expectedMin   = {"Laidlaw", "Okorududu", "Kinatyan", "Bejcek"};
    const vector<string> expectedMax   = {"Mulneix", "Schmith",   "Kinatyan", "Visnic"};
    const int expectedRowCount = 42;

    compileSelect(json5("{WHAT: [['.contact.address.state'],\
                                ['min()', ['.name.last']],\
                                ['max()', ['.name.last']]],\
                     GROUP_BY: [['.contact.address.state']]}"));
    C4Error error {};
    auto e = c4query_run(query, &kC4DefaultQueryOptions, kC4SliceNull, &error);
    INFO("c4query_run got error " << error.domain << "/" << error.code);
    REQUIRE(e);
    int i = 0;
    while (c4queryenum_next(e, &error)) {
        string state   = Array::iterator(e->columns)[0].asstring();
        string minName = Array::iterator(e->columns)[1].asstring();
        string maxName = Array::iterator(e->columns)[2].asstring();
        C4Log("state=%s, first=%s, last=%s", state.c_str(), minName.c_str(), maxName.c_str());
        if (i < expectedState.size()) {
            CHECK(state == expectedState[i]);
            CHECK(minName == expectedMin[i]);
            CHECK(maxName == expectedMax[i]);
        }
        ++i;
    }
    CHECK(error.code == 0);
    CHECK(i == expectedRowCount);
    CHECK(c4queryenum_getRowCount(e, &error) == 42);
    c4queryenum_free(e);
}


N_WAY_TEST_CASE_METHOD(QueryTest, "DB Query Join", "[Query][C]") {
    importJSONFile(sFixturesDir + "states_titlecase.json", "state-");
    vector<string> expectedFirst = {"Cleveland",   "Georgetta", "Margaretta"};
    vector<string> expectedState  = {"California", "Ohio",      "South Dakota"};
    compileSelect(json5("{WHAT: ['.person.name.first', '.state.name'],\
                          FROM: [{as: 'person'}, \
                                 {as: 'state', on: ['=', ['.state.abbreviation'],\
                                                         ['.person.contact.address.state']]}],\
                         WHERE: ['>=', ['length()', ['.person.name.first']], 9],\
                      ORDER_BY: [['.person.name.first']]}"));
    C4Error error;
    auto e = c4query_run(query, &kC4DefaultQueryOptions, kC4SliceNull, &error);
    INFO("c4query_run got error " << error.domain << "/" << error.code);
    REQUIRE(e);
    int i = 0;
    while (c4queryenum_next(e, &error)) {
        string first = Array::iterator(e->columns)[0].asstring();
        string state = Array::iterator(e->columns)[1].asstring();
        C4Log("first='%s', state='%s'", first.c_str(), state.c_str());
        CHECK(first == expectedFirst[i]);
        CHECK(state  == expectedState[i]);
        ++i;
    }
    CHECK(error.code == 0);
    CHECK(i == 3);
    c4queryenum_free(e);
}

N_WAY_TEST_CASE_METHOD(QueryTest, "DB Query UNNEST", "[Query][C]") {
    for (int withIndex = 0; withIndex <= 1; ++withIndex) {
        if (withIndex) {
            C4Log("-------- Repeating with index --------");
            REQUIRE(c4db_createIndex(db, C4STR("likes"), C4STR("[[\".likes\"]]"), kC4ArrayIndex, nullptr, nullptr));
        }
        compileSelect(json5("{WHAT: ['.person._id'],\
                              FROM: [{as: 'person'}, \
                                     {as: 'like', unnest: ['.person.likes']}],\
                             WHERE: ['=', ['.like'], 'climbing'],\
                          ORDER_BY: [['.person.name.first']]}"));
        checkExplanation(withIndex);
        CHECK(run() == (vector<string>{ "0000021", "0000017", "0000045", "0000060", "0000023" }));

        compileSelect(json5("{WHAT: ['.person._id', '.like'],\
                              FROM: [{as: 'person'}, \
                                     {as: 'like', unnest: ['.person.likes']}],\
                             WHERE: ['>', ['.like'], 'snowboarding'],\
                          ORDER_BY: [['.like'], ['.person._id']]}"));
        checkExplanation(withIndex);
        CHECK(run2() == (vector<string>{ "0000003, swimming", "0000012, swimming", "0000020, swimming",
            "0000072, swimming", "0000076, swimming", "0000081, swimming", "0000085, swimming",
            "0000010, travelling", "0000027, travelling", "0000037, travelling", "0000060, travelling",
            "0000068, travelling", "0000096, travelling" }));

        compileSelect(json5("{WHAT: ['.like'],\
                          DISTINCT: true,\
                              FROM: [{as: 'person'}, \
                                     {as: 'like', unnest: ['.person.likes']}],\
                          ORDER_BY: [['.like']]}"));
        checkExplanation(false);        // even with index, this must do a scan
        CHECK(run() == (vector<string>{ "biking", "boxing", "chatting", "checkers", "chess", "climbing", "driving", "ironing", "reading", "running",
                                        "shopping", "skiing", "snowboarding", "swimming", "travelling" }));
    }
}

N_WAY_TEST_CASE_METHOD(NestedQueryTest, "DB Query UNNEST objects", "[Query][C]") {
    for (int withIndex = 0; withIndex <= 1; ++withIndex) {
        if (withIndex) {
            C4Log("-------- Repeating with index --------");
            REQUIRE(c4db_createIndex(db, C4STR("shapes"), C4STR("[[\".shapes\"], [\".color\"]]"), kC4ArrayIndex, nullptr, nullptr));
        }
        compileSelect(json5("{WHAT: ['.shape.color'],\
                          DISTINCT: true,\
                              FROM: [{as: 'doc'}, \
                                     {as: 'shape', unnest: ['.doc.shapes']}],\
                          ORDER_BY: [['.shape.color']]}"));
        checkExplanation(false);        // even with index, this must do a scan
        CHECK(run() == (vector<string>{ "blue", "cyan", "green", "red", "white", "yellow" }));

        compileSelect(json5("{WHAT: [['sum()', ['.shape.size']]],\
                              FROM: [{as: 'doc'}, \
                                     {as: 'shape', unnest: ['.doc.shapes']}]}"));
        checkExplanation(false);        // even with index, this must do a scan
        CHECK(run() == (vector<string>{ "32" }));

        compileSelect(json5("{WHAT: [['sum()', ['.shape.size']]],\
                              FROM: [{as: 'doc'}, \
                                     {as: 'shape', unnest: ['.doc.shapes']}],\
                             WHERE: ['=', ['.shape.color'], 'red']}"));
        checkExplanation(withIndex);
        CHECK(run() == (vector<string>{ "11" }));
    }
}

N_WAY_TEST_CASE_METHOD(QueryTest, "DB Query Seek", "[Query][C]") {
    compile(json5("['=', ['.', 'contact', 'address', 'state'], 'CA']"));
    C4Error error;
    auto e = c4query_run(query, &kC4DefaultQueryOptions, kC4SliceNull, &error);
    REQUIRE(e);
    REQUIRE(c4queryenum_next(e, &error));
    REQUIRE(FLArrayIterator_GetCount(&e->columns) > 0);
    FLString docID = FLValue_AsString(FLArrayIterator_GetValueAt(&e->columns, 0));
    REQUIRE(docID == "0000001"_sl);
    REQUIRE(c4queryenum_next(e, &error));
    REQUIRE(c4queryenum_seek(e, 0, &error));
    docID = FLValue_AsString(FLArrayIterator_GetValueAt(&e->columns, 0));
    REQUIRE(docID == "0000001"_sl);
    REQUIRE(c4queryenum_seek(e, 7, &error));
    docID = FLValue_AsString(FLArrayIterator_GetValueAt(&e->columns, 0));
    REQUIRE(docID == "0000073"_sl);
    {
        ExpectingExceptions ex;
        REQUIRE(!c4queryenum_seek(e, 100, &error));
    }
    
    CHECK(error.code == kC4ErrorInvalidParameter);
    CHECK(error.domain == LiteCoreDomain);
    c4queryenum_free(e);
}


N_WAY_TEST_CASE_METHOD(NestedQueryTest, "DB Query ANY nested", "[Query][C]") {
    compile(json5("['ANY', 'Shape', ['.', 'shapes'], ['=', ['?', 'Shape', 'color'], 'red']]"));
    CHECK(run() == (vector<string>{"0000001", "0000003"}));
}


N_WAY_TEST_CASE_METHOD(QueryTest, "Query parser error messages", "[Query][C][!throws]") {
    ExpectingExceptions x;

    C4Error error;
    query = c4query_new(db, c4str("[\"=\"]"), &error);
    REQUIRE(query == nullptr);
    CheckError(error, LiteCoreDomain, kC4ErrorInvalidQuery, "Wrong number of arguments to =");
}

N_WAY_TEST_CASE_METHOD(QueryTest, "Query refresh", "[Query][C][!throws]") {
    compile(json5("['=', ['.', 'contact', 'address', 'state'], 'CA']"));
    C4Error error;
    
    C4SliceResult explanation = c4query_explain(query);
    string explanationString = toString((C4Slice)explanation);
    c4slice_free(explanation);
    CHECK(litecore::hasPrefix(explanationString, "SELECT fl_result(_doc.key) FROM kv_default AS _doc WHERE (fl_value(_doc.body, 'contact.address.state') = 'CA') AND (_doc.flags & 1 = 0)"));
    
    auto e = c4query_run(query, &kC4DefaultQueryOptions, kC4SliceNull, &error);
    REQUIRE(e);
    auto refreshed = c4queryenum_refresh(e, &error);
    REQUIRE(!refreshed);
    
    addPersonInState("added_later", "CA");
    
    refreshed = c4queryenum_refresh(e, &error);
    REQUIRE(refreshed);
    c4queryenum_close(e);
    auto count = c4queryenum_getRowCount(refreshed, &error);
    REQUIRE(c4queryenum_seek(refreshed, count - 1, &error));
    CHECK(FLValue_AsString(FLArrayIterator_GetValueAt(&refreshed->columns, 0)) == "added_later"_sl);
    
    c4queryenum_free(e);
    c4queryenum_free(refreshed);
}

N_WAY_TEST_CASE_METHOD(QueryTest, "Query observer", "[Query][C][!throws]") {
    compile(json5("['=', ['.', 'contact', 'address', 'state'], 'CA']"));
    C4Error error;

    struct State {
        C4Query *query;
        c4::ref<C4QueryObserver> obs;
        int count = 0;
    };

    auto callback = [](C4QueryObserver *obs, C4Query *query, void *context) {
        C4Log("---- Query observer called!");
        auto state = (State*)context;
        CHECK(query == state->query);
        CHECK(obs == state->obs);
        CHECK(state->count == 0);
        ++state->count;
    };
    State state;
    state.query = query;
    state.obs = c4queryobs_create(query, callback, &state);
    CHECK(state.obs);

    C4Log("---- Waiting for query observer...");
    while (state.count == 0)
        this_thread::sleep_for(chrono::milliseconds(100));

    C4Log("Checking query observer...");
    CHECK(state.count == 1);
    auto e = c4queryobs_getEnumerator(state.obs, &error);
    REQUIRE(e);
    CHECK(c4queryenum_getRowCount(e, &error) == 8);
    state.count = 0;

    addPersonInState("after1", "AL");

    C4Log("---- Checking that query observer doesn't fire...");
    this_thread::sleep_for(chrono::milliseconds(1000));
    REQUIRE(state.count == 0);

    addPersonInState("after2", "CA");

    C4Log("---- Waiting for 2nd call of query observer...");
    while (state.count == 0)
        this_thread::sleep_for(chrono::milliseconds(100));

    C4Log("---- Checking query observer again...");
    CHECK(state.count == 1);
    auto e2 = c4queryobs_getEnumerator(state.obs, &error);
    REQUIRE(e2);
    CHECK(e2 != e);
    CHECK(c4queryenum_getRowCount(e2, &error) == 9);
}

N_WAY_TEST_CASE_METHOD(QueryTest, "Delete index", "[Query][C][!throws]") {
    C4Error err;
    C4String names[2] = { C4STR("length"), C4STR("byStreet") };
    string desc1 = json5("[['length()', ['.name.first']]]");
    C4String desc[2] = {c4str(desc1.c_str()), C4STR("[[\".contact.address.street\"]]") };
    C4IndexType types[2] = { kC4ValueIndex, kC4FullTextIndex };
    
    for(int i = 0; i < 2; i++) {
        REQUIRE(c4db_createIndex(db, names[i], desc[i], types[i], nullptr, &err));
        C4SliceResult indexes = c4db_getIndexes(db, &err);
        FLValue val = FLValue_FromData((FLSlice)indexes, kFLTrusted);
        REQUIRE(FLValue_GetType(val) == kFLArray);
        FLArray indexArray = FLValue_AsArray(val);
        FLArrayIterator iter;
        FLArrayIterator_Begin(indexArray, &iter);
        REQUIRE(FLArrayIterator_GetCount(&iter) == 1);
        FLString indexName = FLValue_AsString(FLArrayIterator_GetValueAt(&iter, 0));
        CHECK(indexName == names[i]);
        c4slice_free(indexes);
        
        REQUIRE(c4db_deleteIndex(db, names[i], &err));
        indexes = c4db_getIndexesInfo(db, &err);
        val = FLValue_FromData((FLSlice)indexes, kFLTrusted);
        REQUIRE(FLValue_GetType(val) == kFLArray);
        indexArray = FLValue_AsArray(val);
        FLArrayIterator_Begin(indexArray, &iter);
        REQUIRE(FLArrayIterator_GetCount(&iter) == 0);
        c4slice_free(indexes);
    }
}

N_WAY_TEST_CASE_METHOD(QueryTest, "Database alias column names", "[Query][C][!throws]") {
    // https://github.com/couchbase/couchbase-lite-core/issues/750

    C4Error err;
    string queryText = "{'WHAT':[['.main.'],['.secondary.']],'FROM':[{'AS':'main'},{'AS':'secondary','ON':['=',['.main.number1'],['.secondary.theone']]}]}";
    FLSliceResult queryStr = FLJSON5_ToJSON({queryText.data(), queryText.size()}, nullptr, nullptr, nullptr);
    query = c4query_new(db, (C4Slice)queryStr, &err);
    FLSlice expected1 = FLSTR("main");
    FLSlice expected2 = FLSTR("secondary");
    CHECK(c4query_columnTitle(query, 0) == expected1);
    CHECK(c4query_columnTitle(query, 1) == expected2);
    FLSliceResult_Free(queryStr);
}

#pragma mark - COLLATION:

class CollatedQueryTest : public QueryTest {
public:
    CollatedQueryTest(int which)
    :QueryTest(which, "iTunesMusicLibrary.json")
    { }

    vector<string> run() {
        C4Error error;
        c4::ref<C4QueryEnumerator> e = c4query_run(query, &kC4DefaultQueryOptions, kC4SliceNull, &error);
        if (!e)
            INFO("c4query_run got error " << error.domain << "/" << error.code);
        REQUIRE(e);
        vector<string> results;
        while (c4queryenum_next(e, &error)) {
            string result = Array::iterator(e->columns)[0].asstring();
            results.push_back(result);
        }
        CHECK(error.code == 0);
        return results;
    }
};


N_WAY_TEST_CASE_METHOD(CollatedQueryTest, "DB Query collated", "[Query][C]") {
    compileSelect(json5("{WHAT: [ ['.Name'] ], \
                         WHERE: ['COLLATE', {'unicode': true, 'case': false, 'diacritic': false},\
                                            ['=', ['.Artist'], 'Benoît Pioulard']],\
                      ORDER_BY: [ ['COLLATE', {'unicode': true, 'case': false, 'diacritic': false}, \
                                                ['.Name']] ]}"));

    vector<string> tracks = run();
    CHECK(tracks.size() == 2);
}


N_WAY_TEST_CASE_METHOD(CollatedQueryTest, "DB Query aggregate collated", "[Query][C]") {
    compileSelect(json5("{WHAT: [ ['COLLATE', {'unicode': true, 'case': false, 'diacritic': false}, \
                                              ['.Artist']] ], \
                      DISTINCT: true, \
                      ORDER_BY: [ ['COLLATE', {'unicode': true, 'case': false, 'diacritic': false}, \
                                              ['.Artist']] ]}"));

    vector<string> artists = run();
    CHECK(artists.size() == 2097);

    // Benoît Pioulard appears twice in the database, once miscapitalized as BenoÎt Pioulard.
    // Check that these got coalesced by the DISTINCT operator:
    CHECK(artists[214] == "Benny Goodman");
    CHECK(artists[215] == "Benoît Pioulard");
    CHECK(artists[216] == "Bernhard Weiss");

    // Make sure "Zoë Keating" sorts correctly:
    CHECK(artists[2082] == "ZENИTH (feat. saåad)");
    CHECK(artists[2083] == "Zoë Keating");
    CHECK(artists[2084] == "Zola Jesus");
}<|MERGE_RESOLUTION|>--- conflicted
+++ resolved
@@ -285,11 +285,7 @@
 
     C4Query *q = c4query_new2(db, kC4N1QLQuery, "SELECT foo, bar"_sl, &errPos, &error);
     CHECK(q != nullptr);
-<<<<<<< HEAD
     c4query_release(q);
-=======
-    c4query_free(q);
->>>>>>> fda9943e
 }
 
 #pragma mark - FTS:
