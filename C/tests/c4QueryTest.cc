--- conflicted
+++ resolved
@@ -835,9 +835,6 @@
     }
 }
 
-<<<<<<< HEAD
-N_WAY_TEST_CASE_METHOD(NestedQueryTest, "C4Query UNNEST objects", "[Query][C][Unnest]") {
-=======
 N_WAY_TEST_CASE_METHOD(NestedQueryTest, "C4Query UNNEST Recreate Index", "[Query][C]") {
     auto           defaultColl = getCollection(db, kC4DefaultCollectionSpec);
     C4IndexOptions indexOpts{};
@@ -883,8 +880,7 @@
     }
 }
 
-N_WAY_TEST_CASE_METHOD(NestedQueryTest, "C4Query UNNEST objects", "[Query][C]") {
->>>>>>> c67cbd3d
+N_WAY_TEST_CASE_METHOD(NestedQueryTest, "C4Query UNNEST objects", "[Query][C][Unnest]") {
     for ( int withIndex = 0; withIndex <= 1; ++withIndex ) {
         if ( withIndex ) {
             C4Log("-------- Repeating with index --------");
