--- conflicted
+++ resolved
@@ -27,9 +27,9 @@
 namespace c4 {
 
     // The functions the ref<> template calls to free a reference.
-<<<<<<< HEAD
     static inline void releaseRef(C4Cert* c)              noexcept {c4cert_release(c);}
     static inline void releaseRef(C4Database* c)          noexcept {c4db_release(c);}
+    static inline void releaseRef(C4Collection* c) noexcept { c4coll_release(c); }
     static inline void releaseRef(C4CollectionObserver* c)noexcept {c4dbobs_free(c);}
     static inline void releaseRef(C4ConnectedClient* c)   noexcept {c4client_release(c);}
     static inline void releaseRef(C4DocEnumerator* c)     noexcept {c4enum_free(c);}
@@ -47,60 +47,14 @@
 
     // The functions the ref<> template calls to retain a reference. (Not all types can be retained)
     static inline C4Cert*       retainRef(C4Cert* c)       noexcept {return c4cert_retain(c);}
+    static inline C4Collection* retainRef(C4Collection* c) noexcept { return c4coll_retain(c); }
     static inline C4ConnectedClient* retainRef(C4ConnectedClient* c) noexcept {return c4client_retain(c);}
     static inline C4Database*   retainRef(C4Database* c)   noexcept {return c4db_retain(c);}
     static inline C4Document*   retainRef(C4Document* c)   noexcept {return c4doc_retain(c);}
     static inline C4KeyPair*    retainRef(C4KeyPair* c)    noexcept {return c4keypair_retain(c);}
     static inline C4Query*      retainRef(C4Query* c)      noexcept {return c4query_retain(c);}
     static inline C4QueryEnumerator* retainRef(C4QueryEnumerator* c) noexcept {return c4queryenum_retain(c);}
-=======
-    static inline void releaseRef(C4Cert* c) noexcept { c4cert_release(c); }
 
-    static inline void releaseRef(C4Database* c) noexcept { c4db_release(c); }
-
-    static inline void releaseRef(C4Collection* c) noexcept { c4coll_release(c); }
-
-    static inline void releaseRef(C4CollectionObserver* c) noexcept { c4dbobs_free(c); }
-
-    static inline void releaseRef(C4DocEnumerator* c) noexcept { c4enum_free(c); }
-
-    static inline void releaseRef(C4Document* c) noexcept { c4doc_release(c); }
-
-    static inline void releaseRef(C4DocumentObserver* c) noexcept { c4docobs_free(c); }
-
-    static inline void releaseRef(C4KeyPair* c) noexcept { c4keypair_release(c); }
-
-    static inline void releaseRef(C4Listener* c) noexcept { c4listener_free(c); }
-
-    static inline void releaseRef(C4Query* c) noexcept { c4query_release(c); }
-
-    static inline void releaseRef(C4QueryEnumerator* c) noexcept { c4queryenum_release(c); }
-
-    static inline void releaseRef(C4QueryObserver* c) noexcept { c4queryobs_free(c); }
-
-    static inline void releaseRef(C4RawDocument* c) noexcept { c4raw_free(c); }
-
-    static inline void releaseRef(C4ReadStream* c) noexcept { c4stream_close(c); }
-
-    static inline void releaseRef(C4Replicator* c) noexcept { c4repl_free(c); }
-
-    static inline void releaseRef(C4WriteStream* c) noexcept { c4stream_closeWriter(c); }
-
-    // The functions the ref<> template calls to retain a reference. (Not all types can be retained)
-    static inline C4Cert* retainRef(C4Cert* c) noexcept { return c4cert_retain(c); }
-
-    static inline C4Collection* retainRef(C4Collection* c) noexcept { return c4coll_retain(c); }
-
-    static inline C4Database* retainRef(C4Database* c) noexcept { return c4db_retain(c); }
-
-    static inline C4Document* retainRef(C4Document* c) noexcept { return c4doc_retain(c); }
-
-    static inline C4KeyPair* retainRef(C4KeyPair* c) noexcept { return c4keypair_retain(c); }
->>>>>>> dbdbc981
-
-    static inline C4Query* retainRef(C4Query* c) noexcept { return c4query_retain(c); }
-
-    static inline C4QueryEnumerator* retainRef(C4QueryEnumerator* c) noexcept { return c4queryenum_retain(c); }
 
     /** Smart pointer for C4 references, similar to Retained<>.
 
