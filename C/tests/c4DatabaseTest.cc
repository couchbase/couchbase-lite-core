//
// c4DatabaseTest.cc
//
// Copyright 2015-Present Couchbase, Inc.
//
// Use of this software is governed by the Business Source License included
// in the file licenses/BSL-Couchbase.txt.  As of the Change Date specified
// in that file, in accordance with the Business Source License, use of this
// software will be governed by the Apache License, Version 2.0, included in
// the file licenses/APL2.txt.
//

#include "StringUtil.hh"
#include "c4Base.h"
#include "c4DocumentTypes.h"
#include "c4Test.hh"  // IWYU pragma: keep
#include "c4DocEnumerator.h"
#include "c4BlobStore.h"
#include "c4Database.hh"
#include "c4Index.h"
#include "c4Query.h"
#include "c4Collection.h"
#include "Error.hh"
#include "FilePath.hh"
#include "HybridClock.hh"
#include "SecureRandomize.hh"
#include "StringUtil.hh"
#include "Stopwatch.hh"
#include <cmath>
#include <cerrno>
#include <future>
#include <iostream>
#include <thread>

#include "sqlite3.h"

using namespace std;

static C4Document* c4enum_nextDocument(C4DocEnumerator* e, C4Error* outError) noexcept {
    return c4enum_next(e, outError) ? c4enum_getDocument(e, outError) : nullptr;
}

class C4DatabaseTest : public C4Test {
  public:
    explicit C4DatabaseTest(int testOption) : C4Test(testOption) {}

    static void assertMessage(C4ErrorDomain domain, int code, const char* expectedDomainAndType,
                              const char* expectedMsg) {
        C4SliceResult msg = c4error_getMessage({domain, code});
        CHECK(std::string((char*)msg.buf, msg.size) == std::string(expectedMsg));
        c4slice_free(msg);

        string expectedDesc = string(expectedDomainAndType) + ", \"" + expectedMsg + "\"";
        char   buf[256];
        char*  cmsg = c4error_getDescriptionC({domain, code}, buf, sizeof(buf));
        CHECK(std::string(cmsg) == expectedDesc);
        CHECK(cmsg == &buf[0]);
    }

    void setupAllDocs() {
        createNumberedDocs(99);
        // Add a deleted doc to make sure it's skipped by default:
        createRev(c4str("doc-005DEL"), kRevID, kC4SliceNull, kRevDeleted);
    }
};

N_WAY_TEST_CASE_METHOD(C4DatabaseTest, "Database ErrorMessages", "[Database][Errors][C]") {
    alloc_slice msg = c4error_getMessage({LiteCoreDomain, 0});
    REQUIRE(msg.buf == nullptr);
    REQUIRE((unsigned long)msg.size == 0ul);

    msg = c4error_getDescription({LiteCoreDomain, 0});
    REQUIRE(msg == "No error"_sl);

    char  buf[256];
    char* cmsg = c4error_getDescriptionC({LiteCoreDomain, 0}, buf, sizeof(buf));
    REQUIRE(cmsg == &buf[0]);
    REQUIRE(strcmp(cmsg, "No error") == 0);

    assertMessage(SQLiteDomain, SQLITE_CORRUPT, "SQLite error 11", "database disk image is malformed");
    assertMessage(SQLiteDomain, SQLITE_IOERR_ACCESS, "SQLite error 3338", "disk I/O error (3338)");
    assertMessage(SQLiteDomain, SQLITE_IOERR, "SQLite error 10", "disk I/O error");
    assertMessage(LiteCoreDomain, 15, "LiteCore CorruptData", "data is corrupted");
    assertMessage(POSIXDomain, ENOENT, "POSIX error 2", "No such file or directory");
    assertMessage(LiteCoreDomain, kC4ErrorTransactionNotClosed, "LiteCore TransactionNotClosed",
                  "transaction not closed");
    assertMessage(SQLiteDomain, -1234, "SQLite error -1234", "unknown error (-1234)");
    assertMessage((C4ErrorDomain)666, -1234, "INVALID_DOMAIN error -1234", "invalid C4Error (unknown domain)");
}

N_WAY_TEST_CASE_METHOD(C4DatabaseTest, "Database Info", "[Database][C]") {
    CHECK(c4db_exists(slice(kDatabaseName), slice(TempDir())));
    auto defaultColl = getCollection(db, kC4DefaultCollectionSpec);
    REQUIRE(c4coll_getDocumentCount(defaultColl) == 0);
    REQUIRE(c4coll_getLastSequence(defaultColl) == 0);
    C4UUID publicUUID, privateUUID;
    REQUIRE(c4db_getUUIDs(db, &publicUUID, &privateUUID, WITH_ERROR()));
    REQUIRE(memcmp(&publicUUID, &privateUUID, sizeof(C4UUID)) != 0);
    // Weird requirements of UUIDs according to the spec:
    REQUIRE((publicUUID.bytes[6] & 0xF0) == 0x40);
    REQUIRE((publicUUID.bytes[8] & 0xC0) == 0x80);
    REQUIRE((privateUUID.bytes[6] & 0xF0) == 0x40);
    REQUIRE((privateUUID.bytes[8] & 0xC0) == 0x80);

    // Make sure UUIDs are persistent:
    reopenDB();
    C4UUID publicUUID2, privateUUID2;
    REQUIRE(c4db_getUUIDs(db, &publicUUID2, &privateUUID2, WITH_ERROR()));
    REQUIRE(memcmp(&publicUUID, &publicUUID2, sizeof(C4UUID)) == 0);
    REQUIRE(memcmp(&privateUUID, &privateUUID2, sizeof(C4UUID)) == 0);
}

N_WAY_TEST_CASE_METHOD(C4DatabaseTest, "Database deletion lock", "[Database][C]") {
    ExpectingExceptions x;
    C4Error             err;
    REQUIRE(!c4db_deleteNamed(kDatabaseName, dbConfig().parentDirectory, &err));
    CHECK(err == C4Error{LiteCoreDomain, kC4ErrorBusy});

    string equivalentPath = string(slice(dbConfig().parentDirectory)) + "/";
    REQUIRE(!c4db_deleteNamed(kDatabaseName, slice(equivalentPath), &err));
    CHECK(err == C4Error{LiteCoreDomain, kC4ErrorBusy});
}

N_WAY_TEST_CASE_METHOD(C4DatabaseTest, "Database Read-Only UUIDs", "[Database][C]") {
    // Make sure UUIDs are available even if the db is opened read-only when they're first accessed.
    reopenDBReadOnly();
    C4UUID publicUUID, privateUUID;
    REQUIRE(c4db_getUUIDs(db, &publicUUID, &privateUUID, WITH_ERROR()));
}

N_WAY_TEST_CASE_METHOD(C4DatabaseTest, "Database OpenNamed", "[Database][C][!throws]") {
    auto config = *c4db_getConfig2(db);

    static constexpr slice kTestBundleName = "cbl_core_test_bundle";
    C4Error                error;

    {
        // Invalid db name:
        ExpectingExceptions x;
        CHECK(c4db_openNamed(""_sl, &config, &error) == nullptr);
        CHECK(error == C4Error{LiteCoreDomain, kC4ErrorInvalidParameter});
    }

    if ( !c4db_deleteNamed(kTestBundleName, config.parentDirectory, &error) ) REQUIRE(error.code == 0);
    auto bundle = c4db_openNamed(kTestBundleName, &config, ERROR_INFO());
    REQUIRE(bundle);
    CHECK(c4db_getName(bundle) == kTestBundleName);
    C4SliceResult path = c4db_getPath(bundle);
    CHECK(path == TEMPDIR("cbl_core_test_bundle.cblite2" kPathSeparator));  // note trailing '/'
    c4slice_free(path);
    REQUIRE(c4db_close(bundle, WITH_ERROR()));
    c4db_release(bundle);

    // Reopen without 'create' flag:
    config.flags &= ~kC4DB_Create;
    bundle = c4db_openNamed(kTestBundleName, &config, WITH_ERROR());
    REQUIRE(bundle);
    REQUIRE(c4db_close(bundle, WITH_ERROR()));
    c4db_release(bundle);

    // Reopen with wrong storage type:
    {
        ExpectingExceptions x;
        // Open nonexistent bundle:
        REQUIRE(!c4db_openNamed("no_such_bundle"_sl, &config, &error));
    }
}

//#define FAIL_FAST

N_WAY_TEST_CASE_METHOD(C4DatabaseTest, "Test delete while database open", "[Database][C]") {
    // CBL-2357: Distinguish between internal and external database handles so that
    // external handles open during a delete will be a fast-fail

    C4Error     err;
    C4Database* otherConnection = c4db_openAgain(db, &err);
    REQUIRE(otherConnection);
    CHECK(c4db_close(otherConnection, &err));
#ifdef FAIL_FAST
    auto start = chrono::system_clock::now();
#endif
    {
        ExpectingExceptions e;
        CHECK(!c4db_delete(otherConnection, &err));
    }
#ifdef FAIL_FAST
    auto end = chrono::system_clock::now();
#endif
    c4db_release(otherConnection);

#ifdef FAIL_FAST
    auto timeTaken = chrono::duration_cast<chrono::seconds>(end - start);
    CHECK(timeTaken < 2s);
#endif
    CHECK(err.code == kC4ErrorBusy);

    C4SliceResult message = c4error_getDescription(err);
#ifdef FAIL_FAST
    CHECK(slice(message) == "LiteCore Busy, \"Can't delete db file while the caller has open connections\"");
#else
    CHECK(slice(message)
          == "LiteCore Busy, \"Can't delete db file while other connections are open. The open connections are tagged "
             "appOpened.\"");
#endif
    FLSliceResult_Release(message);
}

N_WAY_TEST_CASE_METHOD(C4DatabaseTest, "Database OpenNamed Bad Path", "[Database][C][!throws]") {
    auto badOpen = [&](slice parentDirectory) {
        C4Error           error;
        C4DatabaseConfig2 config = {};
        config.parentDirectory   = parentDirectory;
        ExpectingExceptions x;
        c4::ref<C4Database> badDB = c4db_openNamed("foo"_sl, &config, ERROR_INFO(error));
        REQUIRE(badDB == nullptr);
    };

    badOpen(nullslice);  // this will log an assertion failure
    badOpen("");
    badOpen("zzzzzzzzzzzzzzzz");
#ifdef WIN32
    badOpen("\\obviously\\bad\\path");
#else
    badOpen("/obviously/bad/path");
#endif
}

N_WAY_TEST_CASE_METHOD(C4DatabaseTest, "Database Create Doc", "[Database][Document][C]") {
    REQUIRE(c4db_beginTransaction(db, WITH_ERROR()));
    createRev(kDocID, kRevID, kFleeceBody);
    REQUIRE(c4db_endTransaction(db, true, WITH_ERROR()));
    auto defaultColl = getCollection(db, kC4DefaultCollectionSpec);
    CHECK(c4coll_getDocumentCount(defaultColl) == 1);

    C4Document* doc = REQUIRED(c4coll_getDoc(defaultColl, kDocID, true, kDocGetCurrentRev, WITH_ERROR()));
    CHECK(doc->docID == kDocID);
    CHECK(doc->revID == kRevID);
    CHECK(doc->sequence == 1);
    CHECK(doc->flags == kDocExists);
    CHECK(doc->selectedRev.revID == kRevID);
    CHECK(doc->selectedRev.flags == kRevLeaf);
    CHECK(doc->selectedRev.sequence == 1);
    c4doc_release(doc);
}

N_WAY_TEST_CASE_METHOD(C4DatabaseTest, "Database Transaction", "[Database][Document][C]") {
    auto defaultColl = getCollection(db, kC4DefaultCollectionSpec);
    REQUIRE(c4coll_getDocumentCount(defaultColl) == (C4SequenceNumber)0);
    REQUIRE(!c4db_isInTransaction(db));
    REQUIRE(c4db_beginTransaction(db, WITH_ERROR()));
    REQUIRE(c4db_isInTransaction(db));
    REQUIRE(c4db_beginTransaction(db, WITH_ERROR()));
    REQUIRE(c4db_isInTransaction(db));
    REQUIRE(c4db_endTransaction(db, true, WITH_ERROR()));
    REQUIRE(c4db_isInTransaction(db));
    REQUIRE(c4db_endTransaction(db, true, WITH_ERROR()));
    REQUIRE(!c4db_isInTransaction(db));

    REQUIRE(c4db_beginTransaction(db, WITH_ERROR()));
    REQUIRE(c4db_isInTransaction(db));
    createRev(kDocID, kRevID, kFleeceBody);
    REQUIRE(c4db_endTransaction(db, false, WITH_ERROR()));
    REQUIRE(!c4db_isInTransaction(db));
    CHECK(c4coll_getDocumentCount(defaultColl) == 0);
}

N_WAY_TEST_CASE_METHOD(C4DatabaseTest, "Database CreateRawDoc", "[Database][Document][C]") {
    const C4Slice key  = c4str("key");
    const C4Slice meta = c4str("meta");
    C4Error       error;
    REQUIRE(c4db_beginTransaction(db, WITH_ERROR()));
    REQUIRE(c4raw_put(db, c4str("test"), key, meta, kFleeceBody, WITH_ERROR()));
    REQUIRE(c4db_endTransaction(db, true, WITH_ERROR()));

    C4RawDocument* doc = REQUIRED(c4raw_get(db, c4str("test"), key, WITH_ERROR()));
    REQUIRE(doc->key == key);
    REQUIRE(doc->meta == meta);
    REQUIRE(doc->body == kFleeceBody);
    c4raw_free(doc);

    // Nonexistent:
    REQUIRE(c4raw_get(db, c4str("test"), c4str("bogus"), &error) == nullptr);
    REQUIRE(error == C4Error{LiteCoreDomain, kC4ErrorNotFound});

    // Delete
    REQUIRE(c4db_beginTransaction(db, WITH_ERROR()));
    REQUIRE(c4raw_put(db, c4str("test"), key, kC4SliceNull, kC4SliceNull, WITH_ERROR()));
    REQUIRE(c4db_endTransaction(db, true, WITH_ERROR()));
    REQUIRE(c4raw_get(db, c4str("test"), key, &error) == (C4RawDocument*)nullptr);
    REQUIRE(error.domain == LiteCoreDomain);
    REQUIRE(error.code == (int)kC4ErrorNotFound);
}

N_WAY_TEST_CASE_METHOD(C4DatabaseTest, "Database Enumerator", "[Database][Document][Enumerator][C]") {
    setupAllDocs();
    C4Error          error;
    C4DocEnumerator* e;

    auto defaultColl = getCollection(db, kC4DefaultCollectionSpec);
    REQUIRE(c4coll_getDocumentCount(defaultColl) == 99);

    // No start or end ID:
    C4EnumeratorOptions options = kC4DefaultEnumeratorOptions;
    options.flags &= ~kC4IncludeBodies;
    e                        = REQUIRED(c4coll_enumerateAllDocs(defaultColl, &options, WITH_ERROR()));
    constexpr size_t bufSize = 20;
    char             docID[bufSize];
    int              i = 1;
    while ( c4enum_next(e, &error) ) {
        auto doc = c4enum_getDocument(e, ERROR_INFO());
        REQUIRE(doc);
        snprintf(docID, bufSize, "doc-%03d", i);
        CHECK(doc->docID == c4str(docID));
        CHECK(doc->revID == kRevID);
        CHECK(doc->selectedRev.revID == kRevID);
        CHECK(doc->selectedRev.sequence == (C4SequenceNumber)i);
        CHECK(c4doc_getProperties(doc) == nullptr);
        // Doc was loaded without its body, but it should load on demand:
        CHECK(c4doc_loadRevisionBody(doc, WITH_ERROR()));  // have to explicitly load the body
        CHECK(docBodyEquals(doc, kFleeceBody));

        C4DocumentInfo info;
        REQUIRE(c4enum_getDocumentInfo(e, &info));
        CHECK(info.docID == c4str(docID));
        CHECK(info.flags == kDocExists);
        CHECK(info.revID == kRevID);
        CHECK(info.bodySize == kFleeceBody.size);

        c4doc_release(doc);
        i++;
    }
    c4enum_free(e);
    CHECK(error == C4Error{});
    CHECK(i == 100);
}

N_WAY_TEST_CASE_METHOD(C4DatabaseTest, "Database Enumerator With Info", "[Database][Enumerator][C]") {
    setupAllDocs();
    C4Error             error;
    C4DocEnumerator*    e;
    auto                defaultColl = getCollection(db, kC4DefaultCollectionSpec);
    C4EnumeratorOptions options     = kC4DefaultEnumeratorOptions;
    e                               = c4coll_enumerateAllDocs(defaultColl, &options, ERROR_INFO());
    CHECK(e);
    int              i       = 1;
    constexpr size_t bufSize = 20;
    while ( c4enum_next(e, &error) ) {
        C4DocumentInfo info;
        REQUIRE(c4enum_getDocumentInfo(e, &info));
        char docID[bufSize];
        snprintf(docID, bufSize, "doc-%03d", i);
        CHECK(info.docID == c4str(docID));
        CHECK(info.revID == kRevID);
        CHECK(info.sequence == (C4SequenceNumber)i);
        CHECK(info.flags == (C4DocumentFlags)kDocExists);
        CHECK(info.bodySize == kFleeceBody.size);
        if ( isRevTrees() ) CHECK(info.metaSize > 0);  // (VV doesn't use `extra` until remote revs are added)
        i++;
    }
    c4enum_free(e);
    CHECK(error == C4Error{});
    CHECK(i == 100);
}

N_WAY_TEST_CASE_METHOD(C4DatabaseTest, "Database Enumerator With History", "[Database][Enumerator][C]") {
    if ( isRevTrees() ) return;

    C4DocEnumerator* e;

    createRev("doc-100"_sl, "1@*"_sl, kFleeceBody);
    createRev("doc-100"_sl, "1@DaveDaveDaveDaveDaveDA"_sl, kFleeceBody);

    C4EnumeratorOptions options     = kC4DefaultEnumeratorOptions;
    auto                defaultColl = getCollection(db, kC4DefaultCollectionSpec);
    e                               = c4coll_enumerateAllDocs(defaultColl, &options, ERROR_INFO());
    REQUIRE(e);
    REQUIRE(c4enum_next(e, WITH_ERROR()));
    C4DocumentInfo info;
    REQUIRE(c4enum_getDocumentInfo(e, &info));
    CHECK(info.docID == "doc-100"_sl);
    CHECK(info.revID == "1@DaveDaveDaveDaveDaveDA"_sl);  // Latest version only
    c4enum_free(e);

    options.flags |= kC4IncludeRevHistory;
    e = c4coll_enumerateAllDocs(defaultColl, &options, ERROR_INFO());
    REQUIRE(e);
    REQUIRE(c4enum_next(e, WITH_ERROR()));
    REQUIRE(c4enum_getDocumentInfo(e, &info));
    CHECK(info.docID == "doc-100"_sl);
    CHECK(info.revID == "1@DaveDaveDaveDaveDaveDA; 1@*"_sl);  // Entire version vector
    c4enum_free(e);
}

N_WAY_TEST_CASE_METHOD(C4DatabaseTest, "Database Changes", "[Database][Enumerator][C]") {
    createNumberedDocs(99);

    C4Error          error;
    C4DocEnumerator* e;
    C4Document*      doc;
    auto             defaultColl = getCollection(db, kC4DefaultCollectionSpec);
    // Since start:
    C4EnumeratorOptions options = kC4DefaultEnumeratorOptions;
    options.flags &= ~kC4IncludeBodies;
    e = c4coll_enumerateChanges(defaultColl, 0, &options, ERROR_INFO());
    REQUIRE(e);
    C4SequenceNumber seq     = 1;
    constexpr size_t bufSize = 30;
    while ( nullptr != (doc = c4enum_nextDocument(e, &error)) ) {
        REQUIRE(doc->selectedRev.sequence == seq);
        char docID[bufSize];
        snprintf(docID, bufSize, "doc-%03llu", (unsigned long long)seq);
        REQUIRE(doc->docID == c4str(docID));
        c4doc_release(doc);
        seq++;
    }
    CHECK(error == C4Error{});
    c4enum_free(e);

    // Since 6:
    e = c4coll_enumerateChanges(defaultColl, 6, &options, ERROR_INFO());
    REQUIRE(e);
    seq = 7;
    while ( nullptr != (doc = c4enum_nextDocument(e, &error)) ) {
        REQUIRE(doc->selectedRev.sequence == seq);
        char docID[bufSize];
        snprintf(docID, bufSize, "doc-%03llu", (unsigned long long)seq);
        REQUIRE(doc->docID == c4str(docID));
        c4doc_release(doc);
        seq++;
    }
    c4enum_free(e);
    CHECK(error == C4Error{});
    REQUIRE(seq == (C4SequenceNumber)100);

    // Descending:
    options.flags |= kC4Descending;
    e = c4coll_enumerateChanges(defaultColl, 94, &options, ERROR_INFO());
    REQUIRE(e);
    seq = 99;
    while ( nullptr != (doc = c4enum_nextDocument(e, &error)) ) {
        REQUIRE(doc->selectedRev.sequence == seq);
        char docID[bufSize];
        snprintf(docID, bufSize, "doc-%03llu", (unsigned long long)seq);
        REQUIRE(doc->docID == c4str(docID));
        c4doc_release(doc);
        seq--;
    }
    c4enum_free(e);
    CHECK(error == C4Error{});
    REQUIRE(seq == (C4SequenceNumber)94);
}

#pragma mark - DOCUMENT EXPIRATION:


static constexpr int secs = 1000;
static constexpr int ms   = 1;

static bool docExists(C4Database* db, slice docID) {
    C4Error err;
    auto    defaultColl = c4db_getDefaultCollection(db, nullptr);
    auto    doc         = c4::make_ref(c4coll_getDoc(defaultColl, docID, true, kDocGetCurrentRev, &err));
    if ( doc ) return true;
    CHECK(err == C4Error{LiteCoreDomain, kC4ErrorNotFound});
    return false;
};

N_WAY_TEST_CASE_METHOD(C4DatabaseTest, "Database Expired", "[Database][C][Expiration]") {
    C4Error err;
    auto    defaultColl = getCollection(db, kC4DefaultCollectionSpec);
    CHECK(c4coll_nextDocExpiration(defaultColl) == 0);
    CHECK(c4coll_purgeExpiredDocs(defaultColl, WITH_ERROR()) == 0);

    C4Slice docID = C4STR("expire_me");
    createRev(docID, kRevID, kFleeceBody);
    C4Timestamp expire = c4_now() + 1 * secs;
    REQUIRE(c4coll_setDocExpiration(defaultColl, docID, expire, WITH_ERROR()));


    expire = c4_now() + 2 * secs;
    // Make sure setting it to the same is also true
    REQUIRE(c4coll_setDocExpiration(defaultColl, docID, expire, WITH_ERROR()));
    REQUIRE(c4coll_setDocExpiration(defaultColl, docID, expire, WITH_ERROR()));

    C4Slice docID2 = C4STR("expire_me_too");
    createRev(docID2, kRevID, kFleeceBody);
    REQUIRE(c4coll_setDocExpiration(defaultColl, docID2, expire, WITH_ERROR()));

    C4Slice docID3 = C4STR("dont_expire_me");
    createRev(docID3, kRevID, kFleeceBody);

    C4Slice docID4 = C4STR("expire_me_later");
    createRev(docID4, kRevID, kFleeceBody);
    REQUIRE(c4coll_setDocExpiration(defaultColl, docID4, expire + 100 * secs, WITH_ERROR()));

    REQUIRE(!c4coll_setDocExpiration(defaultColl, "nonexistent"_sl, expire + 50 * secs, &err));
    CHECK(err == C4Error{LiteCoreDomain, kC4ErrorNotFound});

    CHECK(c4coll_getDocExpiration(defaultColl, docID, nullptr) == expire);
    CHECK(c4coll_getDocExpiration(defaultColl, docID2, nullptr) == expire);
    CHECK(c4coll_getDocExpiration(defaultColl, docID3, nullptr) == 0);
    CHECK(c4coll_getDocExpiration(defaultColl, docID4, nullptr) == expire + 100 * secs);
    CHECK(c4coll_getDocExpiration(defaultColl, "nonexistent"_sl, nullptr) == 0);

    CHECK(c4coll_nextDocExpiration(defaultColl) == expire);

    // Wait for the expiration time to pass:
    C4Log("---- Wait till expiration time...");
    this_thread::sleep_for(2500ms);
    REQUIRE(c4_now() >= expire);

    CHECK(!docExists(db, docID));
    CHECK(!docExists(db, docID2));
    CHECK(docExists(db, docID3));
    CHECK(docExists(db, docID4));

    CHECK(c4coll_nextDocExpiration(defaultColl) == expire + 100 * secs);

    C4Log("---- Purge expired docs");
    CHECK(c4coll_purgeExpiredDocs(defaultColl, WITH_ERROR()) == 0);
}

N_WAY_TEST_CASE_METHOD(C4DatabaseTest, "Database Auto-Expiration", "[Database][C][Expiration]") {
    createRev("expire_me"_sl, kRevID, kFleeceBody);
    C4Timestamp expire = c4_now() + 10000 * ms;
    C4Error     err;
    auto        defaultColl = getCollection(db, kC4DefaultCollectionSpec);
    REQUIRE(c4coll_setDocExpiration(defaultColl, "expire_me"_sl, expire, WITH_ERROR()));

    createRev("expire_me_first"_sl, kRevID, kFleeceBody);
    expire = c4_now() + 1500 * ms;
    REQUIRE(c4coll_setDocExpiration(defaultColl, "expire_me_first"_sl, expire, WITH_ERROR()));

    auto docExists = [&] {
        auto doc = c4::make_ref(c4coll_getDoc(defaultColl, "expire_me_first"_sl, true, kDocGetCurrentRev, &err));
        return doc != nullptr;
    };

    // Wait for the expiration time to pass:
    C4Log("---- Wait till expiration time...");
    this_thread::sleep_for(1500ms);
    CHECK_BEFORE(15s, !docExists());
    CHECK(err == C4Error{LiteCoreDomain, kC4ErrorNotFound});
    C4Log("---- Done...");
}

N_WAY_TEST_CASE_METHOD(C4DatabaseTest, "Database Auto-Expiration After Reopen", "[Database][C][Expiration]") {
    createRev("expire_me_first"_sl, kRevID, kFleeceBody);
    auto expire      = c4_now() + 1500 * ms;
    auto defaultColl = getCollection(db, kC4DefaultCollectionSpec);
    REQUIRE(c4coll_setDocExpiration(defaultColl, "expire_me_first"_sl, expire, WITH_ERROR()));

    C4Log("---- Reopening DB...");
    reopenDB();

    auto checkExists = [&] { return docExists(db, "expire_me_first"); };

    // Wait for the expiration time to pass:
    C4Log("---- Wait till expiration time...");
    this_thread::sleep_for(1500ms);
    CHECK_BEFORE(10s, !checkExists());
    C4Log("---- Done...");
}

N_WAY_TEST_CASE_METHOD(C4DatabaseTest, "Database CancelExpire", "[Database][C][Expiration]") {
    C4Slice docID = C4STR("expire_me");
    createRev(docID, kRevID, kFleeceBody);
    C4Timestamp expire      = c4_now() + 2 * secs;
    auto        defaultColl = getCollection(db, kC4DefaultCollectionSpec);
    REQUIRE(c4coll_setDocExpiration(defaultColl, docID, expire, WITH_ERROR()));
    REQUIRE(c4coll_getDocExpiration(defaultColl, docID, nullptr) == expire);
    CHECK(c4coll_nextDocExpiration(defaultColl) == expire);

    REQUIRE(c4coll_setDocExpiration(defaultColl, docID, 0, WITH_ERROR()));
    CHECK(c4coll_getDocExpiration(defaultColl, docID, nullptr) == 0);
    CHECK(c4coll_nextDocExpiration(defaultColl) == 0);
    CHECK(c4coll_purgeExpiredDocs(defaultColl, WITH_ERROR()) == 0);
}

N_WAY_TEST_CASE_METHOD(C4DatabaseTest, "Database Expired Multiple Instances", "[Database][C][Expiration]") {
    // Checks that after one instance creates the 'expiration' column, other instances recognize it
    // and don't try to create it themselves.
    auto db2 = c4db_openAgain(db, ERROR_INFO());
    REQUIRE(db2);

    auto defaultColl = getCollection(db, kC4DefaultCollectionSpec);
    CHECK(c4coll_nextDocExpiration(defaultColl) == 0);
    CHECK(c4coll_nextDocExpiration(defaultColl) == 0);

    C4Slice docID = C4STR("expire_me");
    createRev(docID, kRevID, kFleeceBody);

    C4Timestamp expire = c4_now() + 1 * secs;
    REQUIRE(c4coll_setDocExpiration(defaultColl, docID, expire, WITH_ERROR()));

    CHECK(c4coll_nextDocExpiration(defaultColl) == expire);

    c4db_release(db2);
}

N_WAY_TEST_CASE_METHOD(C4DatabaseTest, "Database Delete before Expired", "[Database][C][Expiration][zhao]") {
    C4Slice docID = C4STR("expire_me");
    createRev(docID, kRevID, kFleeceBody);

    auto                defaultColl = c4db_getDefaultCollection(db, nullptr);
    c4::ref<C4Document> doc         = c4coll_getDoc(defaultColl, docID, true, kDocGetMetadata, WITH_ERROR());
    CHECK(doc);
    REQUIRE(doc->flags == (C4DocumentFlags)(kDocExists));

    C4Timestamp expire = c4_now() + 1 * secs;
    REQUIRE(c4coll_setDocExpiration(defaultColl, docID, expire, WITH_ERROR()));

    {
        TransactionHelper t(db);
        // Delete the doc:
        c4::ref<C4Document> deletedDoc = c4doc_update(doc, kC4SliceNull, kRevDeleted, ERROR_INFO());
        REQUIRE(deletedDoc);
        REQUIRE(deletedDoc->flags == (C4DocumentFlags)(kDocExists | kDocDeleted));
    }

    c4::ref<C4Document> deletedDoc = c4coll_getDoc(defaultColl, docID, true, kDocGetMetadata, WITH_ERROR());
    CHECK(deletedDoc);
    CHECK(deletedDoc->flags == (C4DocumentFlags)(kDocExists | kDocDeleted));

    CHECK(WaitUntil(2000ms, [defaultColl, docID]() {
        c4::ref<C4Document> deletedDoc = c4coll_getDoc(defaultColl, docID, true, kDocGetMetadata, nullptr);
        return deletedDoc == nullptr;
    }));
}

N_WAY_TEST_CASE_METHOD(C4DatabaseTest, "Database BackgroundDB torture test", "[Database][C][Expiration]") {
    // Test for random crashers/race conditions closing a database with a BackgroundDB+Housekeeper.
    // See CBL-980, CBL-984.

    // Suppress logging so test can run faster:
    auto oldLevel = c4log_getLevel(kC4DatabaseLog);
    c4log_setLevel(kC4DatabaseLog, kC4LogWarning);

    auto stopAt = c4_now() + 5 * secs;
    do {
        char docID[50];
        c4doc_generateID(docID, sizeof(docID));
        createRev(slice(docID), kRevID, kFleeceBody);
        C4Timestamp expire      = c4_now() + 2 * secs;
        auto        defaultColl = getCollection(db, kC4DefaultCollectionSpec);
        REQUIRE(c4coll_setDocExpiration(defaultColl, slice(docID), expire, nullptr));

        uint32_t n = litecore::RandomNumber(1000);
        this_thread::sleep_for(chrono::microseconds(n));
        C4LogToAt(kC4DatabaseLog, kC4LogInfo, "---- close & reopen db ---");
        reopenDB();
    } while ( c4_now() < stopAt );

    c4log_setLevel(kC4DatabaseLog, oldLevel);
}

N_WAY_TEST_CASE_METHOD(C4DatabaseTest, "Document expiration torture test", "[Database][C][Expiration]") {
    // c.f. CBL-5259 null pointer dereference
    // Reason: Housekeeper::_bgdb is assigned in the actor's thread. With rapid calls of
    // setDocumentExpiration, _doExpiration fired by the timer runs in the Timer's thread, and may not
    // see the assignment of _bgdb.
    // Fix: make the callback async and run in the actor's thread to be synchronized with
    // Housekeeper::_scheduleExpiration.

    auto collection = c4db_getDefaultCollection(db, nullptr);
    int  total      = 500;
    REQUIRE(total == addDocs(collection, total, "doc-"));
    REQUIRE(total == c4coll_getDocumentCount(collection));

    // c.f. C4Test::addDocs for how doc IDs are generated.
    char docIDBuf[20];
    auto docID = [&docIDBuf](int i) {
        snprintf((char*)docIDBuf, 20, "doc-%d", i);
        return docIDBuf;
    };

    C4Timestamp expire = c4_now() - secs;

    SECTION("Check Document Count by Same DB") {
        std::mutex mutex;
        auto       fut = std::async(std::launch::async, [collection, &mutex]() {
            int64_t n;
            do {
                std::scoped_lock<std::mutex> lock(mutex);
                n = c4coll_getDocumentCount(collection);
            } while ( n > 0 );
        });

        for ( int i = 1; i <= total; ++i ) {
            std::scoped_lock<std::mutex> lock(mutex);
            REQUIRE(c4coll_setDocExpiration(collection, c4str(docID(i)), expire, WITH_ERROR()));
        }
        fut.wait();
    }

    SECTION("Check Document Count by Different DB") {
        auto otherDb = c4db_openAgain(db, ERROR_INFO());
        REQUIRE(otherDb);
        auto otherCollection = c4db_getDefaultCollection(otherDb, ERROR_INFO());
        REQUIRE(otherCollection);

        auto fut = std::async(std::launch::async, [otherCollection]() {
            int64_t n;
            do { n = c4coll_getDocumentCount(otherCollection); } while ( n > 0 );
        });

        for ( int i = 1; i <= total; ++i ) {
            REQUIRE(c4coll_setDocExpiration(collection, c4str(docID(i)), expire, WITH_ERROR()));
        }

        fut.wait();

        bool closedOtherDb = c4db_close(otherDb, ERROR_INFO());
        REQUIRE(closedOtherDb);
        c4db_release(otherDb);
    }
}

N_WAY_TEST_CASE_METHOD(C4DatabaseTest, "Expire documents while in batch", "[Database][C][Expiration][CBL-3626]") {
    createRev("expire_me"_sl, kRevID, kFleeceBody);
    C4Timestamp expire      = c4_now() + 10000 * ms;
    auto        defaultColl = getCollection(db, kC4DefaultCollectionSpec);
    {
        // Prior to fix, this would cause a hang
        TransactionHelper t(db);
        REQUIRE(c4coll_setDocExpiration(defaultColl, "expire_me"_sl, expire, WITH_ERROR()));
    }
}

N_WAY_TEST_CASE_METHOD(C4DatabaseTest, "Expire documents while deleting collection", "[Database][C][Expiration]") {
    C4CollectionSpec darthSpec{"vader"_sl, "darth"_sl};
    auto             darthColl = REQUIRED(c4db_createCollection(db, darthSpec, nullptr));

    createRev(darthColl, "expire_me"_sl, kRevID, kFleeceBody);
    C4Timestamp expire = c4_now() + 10000 * ms;

    SECTION("Deleting before setting expiration should set an error") {
        REQUIRE(c4db_deleteCollection(db, darthSpec, ERROR_INFO()));
        C4Error err;
        CHECK(!c4coll_setDocExpiration(darthColl, "expire_me"_sl, expire, &err));
        CHECK(err.domain == LiteCoreDomain);
        CHECK(err.code == kC4ErrorNotOpen);
    }

    SECTION("Deleting after setting expiration won't set an error, but also won't crash") {
        CHECK(c4coll_setDocExpiration(darthColl, "expire_me"_sl, expire, ERROR_INFO()));
        REQUIRE(c4db_deleteCollection(db, darthSpec, ERROR_INFO()));
    }
}

N_WAY_TEST_CASE_METHOD(C4DatabaseTest, "Database BlobStore", "[Database][C][Blob]") {
    C4BlobStore* blobs = c4db_getBlobStore(db, ERROR_INFO());
    REQUIRE(blobs != nullptr);
}

N_WAY_TEST_CASE_METHOD(C4DatabaseTest, "Database Compact", "[Database][C][Blob]") {
    C4Slice doc1ID   = C4STR("doc001");
    C4Slice doc2ID   = C4STR("doc002");
    C4Slice doc3ID   = C4STR("doc003");
    C4Slice doc4ID   = C4STR("doc004");
    string  content1 = "This is the first attachment";
    string  content2 = "This is the second attachment";
    string  content3 = "This is the third attachment";

    vector<string> atts;
    C4BlobKey      key1, key2, key3;
    {
        TransactionHelper t(db);
        atts.emplace_back(content1);
        key1 = addDocWithAttachments(doc1ID, atts, "text/plain")[0];

        atts.clear();
        atts.emplace_back(content2);
        key2 = addDocWithAttachments(doc2ID, atts, "text/plain")[0];

        addDocWithAttachments(doc4ID, atts, "text/plain");

        atts.clear();
        atts.emplace_back(content3);
        auto names = vector<string>{"att1.txt", "att2.txt", "att3.txt"};
        key3       = addDocWithAttachments(doc3ID, atts, "text/plain", &names)[0];  // legacy
    }

    C4BlobStore* store = c4db_getBlobStore(db, ERROR_INFO());
    REQUIRE(store);
    REQUIRE(c4db_maintenance(db, kC4Compact, WITH_ERROR()));
    REQUIRE(c4blob_getSize(store, key1) > 0);
    REQUIRE(c4blob_getSize(store, key2) > 0);
    REQUIRE(c4blob_getSize(store, key3) > 0);

    // Only reference to first blob is gone
    createNewRev(db, doc1ID, kC4SliceNull, kRevDeleted);
    REQUIRE(c4db_maintenance(db, kC4Compact, WITH_ERROR()));
    REQUIRE(c4blob_getSize(store, key1) == -1);
    REQUIRE(c4blob_getSize(store, key2) > 0);
    REQUIRE(c4blob_getSize(store, key3) > 0);

    // Two references exist to the second blob, so it should still
    // exist after deleting doc002
    createNewRev(db, doc2ID, kC4SliceNull, kRevDeleted);
    REQUIRE(c4db_maintenance(db, kC4Compact, WITH_ERROR()));
    REQUIRE(c4blob_getSize(store, key1) == -1);
    REQUIRE(c4blob_getSize(store, key2) > 0);
    REQUIRE(c4blob_getSize(store, key3) > 0);

    // After deleting doc4 both blobs should be gone
    createNewRev(db, doc4ID, kC4SliceNull, kRevDeleted);
    REQUIRE(c4db_maintenance(db, kC4Compact, WITH_ERROR()));
    REQUIRE(c4blob_getSize(store, key2) == -1);
    REQUIRE(c4blob_getSize(store, key3) > 0);

    // Delete doc with legacy attachment, and it too will be gone
    createNewRev(db, doc3ID, kC4SliceNull, kRevDeleted);
    REQUIRE(c4db_maintenance(db, kC4Compact, WITH_ERROR()));
    REQUIRE(c4blob_getSize(store, key3) == -1);

    // Try an integrity check too
    REQUIRE(c4db_maintenance(db, kC4IntegrityCheck, WITH_ERROR()));
}

N_WAY_TEST_CASE_METHOD(C4DatabaseTest, "Database copy", "[Database][C]") {
    static constexpr slice kNuName = "nudb";

    C4Slice doc1ID = C4STR("doc001");
    C4Slice doc2ID = C4STR("doc002");

    createRev(doc1ID, kRevID, kFleeceBody);
    createRev(doc2ID, kRevID, kFleeceBody);
    string srcPathStr = toString(c4db_getPath(db));

    C4DatabaseConfig2 config = *c4db_getConfig2(db);

    string nuPath = string(slice(config.parentDirectory)) + string(kNuName) + ".cblite2" + kPathSeparator;

    C4Error error;

    SECTION("WITH SLASH") {}
    SECTION("WITHOUT SLASH") {
        srcPathStr.pop_back();
        nuPath.pop_back();
    }

    if ( !c4db_deleteNamed(kNuName, slice(nuPath), &error) ) { REQUIRE(error.code == 0); }

    REQUIRE(c4db_copyNamed(c4str(srcPathStr.c_str()), kNuName, &config, WITH_ERROR()));
    auto nudb = c4db_openNamed(kNuName, &config, ERROR_INFO());
    REQUIRE(nudb);
    auto defaultColl = getCollection(nudb, kC4DefaultCollectionSpec);
    CHECK(c4coll_getDocumentCount(defaultColl) == 2);
    REQUIRE(c4db_delete(nudb, WITH_ERROR()));
    c4db_release(nudb);

    nudb = c4db_openNamed(kNuName, &config, ERROR_INFO());
    REQUIRE(nudb);
    defaultColl = getCollection(nudb, kC4DefaultCollectionSpec);
    createRev(nudb, doc1ID, kRevID, kFleeceBody);
    CHECK(c4coll_getDocumentCount(defaultColl) == 1);
    c4db_release(nudb);

    {
        string            bogusPath   = TempDir() + "bogus" + kPathSeparator + "bogus";
        C4DatabaseConfig2 bogusConfig = config;
        bogusConfig.parentDirectory   = slice(bogusPath);
        ExpectingExceptions x;  // call to c4db_copyNamed will internally throw an exception
        REQUIRE(!c4db_copyNamed(c4str(srcPathStr.c_str()), kNuName, &bogusConfig, &error));
        CHECK(error.domain == LiteCoreDomain);
        CHECK(error.code == kC4ErrorNotFound);
    }

    nudb = c4db_openNamed(kNuName, &config, ERROR_INFO());
    REQUIRE(nudb);
    defaultColl = getCollection(nudb, kC4DefaultCollectionSpec);
    CHECK(c4coll_getDocumentCount(defaultColl) == 1);
    c4db_release(nudb);

    {
        string              bogusSrcPathStr = srcPathStr + "bogus" + kPathSeparator;
        ExpectingExceptions x;  // call to c4db_copyNamed will internally throw an exception
        REQUIRE(!c4db_copyNamed(c4str(bogusSrcPathStr.c_str()), kNuName, &config, &error));
        CHECK(error.domain == LiteCoreDomain);
        CHECK(error.code == kC4ErrorNotFound);
    }

    nudb = c4db_openNamed(kNuName, &config, ERROR_INFO());
    REQUIRE(nudb);
    defaultColl = getCollection(nudb, kC4DefaultCollectionSpec);
    CHECK(c4coll_getDocumentCount(defaultColl) == 1);
    c4db_release(nudb);

    {
        ExpectingExceptions x;
        REQUIRE(!c4db_copyNamed(c4str(srcPathStr.c_str()), kNuName, &config, &error));
        CHECK(error.domain == POSIXDomain);
        CHECK(error.code == EEXIST);
    }

    nudb = c4db_openNamed(kNuName, &config, ERROR_INFO());
    REQUIRE(nudb);
    defaultColl = getCollection(nudb, kC4DefaultCollectionSpec);
    CHECK(c4coll_getDocumentCount(defaultColl) == 1);
    REQUIRE(c4db_delete(nudb, WITH_ERROR()));
    c4db_release(nudb);
}

N_WAY_TEST_CASE_METHOD(C4DatabaseTest, "Database Config2 And ExtraInfo", "[Database][C]") {
    C4DatabaseConfig2 config = {};
    config.parentDirectory   = slice(TempDir());
    config.flags             = kC4DB_Create;
    const string db2Name     = string(kDatabaseName) + "_2";
    C4Error      error;

    if ( !c4db_deleteNamed(slice(db2Name), config.parentDirectory, &error) ) { REQUIRE(error.code == 0); }
    CHECK(!c4db_exists(slice(db2Name), config.parentDirectory));
    C4Database* db2 = c4db_openNamed(slice(db2Name), &config, ERROR_INFO());
    REQUIRE(db2);
    alloc_slice db2Path = c4db_getPath(db2);
    CHECK(c4db_exists(slice(db2Name), config.parentDirectory));

    C4ExtraInfo xtra = {};
    xtra.pointer     = this;
    static void* sExpectedPointer;
    static bool  sXtraDestructed;
    sExpectedPointer = this;
    sXtraDestructed  = false;
    xtra.destructor  = [](void* ptr) {
        REQUIRE(ptr == sExpectedPointer);
        REQUIRE(!sXtraDestructed);
        sXtraDestructed = true;
    };
    c4db_setExtraInfo(db2, xtra);
    CHECK(!sXtraDestructed);
    CHECK(c4db_getExtraInfo(db2).pointer == this);
    CHECK(c4db_close(db2, WITH_ERROR()));
    CHECK(!sXtraDestructed);
    c4db_release(db2);
    CHECK(sXtraDestructed);

    const string copiedDBName = string(kDatabaseName) + "_copy";
    if ( !c4db_deleteNamed(slice(copiedDBName), config.parentDirectory, &error) ) { REQUIRE(error.code == 0); }
    REQUIRE(c4db_copyNamed(db2Path, slice(copiedDBName), &config, WITH_ERROR()));
    CHECK(c4db_exists(slice(copiedDBName), config.parentDirectory));
    REQUIRE(c4db_deleteNamed(slice(copiedDBName), config.parentDirectory, WITH_ERROR()));

    REQUIRE(c4db_deleteNamed(slice(db2Name), config.parentDirectory, WITH_ERROR()));
}

N_WAY_TEST_CASE_METHOD(C4DatabaseTest, "Reject invalid top-level keys", "[Database][C]") {
    C4Slice             badKeys[] = {C4STR("_id"), C4STR("_rev"), C4STR("_deleted")};
    ExpectingExceptions ee;
    for ( const auto key : badKeys ) {
        TransactionHelper t(db);
        SharedEncoder     enc(c4db_getSharedFleeceEncoder(db));
        enc.beginDict();
        enc.writeKey(key);
        enc.writeInt(1234);
        enc.endDict();
        fleece::alloc_slice fleeceBody = enc.finish();

        C4Slice         history[1] = {C4STR("1-abcd")};
        C4DocPutRequest rq         = {};
        rq.existingRevision        = true;
        rq.docID                   = C4STR("test");
        rq.history                 = history;
        rq.historyCount            = 1;
        rq.body                    = fleeceBody;
        rq.save                    = true;
        C4Error error;
        auto    defaultColl = getCollection(db, kC4DefaultCollectionSpec);
        auto    doc         = c4coll_putDoc(defaultColl, &rq, nullptr, &error);
        CHECK(doc == nullptr);
        CHECK(error == C4Error{LiteCoreDomain, kC4ErrorCorruptRevisionData});
    }
}

#pragma mark - SCHEMA UPGRADES


static const string kVersionedFixturesSubDir = "db_versions/";

// This isn't normally run. It creates a new database to check into C/tests/data/db_versions/.
N_WAY_TEST_CASE_METHOD(C4DatabaseTest, "Database Create Upgrade Fixture", "[.Maintenance]") {
    {
        // Fetch BlobStore
        C4Error      err{};
        C4BlobStore* blobStore = c4db_getBlobStore(db, ERROR_INFO(err));
        REQUIRE(blobStore);

        // Base json body for doc blob attachments
        std::string jsonBodyBase =
                litecore::stringprintf("{attached: [{'%s':'%s', ", kC4ObjectTypeProperty, kC4ObjectType_Blob);

        TransactionHelper t(db);
        for ( unsigned i = 1; i <= 100; i++ ) {
            std::string docID      = litecore::stringprintf("doc-%03u", i);
            std::string attachment = litecore::stringprintf("I am blob #%03u", i);
            C4BlobKey   key;
            REQUIRE(c4blob_create(blobStore, fleece::slice(attachment), nullptr, &key, WITH_ERROR()));
            C4SliceResult     keyStr = c4blob_keyToString(key);
            std::stringstream json;
            // Doc body blob information
            json << jsonBodyBase << "digest: '" << string((char*)keyStr.buf, keyStr.size)
                 << "', length: " << attachment.size() << ", content_type: 'text/plain'},]";

            // Doc body data
            json << ", " << litecore::stringprintf(R"("n":%d, "even":%s})", i, (i % 2 ? "false" : "true"));

            c4slice_free(keyStr);

            std::string jsonStr = json5(json.str());

            // Half the docs are marked as deleted
            uint8_t flags = i <= 50 ? kRevHasAttachments : (kRevHasAttachments | kRevDeleted);

            createFleeceRev(db, slice(docID), kRevID, slice(jsonStr), flags);
        }
    }
    alloc_slice path     = c4db_getPath(db);
    string      filename = "NEW_UPGRADE_FIXTURE.cblite2";
    if ( c4db_getConfig2(db)->encryptionKey.algorithm != kC4EncryptionNone )
        filename = "NEW_ENCRYPTED_UPGRADE_FIXTURE.cblite2";

    closeDB();

    litecore::FilePath fixturePath(C4DatabaseTest::sFixturesDir + kVersionedFixturesSubDir + filename, "");
    litecore::FilePath(string(path), "").moveToReplacingDir(fixturePath, false);
    C4Log("New fixture is at %s", string(fixturePath).c_str());
}

static void testUpdateDocInOlderDB(C4Database* db, C4Slice docID, C4RevisionFlags revFlags,
                                   C4DocumentFlags expectedOriginalDocFlags, C4DocumentFlags expectedNewDocFlags,
                                   uint64_t expectedNewDocCounts) {
    TransactionHelper t(db);

    C4Collection* coll = c4db_getDefaultCollection(db, ERROR_INFO());
    auto          seq  = c4coll_getLastSequence(coll);

    C4Document* doc = c4coll_getDoc(coll, docID, true, kDocGetCurrentRev, ERROR_INFO());
    REQUIRE(doc);
    REQUIRE(doc->flags == expectedOriginalDocFlags);

    // Update:
    alloc_slice body;
    if ( revFlags | kRevDeleted ) body = kC4SliceNull;
    else
        body = c4db_encodeJSON(db, "{\"ok\":\"go\"}"_sl, ERROR_INFO());
    C4Test::createNewRev(db, docID, doc->revID, body, revFlags);
    CHECK(c4coll_getLastSequence(coll) == (seq + 1));

    // Check:
    c4doc_release(doc);
    doc = c4coll_getDoc(coll, docID, true, kDocGetCurrentRev, ERROR_INFO());
    CHECK(doc);
    CHECK(doc->flags == expectedNewDocFlags);
    CHECK(doc->sequence == (seq + 1));
    CHECK(c4coll_getDocumentCount(coll) == expectedNewDocCounts);

    c4doc_release(doc);
}

static void testEnumeratingDocsInOlderDB(C4Database* db, bool includeDeleted, bool isDescending) {
    C4Error             error;
    C4EnumeratorOptions options = kC4DefaultEnumeratorOptions;
    if ( includeDeleted ) options.flags |= kC4IncludeDeleted;
    if ( isDescending ) options.flags |= kC4Descending;

    auto                     defaultColl = c4db_getDefaultCollection(db, nullptr);
    c4::ref<C4DocEnumerator> e           = c4coll_enumerateAllDocs(defaultColl, &options, ERROR_INFO());
    REQUIRE(e);
    unsigned         totalDocs = includeDeleted ? 100 : 50;
    unsigned         i         = isDescending ? totalDocs : 1;
    constexpr size_t bufSize   = 20;
    char             docID[bufSize];
    while ( c4enum_next(e, ERROR_INFO(&error)) ) {
        INFO("Checking enumeration #" << i);
        snprintf(docID, bufSize, "doc-%03u", i);
        C4DocumentInfo info;
        REQUIRE(c4enum_getDocumentInfo(e, &info));
        CHECK(slice(info.docID) == slice(docID));
        CHECK(((info.flags & kDocDeleted) != 0) == (i > 50));
        i = i + (isDescending ? -1 : 1);
    }
    CHECK(error == C4Error{});
    CHECK(i == (isDescending ? 0 : (totalDocs + 1)));
}

static void testOpeningOlderDBFixture(const string& dbPath, C4DatabaseFlags withFlags, int expectedErrorCode = 0) {
    C4Log("---- Opening copy of db %s with flags 0x%x", dbPath.c_str(), withFlags);
    C4DatabaseConfig2   config = {slice(TempDir()), withFlags};
    C4Error             error;
    c4::ref<C4Database> db;
    auto                name = C4Test::copyFixtureDB(kVersionedFixturesSubDir + dbPath);

    if ( expectedErrorCode == 0 ) {
        db = c4db_openNamed(name, &config, ERROR_INFO());
        REQUIRE(db);
    } else {
        ExpectingExceptions x;
        db = c4db_openNamed(name, &config, &error);
        REQUIRE(!db);
        REQUIRE(error.domain == LiteCoreDomain);
        REQUIRE(error.code == expectedErrorCode);
        return;
    }

    auto defaultColl = c4db_getDefaultCollection(db, nullptr);

    // There are 50 live documents. 50 deleted documents.
    // getDocumentCount only counts live ones.
    CHECK(50 == c4coll_getDocumentCount(defaultColl));

    // These test databases contain 100 documents with IDs `doc1`...`doc100`.
    // Each doc has two properties: `n` whose integer value is the doc number (1..100)
    // and `even` whose boolean value is true iff `n` is even.
    // Documents 51-100 are deleted (but still have those properties, which is unusual.)

    CHECK(c4coll_getDocumentCount(defaultColl) == 50);

    // Verify getting documents by ID:
    constexpr size_t bufSize = 20;
    char             docID[bufSize];
    for ( unsigned i = 1; i <= 100; i++ ) {
        snprintf(docID, bufSize, "doc-%03u", i);
        INFO("Checking docID " << docID);
        c4::ref<C4Document> doc = c4coll_getDoc(defaultColl, slice(docID), true, kDocGetCurrentRev, ERROR_INFO());
        REQUIRE(doc);
        CHECK(((doc->flags & kDocDeleted) != 0) == (i > 50));
        Dict root = c4doc_getProperties(doc);
        CHECK(root["n"].asInt() == i);
        // Test getting doc body from data [CBL-6239]:
        slice body = c4doc_getRevisionBody(doc);
        REQUIRE(body);
        FLValue rootVal = FLValue_FromData(body, kFLUntrusted);
        CHECK(rootVal);
        CHECK(FLValue_GetType(rootVal) == kFLDict);
    }

    // Verify enumerating documents:
    {
        C4EnumeratorOptions options = kC4DefaultEnumeratorOptions;
        options.flags |= kC4IncludeDeleted;
        c4::ref<C4DocEnumerator> e = c4coll_enumerateAllDocs(defaultColl, &options, ERROR_INFO());
        REQUIRE(e);
        unsigned i = 1;
        while ( c4enum_next(e, ERROR_INFO(&error)) ) {
            INFO("Checking enumeration #" << i);
            snprintf(docID, bufSize, "doc-%03u", i);
            C4DocumentInfo info;
            REQUIRE(c4enum_getDocumentInfo(e, &info));
            CHECK(slice(info.docID) == slice(docID));
            CHECK(((info.flags & kDocDeleted) != 0) == (i > 50));
            ++i;
        }
        CHECK(error == C4Error{});
        CHECK(i == 101);
    }

    // Verify enumerating documents of live docs only
    {
        C4EnumeratorOptions options = kC4DefaultEnumeratorOptions;
        options.flags &= ~kC4IncludeDeleted;
        c4::ref<C4DocEnumerator> e = c4coll_enumerateAllDocs(defaultColl, &options, ERROR_INFO());
        REQUIRE(e);
        unsigned i = 1;
        while ( c4enum_next(e, ERROR_INFO(&error)) ) {
            INFO("Checking enumeration #" << i);
            snprintf(docID, bufSize, "doc-%03u", i);
            C4DocumentInfo info;
            REQUIRE(c4enum_getDocumentInfo(e, &info));
            CHECK(slice(info.docID) == slice(docID));
            CHECK((info.flags & kDocDeleted) == 0);
            ++i;
        }
        CHECK(error == C4Error{});
        CHECK(i == 51);
    }

    // Verify enumerating all documents:
    testEnumeratingDocsInOlderDB(db, true, false);

    // Verify enumerating all documents in descending order:
    testEnumeratingDocsInOlderDB(db, true, true);

    // Verify enumerating non-deleted documents:
    testEnumeratingDocsInOlderDB(db, true, false);

    // Verify enumerating non-deleted documents in descending order:
    testEnumeratingDocsInOlderDB(db, true, true);

    // Update deleted doc:
    testUpdateDocInOlderDB(db, "doc-051"_sl, {}, (kDocDeleted | kDocExists), kDocExists, 51);

    // Delete already-deleted doc:
    testUpdateDocInOlderDB(db, "doc-052"_sl, kRevDeleted, (kDocDeleted | kDocExists), (kDocDeleted | kDocExists), 51);

    // Update non-deleted doc:
    testUpdateDocInOlderDB(db, "doc-051"_sl, {}, kDocExists, kDocExists, 51);

    // Delete non-deleted doc:
    testUpdateDocInOlderDB(db, "doc-051"_sl, kRevDeleted, kDocExists, (kDocDeleted | kDocExists), 50);

    // After updating, verify enumerating again:

    // Verify enumerating all documents:
    testEnumeratingDocsInOlderDB(db, true, false);

    // Verify enumerating all documents in descending order:
    testEnumeratingDocsInOlderDB(db, true, true);

    // Verify enumerating non-deleted documents:
    testEnumeratingDocsInOlderDB(db, true, false);

    // Verify enumerating non-deleted documents in descending order:
    testEnumeratingDocsInOlderDB(db, true, true);

    // Verify a query:
    {
        c4::ref<C4Query> query =
                c4query_new2(db, kC4N1QLQuery, "SELECT n FROM _ WHERE even == true"_sl, nullptr, ERROR_INFO());
        REQUIRE(query);
        c4::ref<C4QueryEnumerator> e = c4query_run(query, nullslice, ERROR_INFO());
        REQUIRE(e);
        unsigned count = 0, total = 0;
        while ( c4queryenum_next(e, ERROR_INFO(error)) ) {
            ++count;
            total += FLValue_AsInt(FLArrayIterator_GetValue(&e->columns));
        }
        CHECK(!error);
        CHECK(count == 25);   // (half of docs are even, and half of those are deleted)
        CHECK(total == 650);  // (sum of even integers from 2 to 50)
    }

    CHECK(c4db_delete(db, WITH_ERROR()));
}

TEST_CASE("Database Upgrade From 2.7", "[Database][Upgrade][C]") {
    testOpeningOlderDBFixture("upgrade_2.7.cblite2", 0);
    // In 3.0 it's no longer possible to open 2.x databases without upgrading
    //    testOpeningOlderDBFixture("upgrade_2.7.cblite2", kC4DB_NoUpgrade);
    //    testOpeningOlderDBFixture("upgrade_2.7.cblite2", kC4DB_ReadOnly);
}

// This one is failing due to CBL-4840
TEST_CASE("Database Upgrade From 2.7 to Version Vectors", "[Database][Upgrade][C]") {
    testOpeningOlderDBFixture("upgrade_2.7.cblite2", kC4DB_VersionVectors);
}

TEST_CASE("Database Upgrade From 2.8", "[Database][Upgrade][C]") {
    testOpeningOlderDBFixture("upgrade_2.8.cblite2", 0);
    // In 3.0 it's no longer possible to open 2.x databases without upgrading
    //    testOpeningOlderDBFixture("upgrade_2.7.cblite2", kC4DB_NoUpgrade);
    //    testOpeningOlderDBFixture("upgrade_2.7.cblite2", kC4DB_ReadOnly);
}

TEST_CASE("Database Upgrade From 2.8 with Index", "[Database][Upgrade][C]") {
    string dbPath = "upgrade_2.8_index.cblite2";

    // This test tests CBL-2374. When there are indexes, simply moving records of v2 schema
    // to v3 schema will cause fleece to fail. This failure can be avoided by regenerate
    // the index after migrating all the records to v3 schema. However, this can incur
    // significant performance cost for large dbs. CBL-2374 fixed the root-cause so that,
    // 1. we can move the records to v3 schema without touching the existent indexes.
    // 2. we allow v3 databse to have records of mixed v2 and v3 schemas. By not moving
    //    all v2 records to v3 schema, we've further optimized the performance of
    //    opening v2 databases.
    // This test tests both cases:
    // A. Revision Tree: assure we don't have to move records to V3 schemas.
    // B. Version Vector: assure we can move records to v3 schema without touching
    //    the index.
    // NB: the database used in this test contains a value index of "firstName, lastName"

    C4DatabaseFlags withFlags{0};

    SECTION("Revision Tree") {}
    SECTION("Version Vector") { withFlags = kC4DB_VersionVectors; }

    C4Log("---- Opening copy of db %s with flags 0x%x", dbPath.c_str(), withFlags);
    C4DatabaseConfig2 config = {slice(TempDir()), withFlags};
    auto              name   = C4Test::copyFixtureDB(kVersionedFixturesSubDir + dbPath);
    C4Log("---- copy Fixture to: %s/%s", TempDir().c_str(), name.asString().c_str());
    C4Error             err;
    c4::ref<C4Database> db = c4db_openNamed(name, &config, WITH_ERROR(&err));
    CHECK(db);

    // This db has two documents with docIDs,
    // "-3aW8VeEWNHiXlvj6lhl2Cl" and "-4xUa8BVjx0TiT_iCFWjpzM".
    // They have the same JSON body, {"firstName":"fName","lastName":"lName"}.
    // Let's edit one doc:
    {
        slice docID = "-4xUa8BVjx0TiT_iCFWjpzM"_sl;
        C4Test::createFleeceRev(db, docID, nullslice, slice(json5("{firstName:'john',lastName:'foo'}")));
    }

    // Verify a query agaist the (compound) index, (firstName, lastName).
    {
        C4Error          error;
        c4::ref<C4Query> query =
                c4query_new2(db, kC4N1QLQuery, "SELECT firstName, lastName FROM _ ORDER BY firstName, lastName"_sl,
                             nullptr, ERROR_INFO());
        REQUIRE(query);
        c4::ref<C4QueryEnumerator> e = c4query_run(query, nullslice, ERROR_INFO());
        REQUIRE(e);
        unsigned    count         = 0;
        const char* fl_names[][2] = {{"fName", "lName"}, {"john", "foo"}};
        while ( c4queryenum_next(e, ERROR_INFO(error)) ) {
            auto iter = e->columns;
            auto cc   = FLArrayIterator_GetCount(&iter);
            REQUIRE(cc == 2);
            for ( unsigned i = 0; i < cc; ++i ) {
                Value v(FLArrayIterator_GetValueAt(&iter, i));
                CHECK(v.asString().compare(fl_names[count][i]) == 0);
            }
            ++count;
        }
        CHECK(!error);
        CHECK(count == 2);
    }
}

// CBL-6534
TEST_CASE("Database Upgrade from 3.1 with peerCheckpoints table", "[Database][Upgrade][C]") {
    string dbPath = "upgrade_3.1_peerCheckpoints.cblite2";

    C4DatabaseFlags withFlags{0};

    SECTION("Revision Tree") {}
    SECTION("Version Vector") { withFlags = kC4DB_VersionVectors; }

    C4Log("---- Opening copy of db %s with flags 0x%x", dbPath.c_str(), withFlags);
    C4DatabaseConfig2 config = {slice(TempDir()), withFlags};
    auto              name   = C4Test::copyFixtureDB(kVersionedFixturesSubDir + dbPath);
    C4Log("---- copy Fixture to: %s/%s", TempDir().c_str(), name.asString().c_str());
    C4Error             err;
    c4::ref<C4Database> db = c4db_openNamed(name, &config, WITH_ERROR(&err));
    CHECK(db);
}

<<<<<<< HEAD
=======
TEST_CASE("Database Upgrade to WithIndexesWhereColumn", "[Database][Upgrade][C]") {
    // This db has table "indexes". This test ensures that the column whereClause is
    // successfully added to the table.
    string dbPath = "upgrade_2.8_index.cblite2";

    C4DatabaseFlags withFlags{0};
    C4Log("---- Opening copy of db %s with flags 0x%x", dbPath.c_str(), withFlags);
    C4DatabaseConfig2 config = {slice(TempDir()), withFlags};
    auto              name   = C4Test::copyFixtureDB(kVersionedFixturesSubDir + dbPath);
    C4Log("---- copy Fixture to: %s/%s", TempDir().c_str(), name.asString().c_str());
    C4Error             err;
    c4::ref<C4Database> db = REQUIRED(c4db_openNamed(name, &config, WITH_ERROR(&err)));

    auto           defaultColl = REQUIRED(c4db_getDefaultCollection(db, nullptr));
    C4IndexOptions options{};
    options.where = "gender = 'female'";
    REQUIRE(c4coll_createIndex(defaultColl, C4STR("length"), c4str("length(name.first)"), kC4N1QLQuery, kC4ValueIndex,
                               &options, WITH_ERROR(&err)));

    // Check we can get the where clause back via c4index_getOptions
    auto           index = REQUIRED(c4coll_getIndex(defaultColl, C4STR("length"), nullptr));
    C4IndexOptions outOptions;
    REQUIRE(c4index_getOptions(index, &outOptions));
    CHECK(string(outOptions.where) == options.where);
    c4index_release(index);
}

>>>>>>> 2140bfb3
static void setRemoteRev(C4Database* db, slice docID, slice revID, C4RemoteID remote) {
    auto        defaultColl = c4db_getDefaultCollection(db, nullptr);
    C4Document* doc         = c4coll_getDoc(defaultColl, docID, true, kDocGetAll, ERROR_INFO());
    REQUIRE(doc);
    REQUIRE(c4doc_setRemoteAncestor(doc, remote, revID, WITH_ERROR()));
    REQUIRE(c4doc_save(doc, 0, WITH_ERROR()));
    c4doc_release(doc);
}

N_WAY_TEST_CASE_METHOD(C4DatabaseTest, "Database Upgrade To Version Vectors", "[Database][Upgrade][RevIDs][C]") {
    if ( !isRevTrees() ) return;

    {
        // Initially populate a v3 rev-tree based database:
        TransactionHelper t(db);
        createNumberedDocs(5);
        // "doc-DEL" is deleted; make sure it's skipped by default:
        createRev(c4str("doc-DEL"), kRevID, kC4SliceNull, kRevDeleted);

        // "doc-001": Add a 2nd revision:
        createFleeceRev(db, "doc-001"_sl, kRev2ID, slice(json5("{doc:'one',rev:'two'}")));

        // "doc-002": Add a 3rd-gen rev, synced with remote:
        createFleeceRev(db, "doc-002"_sl, kRev2ID, slice(json5("{doc:'two',rev:'two'}")));
        createFleeceRev(db, "doc-002"_sl, kRev3ID, slice(json5("{doc:'two',rev:'three'}")));
        setRemoteRev(db, "doc-002"_sl, kRev3ID, 1);

        // "doc-003": Add a 2nd rev synced with remote, and a 3rd local rev:
        createFleeceRev(db, "doc-003"_sl, kRev2ID, slice(json5("{doc:'three',rev:'two'}")), kRevKeepBody);
        setRemoteRev(db, "doc-003"_sl, kRev2ID, 1);
        createFleeceRev(db, "doc-003"_sl, kRev3ID, slice(json5("{doc:'three',rev:'three'}")));

        // "doc-004": Current rev conflicts with the remote:
        createFleeceRev(db, "doc-004"_sl, kRev2ID, slice(json5("{doc:'four',rev:'two'}")));
        createFleeceRev(db, "doc-004"_sl, kRev3ID, slice(json5("{doc:'four',rev:'three'}")));
        createConflictingRev(db, "doc-004"_sl, kRev2ID, "3-cc"_sl);
        setRemoteRev(db, "doc-004"_sl, "3-cc"_sl, 1);
    }

    // Reopen database, enabling version vectors:
    C4DatabaseConfig2 config = dbConfig();
    config.flags |= kC4DB_VersionVectors;
    closeDB();
    C4Log("---- Reopening db with version vectors ---");
    db = c4db_openNamed(kDatabaseName, &config, ERROR_INFO());
    REQUIRE(db);

    auto defaultColl = c4db_getDefaultCollection(db, nullptr);

    // Check doc 1:
    C4Document* doc;
    doc = c4coll_getDoc(defaultColl, "doc-001"_sl, true, kDocGetAll, ERROR_INFO());
    REQUIRE(doc);
    CHECK(slice(doc->revID) == "2-c001d00d");
    alloc_slice history(c4doc_getRevisionHistory(doc, 0, nullptr, 0));
    CHECK(history == "2-c001d00d");
    CHECK(doc->sequence == 7);
    CHECK(Dict(c4doc_getProperties(doc)).toJSONString() == R"({"doc":"one","rev":"two"})");
    c4doc_release(doc);

    // Check doc 2:
    doc = c4coll_getDoc(defaultColl, "doc-002"_sl, true, kDocGetAll, ERROR_INFO());
    REQUIRE(doc);
    CHECK(slice(doc->revID) == "3-deadbeef");
    history = c4doc_getRevisionHistory(doc, 0, nullptr, 0);
    CHECK(history == "3-deadbeef");
    CHECK(doc->sequence == 9);
    CHECK(Dict(c4doc_getProperties(doc)).toJSONString() == R"({"doc":"two","rev":"three"})");
    alloc_slice remoteVers = c4doc_getRemoteAncestor(doc, 1);
    CHECK(remoteVers == "3-deadbeef");
    CHECK(c4doc_selectRevision(doc, remoteVers, true, WITH_ERROR()));
    CHECK(Dict(c4doc_getProperties(doc)).toJSONString() == R"({"doc":"two","rev":"three"})");
    {
        // update & save it:
        TransactionHelper t(db);
        C4Document*       newDoc = c4doc_update(doc, kFleeceBody, 0, ERROR_INFO());
        REQUIRE(newDoc);
        CHECK(slice(newDoc->revID).hasSuffix("@*"));
        CHECK(slice(newDoc->revID) > "178532e35bcd0001@*");
        alloc_slice newVersionVector(c4doc_getRevisionHistory(newDoc, 0, nullptr, 0));
        CHECK(newVersionVector.hasSuffix("@*; 3-deadbeef"));
        c4doc_release(newDoc);
    }
    c4doc_release(doc);

    // Check doc 3:
    doc = c4coll_getDoc(defaultColl, "doc-003"_sl, true, kDocGetAll, ERROR_INFO());
    REQUIRE(doc);
    CHECK(slice(doc->revID) == "3-deadbeef");
    history = c4doc_getRevisionHistory(doc, 0, nullptr, 0);
    CHECK(history == "3-deadbeef, 2-c001d00d");
    CHECK(doc->sequence == 11);
    CHECK(Dict(c4doc_getProperties(doc)).toJSONString() == R"({"doc":"three","rev":"three"})");
    remoteVers = c4doc_getRemoteAncestor(doc, 1);
    CHECK(remoteVers == "2-c001d00d");
    CHECK(c4doc_selectRevision(doc, remoteVers, true, WITH_ERROR()));
    CHECK(Dict(c4doc_getProperties(doc)).toJSONString() == R"({"doc":"three","rev":"two"})");
    c4doc_release(doc);

    // Check doc 4:
    doc = c4coll_getDoc(defaultColl, "doc-004"_sl, true, kDocGetAll, ERROR_INFO());
    REQUIRE(doc);
    CHECK(slice(doc->revID) == "3-deadbeef");
    history = c4doc_getRevisionHistory(doc, 0, nullptr, 0);
    CHECK(history == "3-deadbeef");  // parent 2-c001d00d doesn't show up bc it isn't a remote
    CHECK(doc->sequence == 14);
    CHECK(doc->flags == (kDocConflicted | kDocExists));
    CHECK(Dict(c4doc_getProperties(doc)).toJSONString() == R"({"doc":"four","rev":"three"})");
    remoteVers = c4doc_getRemoteAncestor(doc, 1);
    CHECK(remoteVers == "3-cc");
    REQUIRE(c4doc_selectRevision(doc, remoteVers, true, WITH_ERROR()));
    history = c4doc_getRevisionHistory(doc, 0, nullptr, 0);
    CHECK(history == "3-cc");
    CHECK(c4doc_selectRevision(doc, remoteVers, true, WITH_ERROR()));
    CHECK(Dict(c4doc_getProperties(doc)).toJSONString() == R"({"ans*wer":42})");
    c4doc_release(doc);

    // Check deleted doc:
    doc = c4coll_getDoc(defaultColl, "doc-DEL"_sl, true, kDocGetAll, ERROR_INFO());
    REQUIRE(doc);
    CHECK(slice(doc->revID) == "1-abcd");
    history = c4doc_getRevisionHistory(doc, 0, nullptr, 0);
    CHECK(history == "1-abcd");
    CHECK(doc->sequence == 6);
    CHECK(doc->flags == (kDocDeleted | kDocExists));
    c4doc_release(doc);
}

// CBL-3706: Previously, calling these functions after deleting the default collection causes
//  Xcode to break into debugger due to "Invalid null argument".
// Not testing for errors here as they are covered by other tests, simply testing to make sure
//  that no crashes occur, and the return value is as expected.
N_WAY_TEST_CASE_METHOD(C4DatabaseTest, "Call CAPI functions with deleted collection") {
    C4CollectionSpec darthSpec{"vader"_sl, "darth"_sl};
    auto             darthColl = REQUIRED(c4db_createCollection(db, darthSpec, nullptr));

    C4Error err;
    createRev(darthColl, "doc1"_sl, kRevID, kFleeceBody);
    auto doc = c4coll_getDoc(darthColl, "doc1"_sl, true, kDocGetAll, &err);
    auto seq = doc->sequence;

    REQUIRE(c4db_deleteCollection(db, darthSpec, &err));

    SECTION("Expire Documents") {
        C4Timestamp expire = c4_now() + 10000 * ms;
        CHECK(!c4coll_setDocExpiration(darthColl, "doc1"_sl, expire, &err));
        CHECK(c4coll_getDocExpiration(darthColl, "doc1"_sl, &err) == -1);
        CHECK(c4coll_nextDocExpiration(darthColl) == -1);
        CHECK(c4coll_purgeExpiredDocs(darthColl, &err) == 0);
    }
    SECTION("Document Access") {
        CHECK(c4coll_getDocumentCount(darthColl) == 0);
        CHECK(!c4coll_getDoc(darthColl, "doc1"_sl, false, kDocGetCurrentRev, &err));
        CHECK(!c4coll_getDocBySequence(darthColl, seq, &err));
        CHECK(c4coll_getLastSequence(darthColl) == 0);
        CHECK(!c4coll_purgeDoc(darthColl, "doc1"_sl, &err));
        CHECK(!c4coll_createDoc(darthColl, "doc2"_sl, kFleeceBody, kRevKeepBody, &err));
        CHECK(!c4coll_enumerateChanges(darthColl, 0, nullptr, &err));
        CHECK(!c4coll_enumerateAllDocs(darthColl, nullptr, &err));
    }
    SECTION("Document Put Request") {
        TransactionHelper t(db);
        C4DocPutRequest   rq = {};
        rq.revFlags          = kRevKeepBody;
        rq.existingRevision  = true;
        rq.docID             = "doc1"_sl;
        rq.history           = &kRevID;
        rq.historyCount      = 1;
        rq.body              = kFleeceBody;
        rq.save              = true;
        CHECK(!c4coll_putDoc(darthColl, &rq, nullptr, &err));
    }
    SECTION("Indexes") {
        REQUIRE(!c4coll_createIndex(darthColl, C4STR("byAnswer"), R"([[".answer"]])"_sl, kC4N1QLQuery, kC4ValueIndex,
                                    nullptr, &err));
        REQUIRE(!c4coll_deleteIndex(darthColl, C4STR("byAnswer"), &err));
        REQUIRE(!c4coll_getIndexesInfo(darthColl, &err));
    }
    c4doc_release(doc);
}

// CBL-3824
N_WAY_TEST_CASE_METHOD(C4DatabaseTest, "Re-open database with an index", "[Database][C]") {
    C4CollectionSpec darthSpec{"vader"_sl, "darth"_sl};
    auto             darthColl = REQUIRED(c4db_createCollection(db, darthSpec, nullptr));

    REQUIRE(c4coll_createIndex(darthColl, C4STR("byAnswer"), R"([[".answer"]])"_sl, kC4JSONQuery, kC4FullTextIndex,
                               nullptr, ERROR_INFO()));
    REQUIRE(c4coll_createIndex(darthColl, C4STR("byResult"), R"([[".result"]])"_sl, kC4JSONQuery, kC4FullTextIndex,
                               nullptr, ERROR_INFO()));

    reopenDB();
    darthColl = REQUIRED(c4db_getCollection(db, darthSpec, ERROR_INFO()));
    REQUIRE(c4coll_deleteIndex(darthColl, "byAnswer"_sl, ERROR_INFO()));
    REQUIRE(c4coll_deleteIndex(darthColl, "byResult"_sl, ERROR_INFO()));
}<|MERGE_RESOLUTION|>--- conflicted
+++ resolved
@@ -1334,8 +1334,6 @@
     CHECK(db);
 }
 
-<<<<<<< HEAD
-=======
 TEST_CASE("Database Upgrade to WithIndexesWhereColumn", "[Database][Upgrade][C]") {
     // This db has table "indexes". This test ensures that the column whereClause is
     // successfully added to the table.
@@ -1363,7 +1361,6 @@
     c4index_release(index);
 }
 
->>>>>>> 2140bfb3
 static void setRemoteRev(C4Database* db, slice docID, slice revID, C4RemoteID remote) {
     auto        defaultColl = c4db_getDefaultCollection(db, nullptr);
     C4Document* doc         = c4coll_getDoc(defaultColl, docID, true, kDocGetAll, ERROR_INFO());
