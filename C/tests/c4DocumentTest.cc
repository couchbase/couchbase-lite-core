//
// c4DocumentTest.cc
//
// Copyright 2016-Present Couchbase, Inc.
//
// Use of this software is governed by the Business Source License included
// in the file licenses/BSL-Couchbase.txt.  As of the Change Date specified
// in that file, in accordance with the Business Source License, use of this
// software will be governed by the Apache License, Version 2.0, included in
// the file licenses/APL2.txt.
//

#include "c4Test.hh"  // IWYU pragma: keep
#include "c4Database.hh"
#include "c4Document+Fleece.h"
#include "c4Collection.h"
#include "fleece/Fleece.hh"

using namespace fleece;

TEST_CASE("Generate docID", "[Database][C]") {
    char buf[kC4GeneratedIDLength + 1];
    CHECK(c4doc_generateID(buf, 0) == nullptr);
    CHECK(c4doc_generateID(buf, kC4GeneratedIDLength) == nullptr);
    for ( int pass = 0; pass < 10; ++pass ) {
        REQUIRE(c4doc_generateID(buf, sizeof(buf)) == buf);
        C4Log("docID = '%s'", buf);
        REQUIRE(strlen(buf) == kC4GeneratedIDLength);
        CHECK(buf[0] == '~');
        for ( int i = 1; i < strlen(buf); ++i ) {
            bool validChar = isalpha(buf[i]) || isdigit(buf[i]) || buf[i] == '_' || buf[i] == '-';
            CHECK(validChar);
        }
    }
}

N_WAY_TEST_CASE_METHOD(C4Test, "Invalid docID", "[Document][C]") {
    c4log_warnOnErrors(false);
    TransactionHelper t(db);

    auto checkPutBadDocID = [this](C4Slice docID) {
        C4Error         error;
        C4DocPutRequest rq = {};
        rq.body            = C4Test::kFleeceBody;
        rq.save            = true;
        rq.docID           = docID;
        ExpectingExceptions x;
        auto                defaultColl = getCollection(db, kC4DefaultCollectionSpec);
        CHECK(c4coll_putDoc(defaultColl, &rq, nullptr, &error) == nullptr);
        CHECK(error.domain == LiteCoreDomain);
        CHECK(error.code == kC4ErrorBadDocID);
    };

    SECTION("empty") { checkPutBadDocID(C4STR("")); }
    SECTION("too long") {
        char buf[241];
        memset(buf, 'x', sizeof(buf));
        checkPutBadDocID({buf, sizeof(buf)});
    }
    SECTION("bad UTF-8") { checkPutBadDocID(C4STR("oops\x00oops")); }
    SECTION("control character") { checkPutBadDocID(C4STR("oops\noops")); }
    c4log_warnOnErrors(true);
}

N_WAY_TEST_CASE_METHOD(C4Test, "FleeceDocs", "[Document][Fleece][C]") {
    importJSONLines(sFixturesDir + "names_100.json");
}


#if 0
N_WAY_TEST_CASE_METHOD(C4Test, "Document PossibleAncestors", "[Document][C]") {
    if (!isRevTrees()) return;

    createRev(kDocID, kRevID, kFleeceBody);
    createRev(kDocID, kRev2ID, kFleeceBody);
    createRev(kDocID, kRev3ID, kFleeceBody);

    auto defaultColl = c4db_getDefaultCollection(db,nullptr);
	C4Document *doc = c4coll_getDoc(defaultColl, kDocID, true, kDocGetCurrentRev, ERROR_INFO());
    REQUIRE(doc);

    C4Slice newRevID = C4STR("3-f00f00");
    REQUIRE(c4doc_selectFirstPossibleAncestorOf(doc, newRevID));
    REQUIRE(doc->selectedRev.revID == kRev2ID);
    REQUIRE(c4doc_selectNextPossibleAncestorOf(doc, newRevID));
    REQUIRE(doc->selectedRev.revID == kRevID);
    REQUIRE(!c4doc_selectNextPossibleAncestorOf(doc, newRevID));

    newRevID = C4STR("2-f00f00");
    REQUIRE(c4doc_selectFirstPossibleAncestorOf(doc, newRevID));
    REQUIRE(doc->selectedRev.revID == kRevID);
    REQUIRE(!c4doc_selectNextPossibleAncestorOf(doc, newRevID));

    newRevID = C4STR("1-f00f00");
    REQUIRE(!c4doc_selectFirstPossibleAncestorOf(doc, newRevID));
    c4doc_release(doc);
}
#endif


N_WAY_TEST_CASE_METHOD(C4Test, "Document Get With Invalid ID", "[Document][C]") {
    ExpectingExceptions x;
    C4Error             error       = {};
    auto                defaultColl = c4db_getDefaultCollection(db, nullptr);
    CHECK(c4coll_getDoc(defaultColl, nullslice, true, kDocGetCurrentRev, &error) == nullptr);
    CHECK(error == (C4Error{LiteCoreDomain, kC4ErrorBadDocID}));

    error = {};
    CHECK(c4coll_getDoc(defaultColl, ""_sl, true, kDocGetCurrentRev, &error) == nullptr);
    CHECK(error == (C4Error{LiteCoreDomain, kC4ErrorBadDocID}));

    error = {};
    std::string tooLong(300, 'x');
    CHECK(c4coll_getDoc(defaultColl, slice(tooLong), true, kDocGetCurrentRev, &error) == nullptr);
    CHECK(error == (C4Error{LiteCoreDomain, kC4ErrorBadDocID}));
}

N_WAY_TEST_CASE_METHOD(C4Test, "Document CreateVersionedDoc", "[Document][C]") {
    // Try reading doc with mustExist=true, which should fail:
    C4Error     error;
    C4Document* doc;
    auto        defaultColl = c4db_getDefaultCollection(db, nullptr);
    doc                     = c4coll_getDoc(defaultColl, kDocID, true, kDocGetCurrentRev, &error);
    REQUIRE(!doc);
    REQUIRE((uint32_t)error.domain == (uint32_t)LiteCoreDomain);
    REQUIRE(error.code == (int)kC4ErrorNotFound);
    c4doc_release(doc);

    // Test c4coll_getDoc, which also fails:
    for ( C4DocContentLevel content : {kDocGetMetadata, kDocGetCurrentRev, kDocGetAll} ) {
        doc = c4coll_getDoc(defaultColl, kDocID, true, content, &error);
        REQUIRE(!doc);
        REQUIRE((uint32_t)error.domain == (uint32_t)LiteCoreDomain);
        REQUIRE(error.code == (int)kC4ErrorNotFound);
    }

    // Now get the doc with mustExist=false, which returns an empty doc:
    doc = c4coll_getDoc(defaultColl, kDocID, false, kDocGetCurrentRev, ERROR_INFO(error));
    REQUIRE(doc != nullptr);
    REQUIRE(doc->flags == 0);
    REQUIRE(doc->docID == kDocID);
    REQUIRE(doc->revID.buf == 0);
    REQUIRE(doc->selectedRev.revID.buf == 0);
    c4doc_release(doc);

    {
        TransactionHelper t(db);
        C4DocPutRequest   rq = {};
        rq.revFlags          = kRevKeepBody;
        rq.existingRevision  = true;
        rq.docID             = kDocID;
        rq.history           = &kRevID;
        rq.historyCount      = 1;
        rq.body              = kFleeceBody;
        rq.save              = true;
        doc                  = c4coll_putDoc(defaultColl, &rq, nullptr, ERROR_INFO(error));
        REQUIRE(doc != nullptr);
        CHECK(doc->revID == kRevID);
        CHECK(doc->selectedRev.revID == kRevID);
        if ( isRevTrees() ) CHECK(doc->selectedRev.flags == (kRevKeepBody | kRevLeaf));
        else
            CHECK(doc->selectedRev.flags == (kRevLeaf));
        CHECK(docBodyEquals(doc, kFleeceBody));
        c4doc_release(doc);
    }

    // Reload the doc:
    doc = c4coll_getDoc(defaultColl, kDocID, true, kDocGetCurrentRev, ERROR_INFO(error));
    REQUIRE(doc != nullptr);
    CHECK(doc->sequence == 1);
    CHECK(doc->flags == kDocExists);
    CHECK(doc->docID == kDocID);
    CHECK(doc->revID == kRevID);
    CHECK(doc->selectedRev.revID == kRevID);
    CHECK(doc->selectedRev.sequence == 1);
    CHECK(docBodyEquals(doc, kFleeceBody));
    c4doc_release(doc);

    // Get the doc by its sequence:
    doc = c4coll_getDocBySequence(defaultColl, 1, ERROR_INFO(error));
    REQUIRE(doc != nullptr);
    CHECK(doc->sequence == 1);
    CHECK(doc->flags == kDocExists);
    CHECK(doc->docID == kDocID);
    CHECK(doc->revID == kRevID);
    CHECK(doc->selectedRev.revID == kRevID);
    CHECK(doc->selectedRev.sequence == 1);
    CHECK(docBodyEquals(doc, kFleeceBody));
    c4doc_release(doc);

    // Get a bogus sequence
    doc = c4coll_getDocBySequence(defaultColl, 2, &error);
    CHECK(doc == nullptr);
    CHECK(error == C4Error{LiteCoreDomain, kC4ErrorNotFound});

    // Test c4coll_getDoc:
    for ( C4DocContentLevel content : {kDocGetMetadata, kDocGetCurrentRev, kDocGetAll} ) {
        doc = c4coll_getDoc(defaultColl, kDocID, true, content, ERROR_INFO(error));
        REQUIRE(doc != nullptr);
        CHECK(doc->sequence == 1);
        CHECK(doc->flags == kDocExists);
        CHECK(doc->docID == kDocID);
        CHECK(doc->revID == kRevID);
        CHECK(doc->selectedRev.revID == kRevID);
        CHECK(doc->selectedRev.sequence == 1);
        if ( content == kDocGetMetadata ) {
            CHECK(c4doc_getRevisionBody(doc) == nullslice);
            CHECK(c4doc_getProperties(doc) == nullptr);
        } else {
            CHECK(c4doc_getRevisionBody(doc) == kFleeceBody);
            CHECK(docBodyEquals(doc, kFleeceBody));
        }
        c4doc_release(doc);
    }
}

N_WAY_TEST_CASE_METHOD(C4Test, "Document CreateMultipleRevisions", "[Document][C]") {
    const auto kFleeceBody2 = json2fleece("{'ok':'go'}");
    const auto kFleeceBody3 = json2fleece("{'ubu':'roi'}");
    createRev(kDocID, kRevID, kFleeceBody);
    createRev(kDocID, kRev2ID, kFleeceBody2, kRevKeepBody);
    createRev(kDocID, kRev2ID, kFleeceBody2);  // test redundant insert

    // Reload the doc:
    C4Error     error;
    auto        defaultColl = c4db_getDefaultCollection(db, nullptr);
    C4Document* doc         = c4coll_getDoc(defaultColl, kDocID, true, kDocGetAll, ERROR_INFO(error));
    REQUIRE(doc != nullptr);
    CHECK(doc->flags == kDocExists);
    CHECK(doc->docID == kDocID);
    CHECK(doc->revID == kRev2ID);
    CHECK(doc->selectedRev.revID == kRev2ID);
    CHECK(doc->selectedRev.sequence == (C4SequenceNumber)2);
    CHECK(docBodyEquals(doc, kFleeceBody2));

    if ( isRevTrees() ) {
        alloc_slice history = c4doc_getRevisionHistory(doc, 99, nullptr, 0);
        CHECK(history == "2-c001d00d,1-abcd");

        // Select 1st revision:
        REQUIRE(c4doc_selectParentRevision(doc));
        CHECK(doc->selectedRev.revID == kRevID);
        CHECK(doc->selectedRev.sequence == (C4SequenceNumber)1);
        CHECK(c4doc_getProperties(doc) == nullptr);
        CHECK(!c4doc_hasRevisionBody(doc));
        CHECK(!c4doc_selectParentRevision(doc));
        c4doc_release(doc);

        // Add a 3rd revision:
        createRev(kDocID, kRev3ID, kFleeceBody3);
        // Revision 2 should keep its body due to the kRevKeepBody flag:

        doc = c4coll_getDoc(defaultColl, kDocID, true, kDocGetAll, ERROR_INFO(error));
        REQUIRE(doc != nullptr);
        REQUIRE(c4doc_selectParentRevision(doc));
        CHECK(doc->selectedRev.revID == kRev2ID);
        CHECK(doc->selectedRev.sequence == (C4SequenceNumber)2);
        CHECK(doc->selectedRev.flags == kRevKeepBody);
        CHECK(docBodyEquals(doc, kFleeceBody2));
        c4doc_release(doc);

        // Test c4coll_getDoc:
        for ( C4DocContentLevel content : {kDocGetMetadata, kDocGetCurrentRev, kDocGetAll} ) {
            doc = c4coll_getDoc(defaultColl, kDocID, true, content, ERROR_INFO(error));
            REQUIRE(doc != nullptr);
            CHECK(doc->sequence == 3);
            CHECK(doc->flags == kDocExists);
            CHECK(doc->docID == kDocID);
            CHECK(doc->revID == kRev3ID);
            CHECK(doc->selectedRev.revID == kRev3ID);
            CHECK(doc->selectedRev.sequence == 3);
            if ( content == kDocGetMetadata ) CHECK(c4doc_getProperties(doc) == nullptr);
            else
                CHECK(docBodyEquals(doc, kFleeceBody3));
            c4doc_release(doc);
        }

        // Purge doc
        {
            TransactionHelper t(db);

            doc = c4coll_getDoc(defaultColl, kDocID, true, kDocGetCurrentRev, ERROR_INFO(error));
            REQUIRE(doc);
            int nPurged = c4doc_purgeRevision(doc, {}, ERROR_INFO(error));
            CHECK(nPurged == 3);
            REQUIRE(c4doc_save(doc, 20, WITH_ERROR(&error)));
            c4doc_release(doc);
        }

        // Make sure it's gone:
        doc = c4coll_getDoc(defaultColl, kDocID, true, kDocGetCurrentRev, &error);
        CHECK(!doc);
        CHECK(error.domain == LiteCoreDomain);
        CHECK(error.code == kC4ErrorNotFound);
    } else {
        // The history is going to end with this database's SourceID, a random 64-bit hex string,
        // so we don't know exactly what it will be. But it will start "2@".
        alloc_slice history = c4doc_getRevisionHistory(doc, 99, nullptr, 0);
        CHECK(history.hasPrefix("2@"));
        CHECK(history.size <= 2 + 32);
    }
    c4doc_release(doc);
}

N_WAY_TEST_CASE_METHOD(C4Test, "Document Purge", "[Database][Document][C]") {
    C4Error    err;
    const auto kFleeceBody2 = json2fleece("{'ok':'go'}");
    const auto kFleeceBody3 = json2fleece("{'ubu':'roi'}");
    createRev(kDocID, kRevID, kFleeceBody);
    createRev(kDocID, kRev2ID, kFleeceBody2);
    createRev(kDocID, kRev3ID, kFleeceBody3);

    C4DocPutRequest rq         = {};
    C4Slice         history[3] = {C4STR("3-ababab"), kRev2ID};
    if ( isRevTrees() ) {
        // Create a conflict
        rq.existingRevision = true;
        rq.docID            = kDocID;
        rq.history          = history;
        rq.historyCount     = 2;
        rq.allowConflict    = true;
        rq.body             = kFleeceBody3;
        rq.save             = true;
        REQUIRE(c4db_beginTransaction(db, WITH_ERROR(&err)));
        auto defaultColl = getCollection(db, kC4DefaultCollectionSpec);
        auto doc         = c4coll_putDoc(defaultColl, &rq, nullptr, ERROR_INFO(err));
        REQUIRE(doc);
        c4doc_release(doc);
        REQUIRE(c4db_endTransaction(db, true, WITH_ERROR(&err)));
    }

    REQUIRE(c4db_beginTransaction(db, WITH_ERROR(&err)));
    auto defaultColl = getCollection(db, kC4DefaultCollectionSpec);
    REQUIRE(c4coll_purgeDoc(defaultColl, kDocID, WITH_ERROR(&err)));
    REQUIRE(c4db_endTransaction(db, true, WITH_ERROR(&err)));

    REQUIRE(c4coll_getDocumentCount(defaultColl) == 0);

    if ( isRevTrees() ) {
        // c4doc_purgeRevision is not available with version vectors
        createRev(kDocID, kRevID, kFleeceBody);
        createRev(kDocID, kRev2ID, kFleeceBody2);
        createRev(kDocID, kRev3ID, kFleeceBody3);
        REQUIRE(c4db_beginTransaction(db, WITH_ERROR(&err)));
        auto doc = c4coll_putDoc(defaultColl, &rq, nullptr, ERROR_INFO(err));
        REQUIRE(doc);
        REQUIRE(c4db_endTransaction(db, true, WITH_ERROR(&err)));
        c4doc_release(doc);

        REQUIRE(c4db_beginTransaction(db, WITH_ERROR(&err)));
        doc = c4coll_getDoc(defaultColl, kDocID, true, kDocGetCurrentRev, ERROR_INFO(err));
        REQUIRE(doc);
        CHECK(c4doc_purgeRevision(doc, kRev2ID, WITH_ERROR(&err)) == 0);
        REQUIRE(c4doc_purgeRevision(doc, kC4SliceNull, WITH_ERROR(&err)) == 4);
        REQUIRE(c4doc_save(doc, 20, WITH_ERROR(&err)));
        c4doc_release(doc);
        REQUIRE(c4db_endTransaction(db, true, WITH_ERROR(&err)));
        REQUIRE(c4coll_getDocumentCount(defaultColl) == 0);
    }
}


#if 0
N_WAY_TEST_CASE_METHOD(C4Test, "Document GetForPut", "[Document][C]") {
    C4Error error;
    TransactionHelper t(db);

    // Creating doc given ID:
    auto doc = c4doc_getForPut(db, kDocID, kC4SliceNull, false, false, ERROR_INFO(error));
    REQUIRE(doc != nullptr);
    REQUIRE(doc->docID == kDocID);
    REQUIRE(doc->revID == kC4SliceNull);
    REQUIRE(doc->flags == 0);
    REQUIRE(doc->selectedRev.revID == kC4SliceNull);
    c4doc_release(doc);

    // Creating doc, no ID:
    doc = c4doc_getForPut(db, kC4SliceNull, kC4SliceNull, false, false, ERROR_INFO(error));
    REQUIRE(doc != nullptr);
    REQUIRE(doc->docID.size >= 20);  // Verify it got a random doc ID
    REQUIRE(doc->revID == kC4SliceNull);
    REQUIRE(doc->flags == 0);
    REQUIRE(doc->selectedRev.revID == kC4SliceNull);
    c4doc_release(doc);

    // Delete with no revID given
    doc = c4doc_getForPut(db, kDocID, kC4SliceNull, true/*deleting*/, false, &error);
    REQUIRE(doc == nullptr);
    REQUIRE(error.code == kC4ErrorNotFound);

    // Adding new rev of nonexistent doc:
    doc = c4doc_getForPut(db, kDocID, kRevID, false, false, &error);
    REQUIRE(doc == nullptr);
    REQUIRE(error.code == kC4ErrorNotFound);

    // Adding new rev of existing doc:
    createRev(kDocID, kRevID, kFleeceBody);
    doc = c4doc_getForPut(db, kDocID, kRevID, false, false, ERROR_INFO(error));
    REQUIRE(doc != nullptr);
    REQUIRE(doc->docID == kDocID);
    REQUIRE(doc->revID == kRevID);
    REQUIRE(doc->flags == kDocExists);
    REQUIRE(doc->selectedRev.revID == kRevID);
    c4doc_release(doc);

    // Adding new rev, with nonexistent parent:
    doc = c4doc_getForPut(db, kDocID, kRev2ID, false, false, &error);
    REQUIRE(doc == nullptr);
    REQUIRE(error.code == kC4ErrorConflict);

    // Conflict -- try & fail to update non-current rev:
    const auto kFleeceBody2 = json2fleece("{'ok':'go'}");
    createRev(kDocID, kRev2ID, kFleeceBody2);
    doc = c4doc_getForPut(db, kDocID, kRevID, false, false, &error);
    REQUIRE(doc == nullptr);
    REQUIRE(error.code == kC4ErrorConflict);

    if (isRevTrees()) {
        // Conflict -- force an update of non-current rev:
        doc = c4doc_getForPut(db, kDocID, kRevID, false, true/*allowConflicts*/, ERROR_INFO(error));
        REQUIRE(doc != nullptr);
        REQUIRE(doc->docID == kDocID);
        REQUIRE(doc->selectedRev.revID == kRevID);
        c4doc_release(doc);
    }

    // Deleting the doc:
    doc = c4doc_getForPut(db, kDocID, kRev2ID, true/*deleted*/, false, ERROR_INFO(error));
    REQUIRE(doc != nullptr);
    REQUIRE(doc->docID == kDocID);
    REQUIRE(doc->selectedRev.revID == kRev2ID);
    c4doc_release(doc);
    
    // Actually delete it:
    createRev(kDocID, kRev3ID, kC4SliceNull, kRevDeleted);

    // Re-creating the doc (no revID given):
    doc = c4doc_getForPut(db, kDocID, kC4SliceNull, false, false, ERROR_INFO(error));
    REQUIRE(doc != nullptr);
    REQUIRE(doc->docID == kDocID);
    REQUIRE(doc->revID == kRev3ID);
    REQUIRE(doc->flags == (kDocExists | kDocDeleted));
    REQUIRE(doc->selectedRev.revID == kRev3ID);
    c4doc_release(doc);
}
#endif


N_WAY_TEST_CASE_METHOD(C4Test, "Document Put", "[Document][C]") {
    C4Error     error;
    C4Document* doc;
    size_t      commonAncestorIndex;
    alloc_slice revID;

    TransactionHelper t(db);

    C4Slice kExpectedRevID, kExpectedRev2ID, kConflictRevID;
    if ( isRevTrees() ) {
        kExpectedRevID = C4STR("1-feb9f18cfe84f614f750040e3eed3eb84a6b5332");
    } else {
        kExpectedRevID = C4STR("1@*");
    }

    C4DocPutRequest rqTemplate = {};
    rqTemplate.docID           = kDocID;
    rqTemplate.body            = kFleeceBody;
    rqTemplate.save            = true;

    // Creating doc given ID:
    {
        C4DocPutRequest rq = rqTemplate;
        rq.docID           = kDocID;
        rq.body            = kFleeceBody;
        rq.save            = true;
        auto defaultColl   = getCollection(db, kC4DefaultCollectionSpec);
        doc                = c4coll_putDoc(defaultColl, &rq, nullptr, ERROR_INFO(error));
        REQUIRE(doc != nullptr);
        REQUIRE(doc->docID == kDocID);

        CHECK(doc->revID == kExpectedRevID);
        CHECK(doc->flags == kDocExists);
        CHECK(doc->selectedRev.revID == kExpectedRevID);
        c4doc_release(doc);
    }

    // Update doc:
    {
        auto            body = json2fleece("{'ok':'go'}");
        C4DocPutRequest rq   = rqTemplate;
        rq.body              = body;
        rq.history           = &kExpectedRevID;
        rq.historyCount      = 1;
        auto defaultColl     = getCollection(db, kC4DefaultCollectionSpec);
        doc                  = c4coll_putDoc(defaultColl, &rq, &commonAncestorIndex, ERROR_INFO(error));
        REQUIRE(doc != nullptr);
        CHECK((unsigned long)commonAncestorIndex == 0ul);
        if ( isRevTrees() ) {
            kExpectedRev2ID = C4STR("2-134f93aab57c91b159373e97764ef82a5eb058a0");
        } else {
            kExpectedRev2ID = C4STR("2@*");
        }

        CHECK(doc->revID == kExpectedRev2ID);
        CHECK(doc->flags == kDocExists);
        CHECK(doc->selectedRev.revID == kExpectedRev2ID);
        c4doc_release(doc);
    }

    // Insert existing rev that conflicts:
    {
        C4DocPutRequest rq   = rqTemplate;
        auto            body = json2fleece("{'from':'elsewhere'}");
        rq.body              = body;
        rq.existingRevision  = true;
        rq.remoteDBID        = 1;
        if ( isRevTrees() ) {
            kConflictRevID = C4STR("2-deadbeef");
        } else {
            kConflictRevID = C4STR("1@CarolCarolCarolCarolCA");
        }

        C4Slice history[2] = {kConflictRevID, kExpectedRevID};
        rq.history         = history;
        rq.historyCount    = 2;
        rq.allowConflict   = true;
        auto defaultColl   = getCollection(db, kC4DefaultCollectionSpec);
        doc                = c4coll_putDoc(defaultColl, &rq, &commonAncestorIndex, ERROR_INFO(error));

        REQUIRE(doc != nullptr);
        CHECK((unsigned long)commonAncestorIndex == 1ul);
        CHECK(doc->selectedRev.revID == kConflictRevID);
        CHECK(doc->flags == (kDocExists | kDocConflicted));
        // The conflicting rev will now never be the default, even with rev-trees.
        CHECK(doc->revID == kExpectedRev2ID);
        c4doc_release(doc);
    }

    // Delete the document:
    {
        C4DocPutRequest rq = rqTemplate;
        rq.body            = nullslice;
        rq.revFlags        = kRevDeleted;
        rq.history         = &kExpectedRev2ID;
        rq.historyCount    = 1;
        auto defaultColl   = getCollection(db, kC4DefaultCollectionSpec);
        doc                = c4coll_putDoc(defaultColl, &rq, &commonAncestorIndex, ERROR_INFO(error));
        REQUIRE(doc != nullptr);
        CHECK(doc->flags == (kDocExists | kDocDeleted | kDocConflicted));
        revID = doc->revID;
        c4doc_release(doc);
    }

    // Resurrect it:
    {
        C4DocPutRequest rq   = rqTemplate;
        auto            body = json2fleece("{'ok':'again'}");
        rq.body              = body;
        rq.history           = (C4Slice*)&revID;
        rq.historyCount      = 1;
        auto defaultColl     = getCollection(db, kC4DefaultCollectionSpec);
        doc                  = c4coll_putDoc(defaultColl, &rq, &commonAncestorIndex, ERROR_INFO(error));
        REQUIRE(doc != nullptr);
        CHECK(doc->flags == (kDocExists | kDocConflicted));
        c4doc_release(doc);
    }
}

N_WAY_TEST_CASE_METHOD(C4Test, "Document create from existing rev", "[Document][C]") {
    C4Error           error;
    TransactionHelper t(db);

    // Creating doc given ID:
    C4DocPutRequest rq    = {};
    rq.docID              = kDocID;
    rq.body               = kFleeceBody;
    rq.existingRevision   = true;
    C4String history[1]   = {kRevID};
    rq.history            = history;
    rq.historyCount       = 1;
    rq.save               = true;
    size_t commonAncestor = 9999;
    auto   defaultColl    = getCollection(db, kC4DefaultCollectionSpec);
    auto   doc            = c4coll_putDoc(defaultColl, &rq, &commonAncestor, ERROR_INFO(error));
    REQUIRE(doc != nullptr);
    CHECK(commonAncestor == 1);
    CHECK(doc->docID == kDocID);
    CHECK(doc->revID == kRevID);
    c4doc_release(doc);
}

N_WAY_TEST_CASE_METHOD(C4Test, "Document Update", "[Document][C]") {
    C4Log("Begin test");
    C4Error     error;
    C4Document* doc;
    auto        defaultColl = getCollection(db, kC4DefaultCollectionSpec);
    {
        C4Log("Begin create");
        TransactionHelper t(db);
        doc = c4coll_createDoc(defaultColl, kDocID, kFleeceBody, 0, ERROR_INFO(error));
        REQUIRE(doc);
    }
    C4Log("After save");
    C4Slice kExpectedRevID;
    if ( isRevTrees() ) {
        kExpectedRevID = C4STR("1-feb9f18cfe84f614f750040e3eed3eb84a6b5332");
    } else {
        kExpectedRevID = C4STR("1@*");
    }

    CHECK(doc->revID == kExpectedRevID);
    CHECK(doc->flags == kDocExists);
    CHECK(doc->selectedRev.revID == kExpectedRevID);
    CHECK(doc->docID == kDocID);

    // Read the doc into another C4Document:
    auto doc2 = c4coll_getDoc(defaultColl, kDocID, false, kDocGetAll, ERROR_INFO(error));
    REQUIRE(doc2->revID == kExpectedRevID);

    // Update it a few times:
    for ( int update = 2; update <= 5; ++update ) {
        C4Log("Begin save #%d", update);
        TransactionHelper   t(db);
        fleece::alloc_slice oldRevID(doc->revID);
        auto                updatedDoc = c4doc_update(doc, json2fleece("{'ok':'go'}"), 0, ERROR_INFO(error));
        REQUIRE(updatedDoc);
        CHECK(updatedDoc != doc);
        CHECK(doc->selectedRev.revID == oldRevID);
        CHECK(doc->revID == oldRevID);
        c4doc_release(doc);
        doc = updatedDoc;
    }
    C4Log("After multiple updates");
    C4Slice kExpectedRev2ID;
    if ( isRevTrees() ) {
        kExpectedRev2ID = C4STR("5-a9732d3d5c6aa5637049721a6f21eb9c97b831d0");
    } else {
        kExpectedRev2ID = C4STR("5@*");
    }

    CHECK(doc->revID == kExpectedRev2ID);
    CHECK(doc->selectedRev.revID == kExpectedRev2ID);

    // Now try to update the other C4Document, which will fail:
    {
        C4Log("Begin conflicting save");
        TransactionHelper t(db);
        REQUIRE(c4doc_update(doc2, json2fleece("{'ok':'no way'}"), 0, &error) == nullptr);
        CHECK(error == C4Error{LiteCoreDomain, kC4ErrorConflict});
    }

    // Try to create a new doc with the same ID, which will fail:
    {
        C4Log("Begin conflicting create");
        TransactionHelper t(db);
        REQUIRE(c4coll_createDoc(defaultColl, kDocID, json2fleece("{'ok':'no way'}"), 0, &error) == nullptr);
        CHECK(error == C4Error{LiteCoreDomain, kC4ErrorConflict});
    }

    c4doc_release(doc);
    c4doc_release(doc2);
}

N_WAY_TEST_CASE_METHOD(C4Test, "Document Delete then Update", "[Document][C]") {
    TransactionHelper t(db);
    auto              defaultColl = getCollection(db, kC4DefaultCollectionSpec);
    // Create a doc:
    C4Error error;
    auto    doc = c4coll_createDoc(defaultColl, kDocID, kFleeceBody, 0, ERROR_INFO(error));
    REQUIRE(doc);

    // Update the doc:
    auto updatedDoc = c4doc_update(doc, json2fleece("{'ok':'go'}"), 0, ERROR_INFO(error));
    REQUIRE(updatedDoc);
    REQUIRE(updatedDoc->flags == (C4DocumentFlags)(kDocExists));
    c4doc_release(doc);
    doc = updatedDoc;

    // Delete the doc:
    updatedDoc = c4doc_update(doc, kC4SliceNull, kRevDeleted, ERROR_INFO(error));
    REQUIRE(updatedDoc);
    REQUIRE(updatedDoc->flags == (C4DocumentFlags)(kDocExists | kDocDeleted));
    c4doc_release(doc);
    doc = updatedDoc;

    // Update the doc again:
    updatedDoc = c4doc_update(doc, json2fleece("{'ok':'go'}"), 0, ERROR_INFO(error));
    REQUIRE(updatedDoc);
    REQUIRE(updatedDoc->flags == (C4DocumentFlags)(kDocExists));
    c4doc_release(doc);
    doc = updatedDoc;

    c4doc_release(doc);
}

N_WAY_TEST_CASE_METHOD(C4Test, "LoadRevisions After Purge", "[Document][Conflict][C]") {
    TransactionHelper t(db);
    auto              defaultColl = getCollection(db, kC4DefaultCollectionSpec);
    for ( auto content = int(kDocGetMetadata); content <= int(kDocGetAll); ++content ) {
        C4Log("---- Content level %d", content);

        // Create document
        c4::ref<C4Document> fullDoc = c4coll_createDoc(defaultColl, kDocID, kFleeceBody, 0, ERROR_INFO());
        REQUIRE(fullDoc);

        // Get the document, with the current content level
        c4::ref<C4Document> curDoc = c4coll_getDoc(defaultColl, kDocID, true, C4DocContentLevel(content), ERROR_INFO());

        // Purge the doc on disk!
        REQUIRE(c4coll_purgeDoc(defaultColl, kDocID, ERROR_INFO()));

        ExpectingExceptions x;
        C4Error             error;

        // If the doc hasn't loaded the revision history/tree yet, it will try to and fail because
        // its sequence doesn't exist anymore; it will report this as a Conflict error.
        // At the `kDocGetAll` level, the document will get all the way to saving and find that the
        // document no longer exists, so it will report NotFound.
        C4Error expectedError = {LiteCoreDomain, (content < kDocGetAll ? kC4ErrorConflict : kC4ErrorNotFound)};

        // Try to set curDoc's remote ancestor:
        if ( content < kDocGetAll ) {
            CHECK(!c4doc_setRemoteAncestor(curDoc, 1, curDoc->revID, &error));
            CHECK(error == expectedError);
        }

        // Try to resolve a conflict:
        error = {};
        CHECK(!c4doc_resolveConflict(curDoc, curDoc->revID, kRev4ID, nullslice, {}, &error));
        CHECK(error == expectedError);

        // Try to update the document:
        error = {};
        CHECK(c4doc_update(curDoc, kFleeceBody, {}, &error) == nullptr);
        CHECK(error == (C4Error{LiteCoreDomain, kC4ErrorNotFound}));
    }
}

N_WAY_TEST_CASE_METHOD(C4Test, "Document Body Doesn't Change", "[Document][C]") {
    // CBL-2033
    TransactionHelper t(db);
    // Create document
    createRev(kDocID, kRevID, kFleeceBody);
    createRev(kDocID, kRev2ID, kFleeceBody);

    // Get the document, with only the current revision:
    auto                defaultColl = c4db_getDefaultCollection(db, nullptr);
    c4::ref<C4Document> curDoc      = c4coll_getDoc(defaultColl, kDocID, true, kDocGetCurrentRev, ERROR_INFO());
    FLDict              properties  = c4doc_getProperties(curDoc);
    slice               curBody     = c4doc_getRevisionBody(curDoc);

    // Force the rest of the doc's data to be loaded:
    REQUIRE(c4doc_setRemoteAncestor(curDoc, 1, kRevID, ERROR_INFO()));

    // Check this didn't replace the current rev's body with a new alloc_slice:
    REQUIRE(c4doc_selectCurrentRevision(curDoc));
    FLDict newProperties = c4doc_getProperties(curDoc);
    CHECK(newProperties == properties);
    slice newCurBody = c4doc_getRevisionBody(curDoc);
    CHECK(newCurBody == curBody);
    CHECK(newCurBody.buf == curBody.buf);
}

N_WAY_TEST_CASE_METHOD(C4Test, "Document Deletion External Pointers", "[Document][C]") {
    // CBL-2033
    const slice streetVal = "1 Main street";

    {
        TransactionHelper t(db);
        auto              enc = c4db_getSharedFleeceEncoder(db);
        FLEncoder_BeginDict(enc, 1);
        FLEncoder_WriteKey(enc, FLSTR("address"));
        FLEncoder_BeginDict(enc, 1);
        FLEncoder_WriteKey(enc, FLSTR("street"));
        FLEncoder_WriteString(enc, streetVal);
        FLEncoder_EndDict(enc);
        FLEncoder_EndDict(enc);

        FLError err;
        auto    result = FLEncoder_Finish(enc, &err);
        FLEncoder_Reset(enc);
        createRev(kDocID, kRevID, (C4Slice)result);
        FLSliceResult_Release(result);
    }

    auto                defaultColl = c4db_getDefaultCollection(db, nullptr);
    c4::ref<C4Document> doc         = c4coll_getDoc(defaultColl, kDocID, true, kDocGetCurrentRev, nullptr);
    REQUIRE(doc);
    FLValue docBodyVal = FLValue_FromData(c4doc_getRevisionBody(doc), kFLTrusted);
    REQUIRE(docBodyVal);
    FLDict docBody = FLValue_AsDict(docBodyVal);
    REQUIRE(docBody);
    FLDict address = FLValue_AsDict(FLDict_Get(docBody, FLSTR("address")));
    REQUIRE(address);

    slice street = FLValue_AsString(FLDict_Get(address, FLSTR("street")));
    CHECK(street == streetVal);

    {
        TransactionHelper   t(db);
        c4::ref<C4Document> updated = c4doc_update(doc, kC4SliceNull, kRevDeleted, nullptr);
    }

    CHECK(street == streetVal);
}

<<<<<<< HEAD
N_WAY_TEST_CASE_METHOD(C4Test, "Redundant VV Merge", "[Document][RevIDs][Conflict][C]") {
    if ( isRevTrees() ) return;

    const auto kFleeceBody2 = json2fleece("{'ok':'go'}");
    auto       defaultColl  = getCollection(db, kC4DefaultCollectionSpec);
    createRev(kDocID, "8@*, 7@AliceAliceAliceAliceAA, 6@BobBobBobBobBobBobBobA; 4@CarolCarolCarolCarolCA"_sl,
              kFleeceBody2);

    // "Pull" a revision that merges the same conflict with the same body but different revID:
    TransactionHelper t(db);
    C4Slice           otherRev =
            "9@ZegpoldZegpoldZegpoldA, 7@AliceAliceAliceAliceAA, 6@BobBobBobBobBobBobBobA; 4@CarolCarolCarolCarolCA"_sl;
    C4DocPutRequest rq{
            .body             = kFleeceBody2,
            .docID            = kDocID,
            .revFlags         = kRevKeepBody,
            .existingRevision = true,
            .allowConflict    = true,
            .history          = &otherRev,
            .historyCount     = 1,
            .save             = true,
            .remoteDBID       = 1,
    };
    c4::ref<C4Document> doc = c4coll_putDoc(defaultColl, &rq, nullptr, ERROR_INFO());
    REQUIRE(doc);

    CHECK(doc->revID == "8@*"_sl);
    CHECK(fleece::Dict(c4doc_getProperties(doc)).toJSONString() == R"({"ok":"go"})");
    CHECK(alloc_slice(c4doc_getRemoteAncestor(doc, C4RemoteID(1))) == "9@ZegpoldZegpoldZegpoldA"_sl);
    REQUIRE(c4doc_selectRevision(doc, "9@ZegpoldZegpoldZegpoldA"_sl, true, WITH_ERROR()));
    CHECK(fleece::Dict(c4doc_getProperties(doc)).toJSONString() == R"({"ok":"go"})");
    CHECK(doc->sequence == 1);  // adding remote rev didn't disturb local sequence
}

N_WAY_TEST_CASE_METHOD(C4Test, "Document Conflict", "[Document][RevIDs][Conflict][C]") {
    C4Error err;
    slice   kRev1ID, kRev2ID, kRev3ID, kRev3ConflictID, kRev4ConflictID;
    if ( isRevTrees() ) {
        kRev1ID         = "1-aaaaaa";
        kRev2ID         = "2-aaaaaa";
        kRev3ID         = "3-aaaaaa";
        kRev3ConflictID = "3-ababab";
        kRev4ConflictID = "4-dddd";
    } else {
        kRev1ID         = "1@*";
        kRev2ID         = "2@*";
        kRev3ID         = "3@*";
        kRev3ConflictID = "3@CarolCarolCarolCarolCA";
        kRev4ConflictID = "4@CarolCarolCarolCarolCA";
    }

    auto defaultColl = getCollection(db, kC4DefaultCollectionSpec);

    const auto kFleeceBody2 = json2fleece("{'ok':'go'}");
    const auto kFleeceBody3 = json2fleece("{'ubu':'roi'}");
    const auto kFleeceBody4 = json2fleece("{'four':'four'}");

    createRev(kDocID, kRev1ID, kFleeceBody);
    createRev(kDocID, kRev2ID, kFleeceBody2, kRevKeepBody);
    createRev(kDocID, kRev3ID, kFleeceBody3);

    TransactionHelper t(db);

    {
        // "Pull" a conflicting revision:
        C4Slice         history[3] = {kRev4ConflictID, kRev3ConflictID, kRev2ID};
        C4DocPutRequest rq         = {};
        rq.existingRevision        = true;
        rq.docID                   = kDocID;
        rq.history                 = history;
        rq.historyCount            = 3;
        rq.allowConflict           = true;
        rq.body                    = kFleeceBody4;
        rq.revFlags                = kRevKeepBody;
        rq.save                    = true;
        rq.remoteDBID              = 1;
        c4::ref<C4Document> doc    = c4coll_putDoc(defaultColl, &rq, nullptr, ERROR_INFO(err));
        REQUIRE(doc);
        CHECK(doc->selectedRev.revID == kRev4ConflictID);

        // Check that the local revision is still current:
        CHECK(doc->revID == kRev3ID);
        REQUIRE(c4doc_selectCurrentRevision(doc));
        CHECK(doc->selectedRev.revID == kRev3ID);
        CHECK((int)doc->selectedRev.flags == kRevLeaf);

=======
N_WAY_TEST_CASE_METHOD(C4Test, "Document Conflict", "[Document][C]") {
    const bool kSecondRemote = GENERATE(false, true);
    DYNAMIC_SECTION("" << (kSecondRemote ? "With a second remote" : "Default")) {
        C4Error err;
        slice   kRev1ID, kRev2ID, kRev3ID, kRev3ConflictID, kRev4ConflictID;
>>>>>>> c9002614
        if ( isRevTrees() ) {
            kRev1ID         = "1-aaaaaa";
            kRev2ID         = "2-aaaaaa";
            kRev3ID         = "3-aaaaaa";
            kRev3ConflictID = "3-ababab";
            kRev4ConflictID = "4-dddd";
        } else {
            kRev1ID         = "1@*";
            kRev2ID         = "2@*";
            kRev3ID         = "3@*";
            kRev3ConflictID = "3@CarolCarolCarolCarolCA";
            kRev4ConflictID = "4@CarolCarolCarolCarolCA";
        }

        auto defaultColl = getCollection(db, kC4DefaultCollectionSpec);

        const auto kFleeceBody2 = json2fleece("{'ok':'go'}");
        const auto kFleeceBody3 = json2fleece("{'ubu':'roi'}");
        const auto kFleeceBody4 = json2fleece("{'four':'four'}");

        createRev(kDocID, kRev1ID, kFleeceBody);
        createRev(kDocID, kRev2ID, kFleeceBody2, kRevKeepBody);
        createRev(kDocID, kRev3ID, kFleeceBody3);

        TransactionHelper t(db);

        if ( kSecondRemote ) {
            // Mark kRev3ID as the current rev of remote #2:
            C4Log("------ Making rev 3-ababab the current rev of remote #2");
            c4::ref<C4Document> doc = c4coll_getDoc(defaultColl, kDocID, true, kDocGetAll, ERROR_INFO());
            REQUIRE(doc);
            REQUIRE(c4doc_setRemoteAncestor(doc, C4RemoteID{2}, kRev3ID, WITH_ERROR()));
            REQUIRE(c4doc_save(doc, 0, WITH_ERROR()));
        }

        {
            // "Pull" a conflicting revision from remote #1:
            C4Slice         history[3] = {kRev4ConflictID, kRev3ConflictID, kRev2ID};
            C4DocPutRequest rq         = {};
            rq.existingRevision        = true;
            rq.docID                   = kDocID;
            rq.history                 = history;
            rq.historyCount            = 3;
            rq.allowConflict           = true;
            rq.body                    = kFleeceBody4;
            rq.revFlags                = kRevKeepBody;
            rq.save                    = true;
            rq.remoteDBID              = 1;
            c4::ref<C4Document> doc    = c4coll_putDoc(defaultColl, &rq, nullptr, ERROR_INFO(err));
            REQUIRE(doc);
            CHECK(doc->selectedRev.revID == kRev4ConflictID);

<<<<<<< HEAD
            CHECK(c4doc_selectParentRevision(doc));
            CHECK(doc->selectedRev.revID == kRev3ConflictID);
            CHECK((int)doc->selectedRev.flags == 0);

            CHECK(c4doc_selectParentRevision(doc));
            CHECK(doc->selectedRev.revID == kRev2ID);
            CHECK((int)doc->selectedRev.flags == 0);
        } else {
            // With no merge body, this is a "trivial merge" that combines the versions in local
            // & remote, with the remote's current version first.
            CHECK((int)doc->selectedRev.flags == kRevLeaf);
            CHECK(doc->selectedRev.revID == "4@CarolCarolCarolCarolCA"_sl);
            alloc_slice vector(c4doc_getRevisionHistory(doc, 0, nullptr, 0));
            CHECK(vector == "4@CarolCarolCarolCarolCA; 3@*"_sl);
        }

        CHECK(c4doc_selectRevision(doc, kRev4ConflictID, false, nullptr));
        CHECK(!c4doc_selectRevision(doc, kRev3ID, false, nullptr));
        // (not saving the doc, so this has no side effects upon the code below.)
    }

    if ( !isRevTrees() ) {
        slice kSomeoneElsesVersion = "7@AliceAliceAliceAliceAA";
        auto  updateDoc            = [&](slice mergedBody) -> c4::ref<C4Document> {
            // We have to update the local revision to get into this state.
            // Note we are NOT saving the doc, so we don't mess up the following test block.
            C4Slice         history[] = {kSomeoneElsesVersion, kRev3ID};
            C4DocPutRequest rq        = {};
            rq.existingRevision       = true;
            rq.docID                  = kDocID;
            rq.history                = history;
            rq.historyCount           = 2;
            rq.body                   = kFleeceBody2;
            c4::ref<C4Document> doc   = c4coll_putDoc(defaultColl, &rq, nullptr, ERROR_INFO(err));
            REQUIRE(doc);
            REQUIRE(c4doc_resolveConflict(doc, kRev4ConflictID, kSomeoneElsesVersion, mergedBody, 0, WITH_ERROR(&err)));
            c4doc_selectCurrentRevision(doc);
            return doc;
        };

        {
            C4Log("--- Resolve, remote wins but merge vectors [body unchanged]");
            auto doc = updateDoc(nullslice);
            CHECK(docBodyEquals(doc, kFleeceBody4));

            CHECK((int)doc->selectedRev.flags == kRevLeaf);
            CHECK(doc->selectedRev.revID == "4@CarolCarolCarolCarolCA"_sl);
            alloc_slice vector(c4doc_getRevisionHistory(doc, 0, nullptr, 0));
            CHECK(vector == "4@CarolCarolCarolCarolCA; 7@AliceAliceAliceAliceAA, 3@*"_sl);
            CHECK(c4doc_selectRevision(doc, kRev4ConflictID, false, nullptr));
            CHECK(!c4doc_selectRevision(doc, kRev3ID, false, nullptr));
        }
        {
            C4Log("--- Resolve, remote wins but merge vectors [body merged]");
            auto doc = updateDoc(kFleeceBody);
            CHECK(docBodyEquals(doc, kFleeceBody));

            CHECK((int)doc->selectedRev.flags == kRevLeaf);
            CHECK(doc->selectedRev.revID == "8@*"_sl);
            alloc_slice vector(c4doc_getRevisionHistory(doc, 0, nullptr, 0));
            CHECK(vector == "8@*, 7@AliceAliceAliceAliceAA, 4@CarolCarolCarolCarolCA;"_sl);
            CHECK(c4doc_selectRevision(doc, kRev4ConflictID, false, nullptr));
            CHECK(!c4doc_selectRevision(doc, kRev3ID, false, nullptr));
        }
        // (not saving the doc, so this has no side effects upon the code below.)
    }

    {
        C4Log("--- Merge onto remote");

        c4::ref<C4Document> doc = c4coll_getDoc(defaultColl, kDocID, true, kDocGetCurrentRev, ERROR_INFO(err));
        REQUIRE(c4doc_resolveConflict(doc, kRev4ConflictID, kRev3ID, mergedBody, 0, WITH_ERROR(&err)));
        c4doc_selectCurrentRevision(doc);
        CHECK(docBodyEquals(doc, mergedBody));
        if ( isRevTrees() ) {
            // kRevID -- kRev2ID -- kRev3ConflictID -- [kRev4ConflictID] -- kMergedRevID
            CHECK((int)doc->selectedRev.flags == (kRevLeaf | kRevNew));
            CHECK(doc->selectedRev.revID == "5-940fe7e020dbf8db0f82a5d764870c4b6c88ae99"_sl);
            alloc_slice revHistory(c4doc_getRevisionHistory(doc, 99, nullptr, 0));
            CHECK(revHistory == "5-940fe7e020dbf8db0f82a5d764870c4b6c88ae99,4-dddd,3-ababab,2-aaaaaa,1-aaaaaa"_sl);

            CHECK(c4doc_selectParentRevision(doc));
            CHECK(doc->selectedRev.revID == kRev4ConflictID);
            CHECK((int)doc->selectedRev.flags == kRevKeepBody);
=======
            // Check that the local revision is still current:
            CHECK(doc->revID == kRev3ID);
            REQUIRE(c4doc_selectCurrentRevision(doc));
            CHECK(doc->selectedRev.revID == kRev3ID);
            CHECK((int)doc->selectedRev.flags == kRevLeaf);

            if ( kSecondRemote ) CHECK(alloc_slice(c4doc_getRemoteAncestor(doc, C4RemoteID{2})) == kRev3ID);

            if ( isRevTrees() ) {
                // kRevID -- [kRev2ID] -- kRev3ID
                //                      \ kRev3ConflictID -- [kRev4ConflictID]    [] = remote rev, keep body

                // Check that the pulled revision is treated as a conflict:
                REQUIRE(c4doc_selectRevision(doc, kRev4ConflictID, true, nullptr));
                CHECK((int)doc->selectedRev.flags == (kRevLeaf | kRevIsConflict | kRevKeepBody));
                REQUIRE(c4doc_selectParentRevision(doc));
                CHECK((int)doc->selectedRev.flags == kRevIsConflict);

                // Now check the common ancestor algorithm:
                REQUIRE(c4doc_selectCommonAncestorRevision(doc, kRev3ID, kRev4ConflictID));
                CHECK(doc->selectedRev.revID == kRev2ID);

                REQUIRE(c4doc_selectCommonAncestorRevision(doc, kRev4ConflictID, kRev3ID));
                CHECK(doc->selectedRev.revID == kRev2ID);

                REQUIRE(c4doc_selectCommonAncestorRevision(doc, kRev3ConflictID, kRev3ID));
                CHECK(doc->selectedRev.revID == kRev2ID);
                REQUIRE(c4doc_selectCommonAncestorRevision(doc, kRev3ID, kRev3ConflictID));
                CHECK(doc->selectedRev.revID == kRev2ID);

                REQUIRE(c4doc_selectCommonAncestorRevision(doc, kRev2ID, kRev3ID));
                CHECK(doc->selectedRev.revID == kRev2ID);
                REQUIRE(c4doc_selectCommonAncestorRevision(doc, kRev3ID, kRev2ID));
                CHECK(doc->selectedRev.revID == kRev2ID);

                REQUIRE(c4doc_selectCommonAncestorRevision(doc, kRev2ID, kRev2ID));
                CHECK(doc->selectedRev.revID == kRev2ID);
            } else {
                // Check that the pulled revision is treated as a conflict:
                REQUIRE(c4doc_selectRevision(doc, kRev4ConflictID, true, nullptr));
                CHECK((int)doc->selectedRev.flags == (kRevLeaf | kRevIsConflict));
            }
        }
>>>>>>> c9002614

        auto mergedBody = json2fleece("{\"merged\":true}");

<<<<<<< HEAD
            CHECK(c4doc_selectParentRevision(doc));
            CHECK(doc->selectedRev.revID == kRev2ID);
            CHECK((int)doc->selectedRev.flags == 0);
        } else {
            CHECK((int)doc->selectedRev.flags == kRevLeaf);
            CHECK(doc->selectedRev.revID == "9@*"_sl);
            alloc_slice vector(c4doc_getRevisionHistory(doc, 0, nullptr, 0));
            CHECK(vector == "9@*, 4@CarolCarolCarolCarolCA, 3@*;"_sl);
=======
        {
            C4Log("--- Resolve, remote wins");
            c4::ref<C4Document> doc = c4coll_getDoc(defaultColl, kDocID, true, kDocGetCurrentRev, ERROR_INFO(err));
            REQUIRE(c4doc_resolveConflict(doc, kRev4ConflictID, kRev3ID, nullslice, 0, WITH_ERROR(&err)));
            CHECK_FALSE(doc->flags & kDocConflicted);
            c4doc_selectCurrentRevision(doc);
            CHECK(docBodyEquals(doc, kFleeceBody4));
            if ( isRevTrees() ) {
                // kRevID -- kRev2ID -- kRev3ConflictID -- kMergedRevID
                CHECK((int)doc->selectedRev.flags == (kRevLeaf | kRevKeepBody));
                CHECK(doc->selectedRev.revID == kRev4ConflictID);
                alloc_slice revHistory(c4doc_getRevisionHistory(doc, 99, nullptr, 0));
                CHECK(revHistory == "4-dddd,3-ababab,2-aaaaaa,1-aaaaaa"_sl);

                CHECK(c4doc_selectParentRevision(doc));
                CHECK(doc->selectedRev.revID == kRev3ConflictID);
                CHECK((int)doc->selectedRev.flags == 0);

                CHECK(c4doc_selectParentRevision(doc));
                CHECK(doc->selectedRev.revID == kRev2ID);
                CHECK((int)doc->selectedRev.flags == 0);
            } else {
                CHECK((int)doc->selectedRev.flags == kRevLeaf);
                CHECK(doc->selectedRev.revID == "4@CarolCarolCarolCarolCA"_sl);
                alloc_slice vector(c4doc_getRevisionHistory(doc, 0, nullptr, 0));
                CHECK(vector == "4@CarolCarolCarolCarolCA; 2@*"_sl);
            }

            CHECK(c4doc_selectRevision(doc, kRev4ConflictID, false, nullptr));

            if ( kSecondRemote ) CHECK(alloc_slice(c4doc_getRemoteAncestor(doc, C4RemoteID{2})) == kRev3ID);
            else
                CHECK(!c4doc_selectRevision(doc, kRev3ID, false, nullptr));
>>>>>>> c9002614
        }

        if ( !isRevTrees() ) {
            C4Log("--- Resolve, remote wins but merge vectors");
            // We have to update the local revision to get into this state.
            // Note we are NOT saving the doc, so we don't mess up the following test block.
            slice           kSomeoneElsesVersion = "7@AliceAliceAliceAliceAA";
            C4Slice         history[]            = {kSomeoneElsesVersion, kRev3ID};
            C4DocPutRequest rq                   = {};
            rq.existingRevision                  = true;
            rq.docID                             = kDocID;
            rq.history                           = history;
            rq.historyCount                      = 2;
            rq.body                              = kFleeceBody2;

            c4::ref<C4Document> doc = c4coll_putDoc(defaultColl, &rq, nullptr, ERROR_INFO(err));
            REQUIRE(doc);

            REQUIRE(c4doc_resolveConflict(doc, kRev4ConflictID, kSomeoneElsesVersion, nullslice, 0, WITH_ERROR(&err)));
            CHECK_FALSE(doc->flags & kDocConflicted);
            c4doc_selectCurrentRevision(doc);
            CHECK(docBodyEquals(doc, kFleeceBody4));

            CHECK((int)doc->selectedRev.flags == kRevLeaf);
<<<<<<< HEAD
            CHECK(doc->selectedRev.revID == "3@*"_sl);
            alloc_slice vector(c4doc_getRevisionHistory(doc, 0, nullptr, 0));
            CHECK(vector == "3@*; 4@CarolCarolCarolCarolCA"_sl);
=======
            CHECK(doc->selectedRev.revID == "4@*"_sl);
            alloc_slice vector(c4doc_getRevisionHistory(doc, 0, nullptr, 0));
            CHECK(vector == "4@*, 7@AliceAliceAliceAliceAA, 4@CarolCarolCarolCarolCA;"_sl);
            CHECK(c4doc_selectRevision(doc, kRev4ConflictID, false, nullptr));
            if ( kSecondRemote ) CHECK(alloc_slice(c4doc_getRemoteAncestor(doc, C4RemoteID{2})) == kRev3ID);
            else
                CHECK(!c4doc_selectRevision(doc, kRev3ID, false, nullptr));
>>>>>>> c9002614
        }

        {
            C4Log("--- Merge onto remote");

            c4::ref<C4Document> doc = c4coll_getDoc(defaultColl, kDocID, true, kDocGetCurrentRev, ERROR_INFO(err));
            REQUIRE(c4doc_resolveConflict(doc, kRev4ConflictID, kRev3ID, mergedBody, 0, WITH_ERROR(&err)));
            CHECK_FALSE(doc->flags & kDocConflicted);
            c4doc_selectCurrentRevision(doc);
            CHECK(docBodyEquals(doc, mergedBody));
            if ( isRevTrees() ) {
                // kRevID -- kRev2ID -- kRev3ConflictID -- [kRev4ConflictID] -- kMergedRevID
                CHECK((int)doc->selectedRev.flags == (kRevLeaf | kRevNew));
                CHECK(doc->selectedRev.revID == "5-940fe7e020dbf8db0f82a5d764870c4b6c88ae99"_sl);
                alloc_slice revHistory(c4doc_getRevisionHistory(doc, 99, nullptr, 0));
                CHECK(revHistory == "5-940fe7e020dbf8db0f82a5d764870c4b6c88ae99,4-dddd,3-ababab,2-aaaaaa,1-aaaaaa"_sl);

                CHECK(c4doc_selectParentRevision(doc));
                CHECK(doc->selectedRev.revID == kRev4ConflictID);
                CHECK((int)doc->selectedRev.flags == kRevKeepBody);

                CHECK(c4doc_selectParentRevision(doc));
                CHECK(doc->selectedRev.revID == kRev3ConflictID);
                CHECK((int)doc->selectedRev.flags == 0);

                CHECK(c4doc_selectParentRevision(doc));
                CHECK(doc->selectedRev.revID == kRev2ID);
                CHECK((int)doc->selectedRev.flags == 0);
            } else {
                CHECK((int)doc->selectedRev.flags == kRevLeaf);
                CHECK(doc->selectedRev.revID == "5@*"_sl);
                alloc_slice vector(c4doc_getRevisionHistory(doc, 0, nullptr, 0));
                CHECK(vector == "5@*, 4@CarolCarolCarolCarolCA, 3@*;"_sl);
            }

            if ( kSecondRemote ) CHECK(alloc_slice(c4doc_getRemoteAncestor(doc, C4RemoteID{2})) == kRev3ID);
            else
                CHECK(!c4doc_selectRevision(doc, kRev3ID, false, nullptr));
        }

        {
            C4Log("--- Resolve, local wins");
            c4::ref<C4Document> doc = c4coll_getDoc(defaultColl, kDocID, true, kDocGetCurrentRev, ERROR_INFO(err));
            REQUIRE(doc);
            REQUIRE(c4doc_resolveConflict(doc, kRev3ID, kRev4ConflictID, nullslice, 0, WITH_ERROR(&err)));
            // kRevID -- [kRev2ID] -- kRev3ID
            CHECK_FALSE(doc->flags & kDocConflicted);
            c4doc_selectCurrentRevision(doc);
            CHECK(docBodyEquals(doc, kFleeceBody3));
            if ( isRevTrees() ) {
                CHECK((int)doc->selectedRev.flags == kRevLeaf);
                CHECK(doc->selectedRev.revID == kRev3ID);

                CHECK(c4doc_selectParentRevision(doc));
                CHECK(doc->selectedRev.revID == kRev2ID);
                CHECK((int)doc->selectedRev.flags == kRevKeepBody);

                // CHECK(!c4doc_selectRevision(doc, kRev4ConflictID, false, nullptr));
                // CHECK(!c4doc_selectRevision(doc, kRev3ConflictID, false, nullptr));
            } else {
                CHECK((int)doc->selectedRev.flags == kRevLeaf);
                CHECK(doc->selectedRev.revID == "6@*"_sl);
                alloc_slice vector(c4doc_getRevisionHistory(doc, 0, nullptr, 0));
                CHECK(vector == "6@*, 4@CarolCarolCarolCarolCA, 3@*;"_sl);
            }
            if ( kSecondRemote ) CHECK(alloc_slice(c4doc_getRemoteAncestor(doc, C4RemoteID{2})) == kRev3ID);
        }

<<<<<<< HEAD
            CHECK(!c4doc_selectRevision(doc, kRev4ConflictID, false, nullptr));
            CHECK(!c4doc_selectRevision(doc, kRev3ConflictID, false, nullptr));
        } else {
            CHECK((int)doc->selectedRev.flags == kRevLeaf);
            CHECK(doc->selectedRev.revID == "a@*"_sl);
            alloc_slice vector(c4doc_getRevisionHistory(doc, 0, nullptr, 0));
            CHECK(vector == "a@*, 4@CarolCarolCarolCarolCA, 3@*;"_sl);
=======
        {
            C4Log("--- Merge onto local");
            c4::ref<C4Document> doc = c4coll_getDoc(defaultColl, kDocID, true, kDocGetCurrentRev, ERROR_INFO(err));
            REQUIRE(doc);
            REQUIRE(c4doc_resolveConflict(doc, kRev3ID, kRev4ConflictID, mergedBody, 0, WITH_ERROR(&err)));
            // kRevID -- [kRev2ID] -- kRev3ID -- kMergedRevID
            c4doc_selectCurrentRevision(doc);
            CHECK(docBodyEquals(doc, mergedBody));
            if ( isRevTrees() ) {
                CHECK((int)doc->selectedRev.flags == (kRevLeaf | kRevNew));
                CHECK(doc->selectedRev.revID == "4-333ee0677b5f1e1e5064b050d417a31d2455dc30"_sl);

                CHECK(c4doc_selectParentRevision(doc));
                CHECK(doc->selectedRev.revID == kRev3ID);
                CHECK((int)doc->selectedRev.flags == 0);

                CHECK(c4doc_selectParentRevision(doc));
                CHECK(doc->selectedRev.revID == kRev2ID);
                CHECK((int)doc->selectedRev.flags == kRevKeepBody);

                // CHECK(!c4doc_selectRevision(doc, kRev4ConflictID, false, nullptr));
                // CHECK(!c4doc_selectRevision(doc, kRev3ConflictID, false, nullptr));
            } else {
                CHECK((int)doc->selectedRev.flags == kRevLeaf);
                CHECK(doc->selectedRev.revID == "7@*"_sl);
                alloc_slice vector(c4doc_getRevisionHistory(doc, 0, nullptr, 0));
                CHECK(vector == "7@*, 4@CarolCarolCarolCarolCA, 3@*;"_sl);
            }
            if ( kSecondRemote ) CHECK(alloc_slice(c4doc_getRemoteAncestor(doc, C4RemoteID{2})) == kRev3ID);
>>>>>>> c9002614
        }
    }
}

N_WAY_TEST_CASE_METHOD(C4Test, "Document from Fleece", "[Document][C]") {
    if ( !isRevTrees() ) return;

    CHECK(c4doc_containingValue((FLValue)0x12345678) == nullptr);

    const auto kFleeceBody = json2fleece("{'ubu':'roi'}");
    createRev(kDocID, kRevID, kFleeceBody);

    auto        defaultColl = c4db_getDefaultCollection(db, nullptr);
    C4Document* doc         = c4coll_getDoc(defaultColl, kDocID, true, kDocGetCurrentRev, nullptr);
    REQUIRE(doc);
    auto root = FLValue(c4doc_getProperties(doc));
    REQUIRE(root);
    CHECK(c4doc_containingValue(root) == doc);
    FLValue ubu = FLDict_Get(FLValue_AsDict(root), "ubu"_sl);
    CHECK(c4doc_containingValue(ubu) == doc);
    c4doc_release(doc);

    CHECK(c4doc_containingValue(root) == nullptr);
}

N_WAY_TEST_CASE_METHOD(C4Test, "Leaf Document from Fleece", "[Document][C]") {
    if ( !isRevTrees() ) return;

    CHECK(c4doc_containingValue((FLValue)0x12345678) == nullptr);

    const auto kFleeceBody = json2fleece("{'ubu':'roi'}");
    createRev(kDocID, kRevID, kFleeceBody);

    auto        defaultColl = c4db_getDefaultCollection(db, nullptr);
    C4Document* doc         = c4coll_getDoc(defaultColl, kDocID, true, kDocGetCurrentRev, nullptr);
    REQUIRE(doc);
    CHECK(doc->selectedRev.revID == kRevID);
    auto root = FLValue(c4doc_getProperties(doc));
    REQUIRE(root);
    CHECK(c4doc_containingValue(root) == doc);
    FLValue ubu = FLDict_Get(FLValue_AsDict(root), "ubu"_sl);
    CHECK(c4doc_containingValue(ubu) == doc);
    c4doc_release(doc);

    CHECK(c4doc_containingValue(root) == nullptr);
}

N_WAY_TEST_CASE_METHOD(C4Test, "Document Legacy Properties", "[Document][C][Blob]") {
    CHECK(c4doc_isOldMetaProperty(C4STR("_attachments")));
    CHECK(!c4doc_isOldMetaProperty(C4STR("@type")));

    FLEncoder enc = c4db_getSharedFleeceEncoder(db);

    {
        TransactionHelper t(db);
        FLEncoder_BeginDict(enc, 2);
        FLEncoder_WriteKey(enc, FLSTR("@type"));
        FLEncoder_WriteString(enc, FLSTR("blob"));
        FLEncoder_WriteKey(enc, FLSTR("digest"));
        FLEncoder_WriteString(enc, FLSTR(""));
        FLEncoder_EndDict(enc);
    }

    FLDoc result = FLEncoder_FinishDoc(enc, nullptr);
    REQUIRE(result);
    REQUIRE(FLDoc_GetSharedKeys(result));
    FLValue val = FLDoc_GetRoot(result);
    FLDict  d   = FLValue_AsDict(val);
    REQUIRE(d);

    FLDictKey testKey = FLDictKey_Init(C4STR("@type"));
    FLValue   testVal = FLDict_GetWithKey(d, &testKey);

    FLSlice blobSl = FLSTR("blob");  // Windows cannot compile this inside of a REQUIRE
    REQUIRE((FLValue_AsString(testVal) == blobSl));

    REQUIRE(FLValue_FindDoc((FLValue)d) == result);
    CHECK(c4doc_dictContainsBlobs(d));
    FLDoc_Release(result);

    enc = c4db_getSharedFleeceEncoder(db);
    FLEncoder_BeginDict(enc, 0);
    FLEncoder_EndDict(enc);
    result = FLEncoder_FinishDoc(enc, nullptr);
    REQUIRE(result);
    val = FLDoc_GetRoot(result);
    d   = FLValue_AsDict(val);
    REQUIRE(d);

    CHECK(!c4doc_dictContainsBlobs(d));
    FLDoc_Release(result);
}

N_WAY_TEST_CASE_METHOD(C4Test, "Document Legacy Properties 2", "[Document][C]") {
    // Check that old meta properties get removed:
    TransactionHelper t(db);
    auto              sk   = c4db_getFLSharedKeys(db);
    auto              dict = json2dict("{_id:'foo', _rev:'1-2345', x:17}");
    CHECK(c4doc_hasOldMetaProperties(dict));
    alloc_slice stripped = c4doc_encodeStrippingOldMetaProperties(dict, sk, nullptr);
    Doc         doc(stripped, kFLTrusted, sk);
    CHECK(fleece2json(stripped) == "{x:17}");
}

N_WAY_TEST_CASE_METHOD(C4Test, "Document Legacy Properties 3", "[Document][Blob][C]") {
    // Check that _attachments isn't removed if there are non-translated attachments in it,
    // but that the translated-from-blob attachments are removed:
    TransactionHelper t(db);
    auto              sk   = c4db_getFLSharedKeys(db);
    auto              dict = json2dict("{_attachments: {'blob_/foo/1': {'digest': 'sha1-VVVVVVVVVVVVVVVVVVVVVVVVVVU='},"
                                                    "oldie: {'digest': 'sha1-xVVVVVVVVVVVVVVVVVVVVVVVVVU='} },"
                                                    "foo: [ 0, {'@type':'blob', digest:'sha1-VVVVVVVVVVVVVVVVVVVVVVVVVVU='} ] }");
    CHECK(c4doc_hasOldMetaProperties(dict));
    alloc_slice stripped = c4doc_encodeStrippingOldMetaProperties(dict, sk, nullptr);
    Doc         doc(stripped, kFLTrusted, sk);
    CHECK(fleece2json(stripped)
          == "{_attachments:{oldie:{digest:\"sha1-xVVVVVVVVVVVVVVVVVVVVVVVVVU=\"}},foo:[0,{\"@type\":\"blob\",digest:"
             "\"sha1-VVVVVVVVVVVVVVVVVVVVVVVVVVU=\"}]}");
}

N_WAY_TEST_CASE_METHOD(C4Test, "Document Legacy Properties 4", "[Document][Blob][C]") {
    // Check that a translated attachment whose digest is different than its blob (i.e. the
    // attachment was probably modified by a non-blob-aware system) has its digest transferred to
    // the blob before being deleted. See #507. (Also, the _attachments property should be deleted.)
    TransactionHelper t(db);
    auto              sk   = c4db_getFLSharedKeys(db);
    auto              dict = json2dict(
            "{_attachments: {'blob_/foo/1': {'digest': "
                         "'sha1-XXXVVVVVVVVVVVVVVVVVVVVVVVU=',content_type:'image/png',revpos:23}},"
                         "foo: [ 0, {'@type':'blob', digest:'sha1-VVVVVVVVVVVVVVVVVVVVVVVVVVU=',content_type:'text/plain'} ] }");
    CHECK(c4doc_hasOldMetaProperties(dict));
    alloc_slice stripped = c4doc_encodeStrippingOldMetaProperties(dict, sk, nullptr);
    Doc         doc(stripped, kFLTrusted, sk);
    CHECK(fleece2json(stripped)
          == "{foo:[0,{\"@type\":\"blob\",content_type:\"image/png\",digest:\"sha1-XXXVVVVVVVVVVVVVVVVVVVVVVVU=\"}]}");
}

N_WAY_TEST_CASE_METHOD(C4Test, "Document Legacy Properties 5", "[Document][Blob][C]") {
    // Check that the 2.0.0 blob_<number> gets removed:
    TransactionHelper t(db);
    auto              sk   = c4db_getFLSharedKeys(db);
    auto              dict = json2dict(
            "{_attachments: {'blob_1': {'digest': "
                         "'sha1-VVVVVVVVVVVVVVVVVVVVVVVVVVU=',content_type:'image/png',revpos:23}},"
                         "foo: [ 0, {'@type':'blob', digest:'sha1-VVVVVVVVVVVVVVVVVVVVVVVVVVU=',content_type:'text/plain'} ] }");
    CHECK(c4doc_hasOldMetaProperties(dict));
    alloc_slice stripped = c4doc_encodeStrippingOldMetaProperties(dict, sk, nullptr);
    Doc         doc(stripped, kFLTrusted, sk);
    CHECK(fleece2json(stripped)
          == "{foo:[0,{\"@type\":\"blob\",content_type:\"text/plain\",digest:\"sha1-VVVVVVVVVVVVVVVVVVVVVVVVVVU=\"}]}");
}

N_WAY_TEST_CASE_METHOD(C4Test, "Document Global Rev ID", "[Document][C]") {
    createRev(kDocID, kRevID, kFleeceBody);
    auto        defaultColl = c4db_getDefaultCollection(db, nullptr);
    C4Document* doc         = c4coll_getDoc(defaultColl, kDocID, true, kDocGetCurrentRev, nullptr);
    alloc_slice revID       = c4doc_getSelectedRevIDGlobalForm(doc);
    C4Log("Global rev ID = %.*s", (int)revID.size, (char*)revID.buf);
    CHECK(revID.findByte('*') == nullptr);
    c4doc_release(doc);
}<|MERGE_RESOLUTION|>--- conflicted
+++ resolved
@@ -803,7 +803,6 @@
     CHECK(street == streetVal);
 }
 
-<<<<<<< HEAD
 N_WAY_TEST_CASE_METHOD(C4Test, "Redundant VV Merge", "[Document][RevIDs][Conflict][C]") {
     if ( isRevTrees() ) return;
 
@@ -838,65 +837,14 @@
     CHECK(doc->sequence == 1);  // adding remote rev didn't disturb local sequence
 }
 
-N_WAY_TEST_CASE_METHOD(C4Test, "Document Conflict", "[Document][RevIDs][Conflict][C]") {
-    C4Error err;
-    slice   kRev1ID, kRev2ID, kRev3ID, kRev3ConflictID, kRev4ConflictID;
-    if ( isRevTrees() ) {
-        kRev1ID         = "1-aaaaaa";
-        kRev2ID         = "2-aaaaaa";
-        kRev3ID         = "3-aaaaaa";
-        kRev3ConflictID = "3-ababab";
-        kRev4ConflictID = "4-dddd";
-    } else {
-        kRev1ID         = "1@*";
-        kRev2ID         = "2@*";
-        kRev3ID         = "3@*";
-        kRev3ConflictID = "3@CarolCarolCarolCarolCA";
-        kRev4ConflictID = "4@CarolCarolCarolCarolCA";
-    }
-
-    auto defaultColl = getCollection(db, kC4DefaultCollectionSpec);
-
-    const auto kFleeceBody2 = json2fleece("{'ok':'go'}");
-    const auto kFleeceBody3 = json2fleece("{'ubu':'roi'}");
-    const auto kFleeceBody4 = json2fleece("{'four':'four'}");
-
-    createRev(kDocID, kRev1ID, kFleeceBody);
-    createRev(kDocID, kRev2ID, kFleeceBody2, kRevKeepBody);
-    createRev(kDocID, kRev3ID, kFleeceBody3);
-
-    TransactionHelper t(db);
-
-    {
-        // "Pull" a conflicting revision:
-        C4Slice         history[3] = {kRev4ConflictID, kRev3ConflictID, kRev2ID};
-        C4DocPutRequest rq         = {};
-        rq.existingRevision        = true;
-        rq.docID                   = kDocID;
-        rq.history                 = history;
-        rq.historyCount            = 3;
-        rq.allowConflict           = true;
-        rq.body                    = kFleeceBody4;
-        rq.revFlags                = kRevKeepBody;
-        rq.save                    = true;
-        rq.remoteDBID              = 1;
-        c4::ref<C4Document> doc    = c4coll_putDoc(defaultColl, &rq, nullptr, ERROR_INFO(err));
-        REQUIRE(doc);
-        CHECK(doc->selectedRev.revID == kRev4ConflictID);
-
-        // Check that the local revision is still current:
-        CHECK(doc->revID == kRev3ID);
-        REQUIRE(c4doc_selectCurrentRevision(doc));
-        CHECK(doc->selectedRev.revID == kRev3ID);
-        CHECK((int)doc->selectedRev.flags == kRevLeaf);
-
-=======
 N_WAY_TEST_CASE_METHOD(C4Test, "Document Conflict", "[Document][C]") {
     const bool kSecondRemote = GENERATE(false, true);
     DYNAMIC_SECTION("" << (kSecondRemote ? "With a second remote" : "Default")) {
+        // Version Vector is not working with second remote yet
+        if ( !isRevTrees() && kSecondRemote ) return;
+
         C4Error err;
         slice   kRev1ID, kRev2ID, kRev3ID, kRev3ConflictID, kRev4ConflictID;
->>>>>>> c9002614
         if ( isRevTrees() ) {
             kRev1ID         = "1-aaaaaa";
             kRev2ID         = "2-aaaaaa";
@@ -949,92 +897,6 @@
             REQUIRE(doc);
             CHECK(doc->selectedRev.revID == kRev4ConflictID);
 
-<<<<<<< HEAD
-            CHECK(c4doc_selectParentRevision(doc));
-            CHECK(doc->selectedRev.revID == kRev3ConflictID);
-            CHECK((int)doc->selectedRev.flags == 0);
-
-            CHECK(c4doc_selectParentRevision(doc));
-            CHECK(doc->selectedRev.revID == kRev2ID);
-            CHECK((int)doc->selectedRev.flags == 0);
-        } else {
-            // With no merge body, this is a "trivial merge" that combines the versions in local
-            // & remote, with the remote's current version first.
-            CHECK((int)doc->selectedRev.flags == kRevLeaf);
-            CHECK(doc->selectedRev.revID == "4@CarolCarolCarolCarolCA"_sl);
-            alloc_slice vector(c4doc_getRevisionHistory(doc, 0, nullptr, 0));
-            CHECK(vector == "4@CarolCarolCarolCarolCA; 3@*"_sl);
-        }
-
-        CHECK(c4doc_selectRevision(doc, kRev4ConflictID, false, nullptr));
-        CHECK(!c4doc_selectRevision(doc, kRev3ID, false, nullptr));
-        // (not saving the doc, so this has no side effects upon the code below.)
-    }
-
-    if ( !isRevTrees() ) {
-        slice kSomeoneElsesVersion = "7@AliceAliceAliceAliceAA";
-        auto  updateDoc            = [&](slice mergedBody) -> c4::ref<C4Document> {
-            // We have to update the local revision to get into this state.
-            // Note we are NOT saving the doc, so we don't mess up the following test block.
-            C4Slice         history[] = {kSomeoneElsesVersion, kRev3ID};
-            C4DocPutRequest rq        = {};
-            rq.existingRevision       = true;
-            rq.docID                  = kDocID;
-            rq.history                = history;
-            rq.historyCount           = 2;
-            rq.body                   = kFleeceBody2;
-            c4::ref<C4Document> doc   = c4coll_putDoc(defaultColl, &rq, nullptr, ERROR_INFO(err));
-            REQUIRE(doc);
-            REQUIRE(c4doc_resolveConflict(doc, kRev4ConflictID, kSomeoneElsesVersion, mergedBody, 0, WITH_ERROR(&err)));
-            c4doc_selectCurrentRevision(doc);
-            return doc;
-        };
-
-        {
-            C4Log("--- Resolve, remote wins but merge vectors [body unchanged]");
-            auto doc = updateDoc(nullslice);
-            CHECK(docBodyEquals(doc, kFleeceBody4));
-
-            CHECK((int)doc->selectedRev.flags == kRevLeaf);
-            CHECK(doc->selectedRev.revID == "4@CarolCarolCarolCarolCA"_sl);
-            alloc_slice vector(c4doc_getRevisionHistory(doc, 0, nullptr, 0));
-            CHECK(vector == "4@CarolCarolCarolCarolCA; 7@AliceAliceAliceAliceAA, 3@*"_sl);
-            CHECK(c4doc_selectRevision(doc, kRev4ConflictID, false, nullptr));
-            CHECK(!c4doc_selectRevision(doc, kRev3ID, false, nullptr));
-        }
-        {
-            C4Log("--- Resolve, remote wins but merge vectors [body merged]");
-            auto doc = updateDoc(kFleeceBody);
-            CHECK(docBodyEquals(doc, kFleeceBody));
-
-            CHECK((int)doc->selectedRev.flags == kRevLeaf);
-            CHECK(doc->selectedRev.revID == "8@*"_sl);
-            alloc_slice vector(c4doc_getRevisionHistory(doc, 0, nullptr, 0));
-            CHECK(vector == "8@*, 7@AliceAliceAliceAliceAA, 4@CarolCarolCarolCarolCA;"_sl);
-            CHECK(c4doc_selectRevision(doc, kRev4ConflictID, false, nullptr));
-            CHECK(!c4doc_selectRevision(doc, kRev3ID, false, nullptr));
-        }
-        // (not saving the doc, so this has no side effects upon the code below.)
-    }
-
-    {
-        C4Log("--- Merge onto remote");
-
-        c4::ref<C4Document> doc = c4coll_getDoc(defaultColl, kDocID, true, kDocGetCurrentRev, ERROR_INFO(err));
-        REQUIRE(c4doc_resolveConflict(doc, kRev4ConflictID, kRev3ID, mergedBody, 0, WITH_ERROR(&err)));
-        c4doc_selectCurrentRevision(doc);
-        CHECK(docBodyEquals(doc, mergedBody));
-        if ( isRevTrees() ) {
-            // kRevID -- kRev2ID -- kRev3ConflictID -- [kRev4ConflictID] -- kMergedRevID
-            CHECK((int)doc->selectedRev.flags == (kRevLeaf | kRevNew));
-            CHECK(doc->selectedRev.revID == "5-940fe7e020dbf8db0f82a5d764870c4b6c88ae99"_sl);
-            alloc_slice revHistory(c4doc_getRevisionHistory(doc, 99, nullptr, 0));
-            CHECK(revHistory == "5-940fe7e020dbf8db0f82a5d764870c4b6c88ae99,4-dddd,3-ababab,2-aaaaaa,1-aaaaaa"_sl);
-
-            CHECK(c4doc_selectParentRevision(doc));
-            CHECK(doc->selectedRev.revID == kRev4ConflictID);
-            CHECK((int)doc->selectedRev.flags == kRevKeepBody);
-=======
             // Check that the local revision is still current:
             CHECK(doc->revID == kRev3ID);
             REQUIRE(c4doc_selectCurrentRevision(doc));
@@ -1078,20 +940,9 @@
                 CHECK((int)doc->selectedRev.flags == (kRevLeaf | kRevIsConflict));
             }
         }
->>>>>>> c9002614
 
         auto mergedBody = json2fleece("{\"merged\":true}");
 
-<<<<<<< HEAD
-            CHECK(c4doc_selectParentRevision(doc));
-            CHECK(doc->selectedRev.revID == kRev2ID);
-            CHECK((int)doc->selectedRev.flags == 0);
-        } else {
-            CHECK((int)doc->selectedRev.flags == kRevLeaf);
-            CHECK(doc->selectedRev.revID == "9@*"_sl);
-            alloc_slice vector(c4doc_getRevisionHistory(doc, 0, nullptr, 0));
-            CHECK(vector == "9@*, 4@CarolCarolCarolCarolCA, 3@*;"_sl);
-=======
         {
             C4Log("--- Resolve, remote wins");
             c4::ref<C4Document> doc = c4coll_getDoc(defaultColl, kDocID, true, kDocGetCurrentRev, ERROR_INFO(err));
@@ -1117,7 +968,7 @@
                 CHECK((int)doc->selectedRev.flags == kRevLeaf);
                 CHECK(doc->selectedRev.revID == "4@CarolCarolCarolCarolCA"_sl);
                 alloc_slice vector(c4doc_getRevisionHistory(doc, 0, nullptr, 0));
-                CHECK(vector == "4@CarolCarolCarolCarolCA; 2@*"_sl);
+                CHECK(vector == "4@CarolCarolCarolCarolCA; 3@*"_sl);
             }
 
             CHECK(c4doc_selectRevision(doc, kRev4ConflictID, false, nullptr));
@@ -1125,44 +976,53 @@
             if ( kSecondRemote ) CHECK(alloc_slice(c4doc_getRemoteAncestor(doc, C4RemoteID{2})) == kRev3ID);
             else
                 CHECK(!c4doc_selectRevision(doc, kRev3ID, false, nullptr));
->>>>>>> c9002614
         }
 
         if ( !isRevTrees() ) {
-            C4Log("--- Resolve, remote wins but merge vectors");
-            // We have to update the local revision to get into this state.
-            // Note we are NOT saving the doc, so we don't mess up the following test block.
-            slice           kSomeoneElsesVersion = "7@AliceAliceAliceAliceAA";
-            C4Slice         history[]            = {kSomeoneElsesVersion, kRev3ID};
-            C4DocPutRequest rq                   = {};
-            rq.existingRevision                  = true;
-            rq.docID                             = kDocID;
-            rq.history                           = history;
-            rq.historyCount                      = 2;
-            rq.body                              = kFleeceBody2;
-
-            c4::ref<C4Document> doc = c4coll_putDoc(defaultColl, &rq, nullptr, ERROR_INFO(err));
-            REQUIRE(doc);
-
-            REQUIRE(c4doc_resolveConflict(doc, kRev4ConflictID, kSomeoneElsesVersion, nullslice, 0, WITH_ERROR(&err)));
-            CHECK_FALSE(doc->flags & kDocConflicted);
-            c4doc_selectCurrentRevision(doc);
-            CHECK(docBodyEquals(doc, kFleeceBody4));
-
-            CHECK((int)doc->selectedRev.flags == kRevLeaf);
-<<<<<<< HEAD
-            CHECK(doc->selectedRev.revID == "3@*"_sl);
-            alloc_slice vector(c4doc_getRevisionHistory(doc, 0, nullptr, 0));
-            CHECK(vector == "3@*; 4@CarolCarolCarolCarolCA"_sl);
-=======
-            CHECK(doc->selectedRev.revID == "4@*"_sl);
-            alloc_slice vector(c4doc_getRevisionHistory(doc, 0, nullptr, 0));
-            CHECK(vector == "4@*, 7@AliceAliceAliceAliceAA, 4@CarolCarolCarolCarolCA;"_sl);
-            CHECK(c4doc_selectRevision(doc, kRev4ConflictID, false, nullptr));
-            if ( kSecondRemote ) CHECK(alloc_slice(c4doc_getRemoteAncestor(doc, C4RemoteID{2})) == kRev3ID);
-            else
+            slice kSomeoneElsesVersion = "7@AliceAliceAliceAliceAA";
+            auto  updateDoc            = [&](slice mergedBody) -> c4::ref<C4Document> {
+                // We have to update the local revision to get into this state.
+                // Note we are NOT saving the doc, so we don't mess up the following test block.
+                C4Slice         history[] = {kSomeoneElsesVersion, kRev3ID};
+                C4DocPutRequest rq        = {};
+                rq.existingRevision       = true;
+                rq.docID                  = kDocID;
+                rq.history                = history;
+                rq.historyCount           = 2;
+                rq.body                   = kFleeceBody2;
+                c4::ref<C4Document> doc   = c4coll_putDoc(defaultColl, &rq, nullptr, ERROR_INFO(err));
+                REQUIRE(doc);
+                REQUIRE(c4doc_resolveConflict(doc, kRev4ConflictID, kSomeoneElsesVersion, mergedBody, 0,
+                                                          WITH_ERROR(&err)));
+                c4doc_selectCurrentRevision(doc);
+                return doc;
+            };
+
+            {
+                C4Log("--- Resolve, remote wins but merge vectors [body unchanged]");
+                auto doc = updateDoc(nullslice);
+                CHECK(docBodyEquals(doc, kFleeceBody4));
+
+                CHECK((int)doc->selectedRev.flags == kRevLeaf);
+                CHECK(doc->selectedRev.revID == "4@CarolCarolCarolCarolCA"_sl);
+                alloc_slice vector(c4doc_getRevisionHistory(doc, 0, nullptr, 0));
+                CHECK(vector == "4@CarolCarolCarolCarolCA; 7@AliceAliceAliceAliceAA, 3@*"_sl);
+                CHECK(c4doc_selectRevision(doc, kRev4ConflictID, false, nullptr));
                 CHECK(!c4doc_selectRevision(doc, kRev3ID, false, nullptr));
->>>>>>> c9002614
+            }
+            {
+                C4Log("--- Resolve, remote wins but merge vectors [body merged]");
+                auto doc = updateDoc(kFleeceBody);
+                CHECK(docBodyEquals(doc, kFleeceBody));
+
+                CHECK((int)doc->selectedRev.flags == kRevLeaf);
+                CHECK(doc->selectedRev.revID == "8@*"_sl);
+                alloc_slice vector(c4doc_getRevisionHistory(doc, 0, nullptr, 0));
+                CHECK(vector == "8@*, 7@AliceAliceAliceAliceAA, 4@CarolCarolCarolCarolCA;"_sl);
+                CHECK(c4doc_selectRevision(doc, kRev4ConflictID, false, nullptr));
+                CHECK(!c4doc_selectRevision(doc, kRev3ID, false, nullptr));
+            }
+            // (not saving the doc, so this has no side effects upon the code below.)
         }
 
         {
@@ -1193,9 +1053,9 @@
                 CHECK((int)doc->selectedRev.flags == 0);
             } else {
                 CHECK((int)doc->selectedRev.flags == kRevLeaf);
-                CHECK(doc->selectedRev.revID == "5@*"_sl);
+                CHECK(doc->selectedRev.revID == "9@*"_sl);
                 alloc_slice vector(c4doc_getRevisionHistory(doc, 0, nullptr, 0));
-                CHECK(vector == "5@*, 4@CarolCarolCarolCarolCA, 3@*;"_sl);
+                CHECK(vector == "9@*, 4@CarolCarolCarolCarolCA, 3@*;"_sl);
             }
 
             if ( kSecondRemote ) CHECK(alloc_slice(c4doc_getRemoteAncestor(doc, C4RemoteID{2})) == kRev3ID);
@@ -1224,22 +1084,13 @@
                 // CHECK(!c4doc_selectRevision(doc, kRev3ConflictID, false, nullptr));
             } else {
                 CHECK((int)doc->selectedRev.flags == kRevLeaf);
-                CHECK(doc->selectedRev.revID == "6@*"_sl);
+                CHECK(doc->selectedRev.revID == "3@*"_sl);
                 alloc_slice vector(c4doc_getRevisionHistory(doc, 0, nullptr, 0));
-                CHECK(vector == "6@*, 4@CarolCarolCarolCarolCA, 3@*;"_sl);
+                CHECK(vector == "3@*; 4@CarolCarolCarolCarolCA"_sl);
             }
             if ( kSecondRemote ) CHECK(alloc_slice(c4doc_getRemoteAncestor(doc, C4RemoteID{2})) == kRev3ID);
         }
 
-<<<<<<< HEAD
-            CHECK(!c4doc_selectRevision(doc, kRev4ConflictID, false, nullptr));
-            CHECK(!c4doc_selectRevision(doc, kRev3ConflictID, false, nullptr));
-        } else {
-            CHECK((int)doc->selectedRev.flags == kRevLeaf);
-            CHECK(doc->selectedRev.revID == "a@*"_sl);
-            alloc_slice vector(c4doc_getRevisionHistory(doc, 0, nullptr, 0));
-            CHECK(vector == "a@*, 4@CarolCarolCarolCarolCA, 3@*;"_sl);
-=======
         {
             C4Log("--- Merge onto local");
             c4::ref<C4Document> doc = c4coll_getDoc(defaultColl, kDocID, true, kDocGetCurrentRev, ERROR_INFO(err));
@@ -1264,12 +1115,11 @@
                 // CHECK(!c4doc_selectRevision(doc, kRev3ConflictID, false, nullptr));
             } else {
                 CHECK((int)doc->selectedRev.flags == kRevLeaf);
-                CHECK(doc->selectedRev.revID == "7@*"_sl);
+                CHECK(doc->selectedRev.revID == "a@*"_sl);
                 alloc_slice vector(c4doc_getRevisionHistory(doc, 0, nullptr, 0));
-                CHECK(vector == "7@*, 4@CarolCarolCarolCarolCA, 3@*;"_sl);
+                CHECK(vector == "a@*, 4@CarolCarolCarolCarolCA, 3@*;"_sl);
             }
             if ( kSecondRemote ) CHECK(alloc_slice(c4doc_getRemoteAncestor(doc, C4RemoteID{2})) == kRev3ID);
->>>>>>> c9002614
         }
     }
 }
