--- conflicted
+++ resolved
@@ -632,20 +632,21 @@
     C4Log("Reading %s ...  ", path.c_str());
     fleece::Stopwatch st;
 
-<<<<<<< HEAD
     auto database = c4coll_getDatabase(collection);
     uint64_t docCount = c4coll_getDocumentCount(collection);
     unsigned numDocs = 0;
     bool completed;
     {
         TransactionHelper t(database);
-        completed = readFileByLines(path, [&](FLSlice line)
-        {
-            fleece::alloc_slice body = c4db_encodeJSON(database, {line.buf, line.size}, ERROR_INFO());
-            REQUIRE(body.buf);
-
-            char docID[20];
-            sprintf(docID, "%07u", unsigned(docCount+1));
+        completed = readFileByLines(
+                path,
+                [&](FLSlice line) {
+                    fleece::alloc_slice body = c4db_encodeJSON(database, {line.buf, line.size}, ERROR_INFO());
+                    REQUIRE(body.buf);
+
+                    constexpr size_t bufSize = 80;
+                    char             docID[bufSize];
+                    snprintf(docID, bufSize, "%s%07u", idPrefix.c_str(), unsigned(docCount+1));
 
             // Save document:
             C4DocPutRequest rq = {};
@@ -670,44 +671,6 @@
     if (verbose) st.printReport("Importing", numDocs, "doc");
     if (completed)
         CHECK(c4coll_getDocumentCount(collection) == docCount);
-=======
-    auto     database = c4coll_getDatabase(collection);
-    unsigned numDocs  = 0;
-    bool     completed;
-    {
-        TransactionHelper t(database);
-        completed = readFileByLines(
-                path,
-                [&](FLSlice line) {
-                    fleece::alloc_slice body = c4db_encodeJSON(database, {line.buf, line.size}, ERROR_INFO());
-                    REQUIRE(body.buf);
-
-                    constexpr size_t bufSize = 80;
-                    char             docID[bufSize];
-                    snprintf(docID, bufSize, "%s%07u", idPrefix.c_str(), numDocs + 1);
-
-                    // Save document:
-                    C4DocPutRequest rq = {};
-                    rq.docID           = c4str(docID);
-                    rq.allocedBody     = {(void*)body.buf, body.size};
-                    rq.save            = true;
-                    C4Document* doc    = c4coll_putDoc(collection, &rq, nullptr, ERROR_INFO());
-                    REQUIRE(doc != nullptr);
-                    c4doc_release(doc);
-                    ++numDocs;
-                    if ( numDocs % 1000 == 0 && timeout > 0.0 && st.elapsed() >= timeout ) {
-                        C4Warn("Stopping JSON import after %.3f sec  ", st.elapsed());
-                        return false;
-                    }
-                    if ( verbose && numDocs % 100000 == 0 ) C4Log("%u  ", numDocs);
-                    return true;
-                },
-                maxLines);
-        C4Log("Committing...");
-    }
-    if ( verbose ) st.printReport("Importing", numDocs, "doc");
-    if ( completed ) CHECK(c4coll_getDocumentCount(collection) == numDocs);
->>>>>>> dbdbc981
     return numDocs;
 }
 
