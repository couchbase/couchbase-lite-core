--- conflicted
+++ resolved
@@ -72,25 +72,6 @@
 }
 
 
-<<<<<<< HEAD
-=======
-fleece::alloc_slice json5slice(std::string str) {
-    FLStringResult errorMsg = {};
-    size_t errorPos = 0;
-    FLError err;
-    FLSliceResult json = FLJSON5_ToJSON(slice(str), &errorMsg, &errorPos, &err);
-    INFO("JSON5 error: " << string(alloc_slice(errorMsg)) << ", input was: " << str);
-    REQUIRE(json.buf);
-    return json;
-}
-
-
-std::string json5(std::string str) {
-    return string(json5slice(str));
-}
-
-
->>>>>>> e8ed0ba1
 void AssertionFailed(const char *fn, const char *file, unsigned line, const char *expr,
                      const char *message)
 {
@@ -142,11 +123,8 @@
 {
     static once_flag once;
     call_once(once, [] {
-<<<<<<< HEAD
-=======
         InitTestLogging();
 
->>>>>>> e8ed0ba1
         auto enc = FLEncoder_New();
         FLEncoder_BeginDict(enc, 1);
         FLEncoder_WriteKey(enc, FLSTR("ans*wer"));
@@ -209,14 +187,9 @@
     static C4DatabaseConfig2 sLastConfig = { };
     if (_dbConfig.flags != sLastConfig.flags
                     || _dbConfig.encryptionKey.algorithm != sLastConfig.encryptionKey.algorithm) {
-<<<<<<< HEAD
         fprintf(stderr, "        --- %s %s\n",
                 ((_dbConfig.flags & kC4DB_VersionVectors) ? "Version-vectors" : "Rev-trees"),
                 (_dbConfig.encryptionKey.algorithm ? ", Encrypted" : ""));
-=======
-        fprintf(stderr, "        --- %s\n",
-                (_dbConfig.encryptionKey.algorithm ? "encrypted" : "unencrypted"));
->>>>>>> e8ed0ba1
         sLastConfig = _dbConfig;
     }
 
