--- conflicted
+++ resolved
@@ -123,12 +123,9 @@
 C4Test::C4Test(int num) : _storage(kC4SQLiteStorageEngine) {  // NOLINT(cppcoreguidelines-pro-type-member-init)
     constexpr static TestOptions numToTestOption[] = {
 #if SkipVersionVectorTest
-        RevTreeOption,
-        EncryptedRevTreeOption
+            RevTreeOption, EncryptedRevTreeOption
 #else
-        RevTreeOption,
-        VersionVectorOption,
-        EncryptedRevTreeOption
+            RevTreeOption, VersionVectorOption, EncryptedRevTreeOption
 #endif
     };
     static_assert(sizeof(numToTestOption) / sizeof(TestOptions) >= numberOfOptions);
@@ -554,15 +551,7 @@
 // Parameter is relative filepath for cert from project root
 fleece::alloc_slice C4Test::readFile(const std::string& filepath) {
     std::ifstream inFile(filepath);
-<<<<<<< HEAD
     Require(inFile.is_open());
-    std::stringstream outData;
-    try {  // The << operator can throw if an I/O error occured
-        inFile.exceptions(std::ifstream::failbit);
-        outData << inFile.rdbuf();
-    } catch ( const std::ios_base::failure& f ) { Require(false); }
-=======
-    REQUIRE(inFile.is_open());
     return readFile(inFile);
 }
 
@@ -571,8 +560,7 @@
     try {  // The << operator can throw if an I/O error occured
         istream.exceptions(std::ifstream::failbit);
         outData << istream.rdbuf();
-    } catch ( const std::ios_base::failure& f ) { REQUIRE(false); }
->>>>>>> c67cbd3d
+    } catch ( const std::ios_base::failure& f ) { Require(false); }
     alloc_slice result{outData.str()};
     return result;
 }
@@ -592,13 +580,8 @@
                                 bool verbose) const {
     fleece::Stopwatch st;
     FLError           error;
-<<<<<<< HEAD
-    alloc_slice       fleeceData = FLData_ConvertJSON(readFile(path), &error);
+    alloc_slice       fleeceData = FLData_ConvertJSON(readFile(istream), &error);
     Require(fleeceData.buf != nullptr);
-=======
-    alloc_slice       fleeceData = FLData_ConvertJSON(readFile(istream), &error);
-    REQUIRE(fleeceData.buf != nullptr);
->>>>>>> c67cbd3d
     Array root = FLValue_AsArray(FLValue_FromData((C4Slice)fleeceData, kFLTrusted));
     Require(root);
 
@@ -619,22 +602,12 @@
         FLSliceResult body = FLEncoder_Finish(enc, nullptr);
 
         // Save document:
-<<<<<<< HEAD
-        C4DocPutRequest rq      = {};
-        rq.docID                = c4str(docID);
-        rq.allocedBody          = body;
-        rq.save                 = true;
-        auto        defaultColl = getCollection(db, kC4DefaultCollectionSpec);
-        C4Document* doc         = c4coll_putDoc(defaultColl, &rq, nullptr, ERROR_INFO());
-        Require(doc != nullptr);
-=======
         C4DocPutRequest rq = {};
         rq.docID           = c4str(docID);
         rq.allocedBody     = body;
         rq.save            = true;
         C4Document* doc    = c4coll_putDoc(collection, &rq, nullptr, ERROR_INFO());
-        REQUIRE(doc != nullptr);
->>>>>>> c67cbd3d
+        Require(doc != nullptr);
         c4doc_release(doc);
         FLSliceResult_Release(body);
         ++numDocs;
