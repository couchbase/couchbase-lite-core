--- conflicted
+++ resolved
@@ -78,6 +78,7 @@
 		272B1BE11FB13B7400F56620 /* stopwordset.cc in Sources */ = {isa = PBXBuildFile; fileRef = 272B1BDF1FB13B7400F56620 /* stopwordset.cc */; };
 		272B1BE21FB13B7400F56620 /* stopwordset.h in Headers */ = {isa = PBXBuildFile; fileRef = 272B1BE01FB13B7400F56620 /* stopwordset.h */; };
 		272B1BEB1FB1513100F56620 /* FTSTest.cc in Sources */ = {isa = PBXBuildFile; fileRef = 272B1BEA1FB1513100F56620 /* FTSTest.cc */; };
+		272F009F226A738700E62F72 /* ReplicatorSGTest.cc in Sources */ = {isa = PBXBuildFile; fileRef = 277FEE5721ED10FA00B60E3C /* ReplicatorSGTest.cc */; };
 		273407231DEE116600EA5532 /* PlatformIO.cc in Sources */ = {isa = PBXBuildFile; fileRef = 273407211DEE116600EA5532 /* PlatformIO.cc */; };
 		273407251DEE116600EA5532 /* PlatformIO.hh in Headers */ = {isa = PBXBuildFile; fileRef = 273407221DEE116600EA5532 /* PlatformIO.hh */; };
 		2734F61A206ABEB000C982FF /* ReplicatorTypes.cc in Sources */ = {isa = PBXBuildFile; fileRef = 2734F619206ABEB000C982FF /* ReplicatorTypes.cc */; };
@@ -168,7 +169,6 @@
 		2776AA292087FF6B004ACE85 /* LegacyAttachments.hh in Headers */ = {isa = PBXBuildFile; fileRef = 2776AA262087FF6B004ACE85 /* LegacyAttachments.hh */; };
 		277BE1C9204F4D45008047C9 /* RevTreeTest.cc in Sources */ = {isa = PBXBuildFile; fileRef = 277BE1C8204F4D45008047C9 /* RevTreeTest.cc */; };
 		277C14711EA8102B0075348F /* Document.cc in Sources */ = {isa = PBXBuildFile; fileRef = 277C14701EA8102B0075348F /* Document.cc */; };
-		277FEE5821ED10FA00B60E3C /* ReplicatorSGTest.cc in Sources */ = {isa = PBXBuildFile; fileRef = 277FEE5721ED10FA00B60E3C /* ReplicatorSGTest.cc */; };
 		2783DF991D27436700F84E6E /* c4ThreadingTest.cc in Sources */ = {isa = PBXBuildFile; fileRef = 2783DF981D27436700F84E6E /* c4ThreadingTest.cc */; };
 		2787EB271F4C91B000DB97B0 /* Security.framework in Frameworks */ = {isa = PBXBuildFile; fileRef = 27766E151982DA8E00CAA464 /* Security.framework */; };
 		2787EB291F4C929C00DB97B0 /* Security.framework in Frameworks */ = {isa = PBXBuildFile; fileRef = 27766E151982DA8E00CAA464 /* Security.framework */; };
@@ -389,9 +389,9 @@
 		27FC81F81EAAB7C60028E38E /* Response.cc in Sources */ = {isa = PBXBuildFile; fileRef = 276E02191EA983EE00FEFE8A /* Response.cc */; };
 		27FC81F91EAAB7C60028E38E /* Request.cc in Sources */ = {isa = PBXBuildFile; fileRef = 272851271EA46421009CA22F /* Request.cc */; };
 		27FC81FF1EAAB8390028E38E /* libcivetweb.a in Frameworks */ = {isa = PBXBuildFile; fileRef = 279D40FE1EA54A9D00D8DD9D /* libcivetweb.a */; };
-		27FC8E77221399AC0083B033 /* LeafDocument.cc in Sources */ = {isa = PBXBuildFile; fileRef = 27FC8E76221399AC0083B033 /* LeafDocument.cc */; };
 		27FC8DB622135BCE0083B033 /* Pusher+DB.cc in Sources */ = {isa = PBXBuildFile; fileRef = 27FC8DB522135BCE0083B033 /* Pusher+DB.cc */; };
 		27FC8DBD22135BDA0083B033 /* RevFinder.cc in Sources */ = {isa = PBXBuildFile; fileRef = 27FC8DBC22135BDA0083B033 /* RevFinder.cc */; };
+		27FC8E77221399AC0083B033 /* LeafDocument.cc in Sources */ = {isa = PBXBuildFile; fileRef = 27FC8E76221399AC0083B033 /* LeafDocument.cc */; };
 		27FC8E862214E4CA0083B033 /* SecureRandomize.cc in Sources */ = {isa = PBXBuildFile; fileRef = 274D5BA31DF8D90100BDAF9D /* SecureRandomize.cc */; };
 		27FC8E8C2214E4EF0083B033 /* SecureRandomize.cc in Sources */ = {isa = PBXBuildFile; fileRef = 274D5BA31DF8D90100BDAF9D /* SecureRandomize.cc */; };
 		27FDF1391DA8116A0087B4E6 /* SQLiteFleeceEach.cc in Sources */ = {isa = PBXBuildFile; fileRef = 27FDF1371DA8116A0087B4E6 /* SQLiteFleeceEach.cc */; };
@@ -3164,24 +3164,20 @@
 				272250511D78F07E0006D5A5 /* c4BlobStoreTest.cc in Sources */,
 				2769438F1DD0ED3F00DB2555 /* c4ObserverTest.cc in Sources */,
 				27416E2A1E0494DF00F10F65 /* c4QueryTest.cc in Sources */,
+				276CE68E2267A02500B681AC /* c4N1QLParserTest.cc in Sources */,
 				2783DF991D27436700F84E6E /* c4ThreadingTest.cc in Sources */,
 				272850E91E9D484A009CA22F /* ReplicatorAPITest.cc in Sources */,
-				277FEE5821ED10FA00B60E3C /* ReplicatorSGTest.cc in Sources */,
+				272F009F226A738700E62F72 /* ReplicatorSGTest.cc in Sources */,
 				2797BCB21C10F71700E5C991 /* c4AllDocsPerformanceTest.cc in Sources */,
 				270515611D91C2AE00D62D05 /* c4PerfTest.cc in Sources */,
 				270AB2A02072B1EA009A4596 /* CivetWebSocket.cc in Sources */,
-<<<<<<< HEAD
-=======
-				276CE68E2267A02500B681AC /* c4N1QLParserTest.cc in Sources */,
-				277FEE5821ED10FA00B60E3C /* ReplicatorSGTest.cc in Sources */,
->>>>>>> 177d62ef
+				27C77302216FCF5400D5FB44 /* c4PredictiveQueryTest+CoreML.mm in Sources */,
 				276E02111EA9717200FEFE8A /* RESTListenerTest.cc in Sources */,
+				27B649202065AD2B00FC12F7 /* SyncListenerTest.cc in Sources */,
 				276E021B1EA983EE00FEFE8A /* Response.cc in Sources */,
 				2753AF7D1EBD1BE300C12E98 /* Logging_Stub.cc in Sources */,
 				273E9F771C516145003115A6 /* c4.c in Sources */,
-				27B649202065AD2B00FC12F7 /* SyncListenerTest.cc in Sources */,
 				2700BB5B217005A900797537 /* CoreMLPredictiveModel.mm in Sources */,
-				27C77302216FCF5400D5FB44 /* c4PredictiveQueryTest+CoreML.mm in Sources */,
 				274D040B1BA75E1C00FF7C35 /* main.cpp in Sources */,
 			);
 			runOnlyForDeploymentPostprocessing = 0;
