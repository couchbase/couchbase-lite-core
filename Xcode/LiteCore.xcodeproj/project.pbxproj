// !$*UTF8*$!
{
	archiveVersion = 1;
	classes = {
	};
	objectVersion = 47;
	objects = {

/* Begin PBXAggregateTarget section */
		27B7E0F118F8FB4700044EBA /* All */ = {
			isa = PBXAggregateTarget;
			buildConfigurationList = 27B7E0F218F8FB4800044EBA /* Build configuration list for PBXAggregateTarget "All" */;
			buildPhases = (
			);
			dependencies = (
				27DE2EEF2126212800123597 /* PBXTargetDependency */,
				27DE2EED2126212300123597 /* PBXTargetDependency */,
				27410EAA198BFD97007EE67C /* PBXTargetDependency */,
				2701C2311C4DA840006D7A99 /* PBXTargetDependency */,
				27732CE21D734EFB006D3802 /* PBXTargetDependency */,
				27732CE41D734EFE006D3802 /* PBXTargetDependency */,
			);
			name = All;
			productName = All;
		};
/* End PBXAggregateTarget section */

/* Begin PBXBuildFile section */
		2700BB53216FF2DB00797537 /* CoreML.framework in Frameworks */ = {isa = PBXBuildFile; fileRef = 2700BB4D216FF2DA00797537 /* CoreML.framework */; };
		2700BB5B217005A900797537 /* CoreMLPredictiveModel.mm in Sources */ = {isa = PBXBuildFile; fileRef = 2700BB5A217005A900797537 /* CoreMLPredictiveModel.mm */; };
		2700BB75217905FE00797537 /* libLiteCore-static.a in Frameworks */ = {isa = PBXBuildFile; fileRef = 27EF81121917EEC600A327B9 /* libLiteCore-static.a */; };
		2700BB76217906D200797537 /* c4.c in Sources */ = {isa = PBXBuildFile; fileRef = 2757DE5A1B9FC5C7002EE261 /* c4.c */; };
		2700BB772179070900797537 /* libc++.tbd in Frameworks */ = {isa = PBXBuildFile; fileRef = 27A657BE1CBC1A3D00A7A1D7 /* libc++.tbd */; };
		2701C22C1C4DA4D2006D7A99 /* libLiteCore.dylib in Frameworks */ = {isa = PBXBuildFile; fileRef = 720EA3F51BA7EAD9002B8416 /* libLiteCore.dylib */; };
		2705154D1D8CBE6C00D62D05 /* c4Query.cc in Sources */ = {isa = PBXBuildFile; fileRef = 2705154C1D8CBE6C00D62D05 /* c4Query.cc */; };
		270515591D907F6200D62D05 /* CoreFoundation.framework in Frameworks */ = {isa = PBXBuildFile; fileRef = 270515581D907F6200D62D05 /* CoreFoundation.framework */; };
		270515611D91C2AE00D62D05 /* c4PerfTest.cc in Sources */ = {isa = PBXBuildFile; fileRef = 270515601D91C2AE00D62D05 /* c4PerfTest.cc */; };
		2708FE551CF4CCCE0022F721 /* main.cpp in Sources */ = {isa = PBXBuildFile; fileRef = 274D040A1BA75E1C00FF7C35 /* main.cpp */; };
		2708FE561CF4CD170022F721 /* libLiteCore-static.a in Frameworks */ = {isa = PBXBuildFile; fileRef = 27EF81121917EEC600A327B9 /* libLiteCore-static.a */; };
		2708FE5B1CF4D3370022F721 /* LiteCoreTest.cc in Sources */ = {isa = PBXBuildFile; fileRef = 2708FE5A1CF4D3370022F721 /* LiteCoreTest.cc */; };
		2708FE5E1CF6197D0022F721 /* RawRevTree.cc in Sources */ = {isa = PBXBuildFile; fileRef = 2708FE5C1CF6197D0022F721 /* RawRevTree.cc */; };
		2708FE601CF6197D0022F721 /* RawRevTree.hh in Headers */ = {isa = PBXBuildFile; fileRef = 2708FE5D1CF6197D0022F721 /* RawRevTree.hh */; };
		27098A97216C1D2E002751DA /* c4PredictiveQuery.cc in Sources */ = {isa = PBXBuildFile; fileRef = 27098A95216C1D2E002751DA /* c4PredictiveQuery.cc */; };
		27098A99216C1D2E002751DA /* c4PredictiveQuery.h in Headers */ = {isa = PBXBuildFile; fileRef = 27098A96216C1D2E002751DA /* c4PredictiveQuery.h */; };
		27098AA1216C1E88002751DA /* SQLitePredictionFunction.cc in Sources */ = {isa = PBXBuildFile; fileRef = 27098A9F216C1E88002751DA /* SQLitePredictionFunction.cc */; };
		27098AA6216C2108002751DA /* PredictiveModel.cc in Sources */ = {isa = PBXBuildFile; fileRef = 27098AA4216C2108002751DA /* PredictiveModel.cc */; };
		27098AA8216C2108002751DA /* PredictiveModel.hh in Headers */ = {isa = PBXBuildFile; fileRef = 27098AA5216C2108002751DA /* PredictiveModel.hh */; };
		27098AAA216C2ED6002751DA /* PredictiveQueryTest.cc in Sources */ = {isa = PBXBuildFile; fileRef = 27098AA9216C2ED6002751DA /* PredictiveQueryTest.cc */; };
		27098AB821714AB0002751DA /* Vision.framework in Frameworks */ = {isa = PBXBuildFile; fileRef = 27098AB721714AB0002751DA /* Vision.framework */; };
		27098ABC217525B7002751DA /* SQLiteKeyStore+FTSIndexes.cc in Sources */ = {isa = PBXBuildFile; fileRef = 27098ABB217525B7002751DA /* SQLiteKeyStore+FTSIndexes.cc */; };
		27098AC02175279F002751DA /* SQLiteKeyStore+ArrayIndexes.cc in Sources */ = {isa = PBXBuildFile; fileRef = 27098ABF2175279F002751DA /* SQLiteKeyStore+ArrayIndexes.cc */; };
		27098AC421752A29002751DA /* SQLiteKeyStore+PredictiveIndexes.cc in Sources */ = {isa = PBXBuildFile; fileRef = 27098AC321752A29002751DA /* SQLiteKeyStore+PredictiveIndexes.cc */; };
		270C6B691EB7DDAD00E73415 /* RESTListener+Replicate.cc in Sources */ = {isa = PBXBuildFile; fileRef = 270C6B681EB7DDAD00E73415 /* RESTListener+Replicate.cc */; };
		270C6B8C1EBA2CD600E73415 /* LogEncoder.cc in Sources */ = {isa = PBXBuildFile; fileRef = 270C6B891EBA2CD600E73415 /* LogEncoder.cc */; };
		270C6B981EBA3AD200E73415 /* LogEncoderTest.cc in Sources */ = {isa = PBXBuildFile; fileRef = 270C6B901EBA2D5600E73415 /* LogEncoderTest.cc */; };
		270C7D522022916D00FF86D3 /* CoreFoundation.framework in Frameworks */ = {isa = PBXBuildFile; fileRef = 270515581D907F6200D62D05 /* CoreFoundation.framework */; };
		270F2BD52301E8AE00D8DB21 /* TCPSocket.hh in Headers */ = {isa = PBXBuildFile; fileRef = 270F2BD32301E8AE00D8DB21 /* TCPSocket.hh */; };
		27139B3118F8E9750021A9A3 /* XCTest.framework in Frameworks */ = {isa = PBXBuildFile; fileRef = 275072AB18E4A68E00A80C5A /* XCTest.framework */; };
		271BA454227B691500D49D13 /* c4DatabaseEncryptionTest.cc in Sources */ = {isa = PBXBuildFile; fileRef = 271BA453227B691500D49D13 /* c4DatabaseEncryptionTest.cc */; };
		2722504E1D7892610006D5A5 /* c4BlobStore.cc in Sources */ = {isa = PBXBuildFile; fileRef = 2722504D1D7892610006D5A5 /* c4BlobStore.cc */; };
		272250511D78F07E0006D5A5 /* c4BlobStoreTest.cc in Sources */ = {isa = PBXBuildFile; fileRef = 272250501D78F07E0006D5A5 /* c4BlobStoreTest.cc */; };
		272850AB1E9AF53B009CA22F /* Upgrader.cc in Sources */ = {isa = PBXBuildFile; fileRef = 272850A91E9AF53B009CA22F /* Upgrader.cc */; };
		272850AD1E9AF53B009CA22F /* Upgrader.hh in Headers */ = {isa = PBXBuildFile; fileRef = 272850AA1E9AF53B009CA22F /* Upgrader.hh */; };
		272850B51E9BE361009CA22F /* UpgraderTest.cc in Sources */ = {isa = PBXBuildFile; fileRef = 272850B41E9BE361009CA22F /* UpgraderTest.cc */; };
		272850EA1E9D4860009CA22F /* ReplicatorLoopbackTest.cc in Sources */ = {isa = PBXBuildFile; fileRef = 275CE1051E5B79A80084E014 /* ReplicatorLoopbackTest.cc */; };
		272850ED1E9D4C79009CA22F /* c4Test.cc in Sources */ = {isa = PBXBuildFile; fileRef = 27F6F51B1BAA0482003FD798 /* c4Test.cc */; };
		272850EE1E9D4D23009CA22F /* libz.tbd in Frameworks */ = {isa = PBXBuildFile; fileRef = 2759DC251E70908900F3C4B2 /* libz.tbd */; };
		272850F11E9D4F94009CA22F /* ReplicatorAPITest.cc in Sources */ = {isa = PBXBuildFile; fileRef = 2745DE4B1E735B9000F02CA0 /* ReplicatorAPITest.cc */; };
		272850F21E9D4FB1009CA22F /* libfleeceStatic.a in Frameworks */ = {isa = PBXBuildFile; fileRef = 27FA09BC1D70ADE8005888AA /* libfleeceStatic.a */; };
		272851241EA4537A009CA22F /* RESTListener.hh in Headers */ = {isa = PBXBuildFile; fileRef = 272851211EA4537A009CA22F /* RESTListener.hh */; };
		2728512B1EA46421009CA22F /* Request.hh in Headers */ = {isa = PBXBuildFile; fileRef = 272851281EA46421009CA22F /* Request.hh */; };
		272851301EA46475009CA22F /* Server.hh in Headers */ = {isa = PBXBuildFile; fileRef = 2728512D1EA46475009CA22F /* Server.hh */; };
		272B1BE11FB13B7400F56620 /* stopwordset.cc in Sources */ = {isa = PBXBuildFile; fileRef = 272B1BDF1FB13B7400F56620 /* stopwordset.cc */; };
		272B1BE21FB13B7400F56620 /* stopwordset.h in Headers */ = {isa = PBXBuildFile; fileRef = 272B1BE01FB13B7400F56620 /* stopwordset.h */; };
		272B1BEB1FB1513100F56620 /* FTSTest.cc in Sources */ = {isa = PBXBuildFile; fileRef = 272B1BEA1FB1513100F56620 /* FTSTest.cc */; };
		272F00EA226FC15E00E62F72 /* BackgroundDB.cc in Sources */ = {isa = PBXBuildFile; fileRef = 272F00E9226FC15D00E62F72 /* BackgroundDB.cc */; };
		272F00F62273D45000E62F72 /* LiveQuerier.cc in Sources */ = {isa = PBXBuildFile; fileRef = 272F00F52273D45000E62F72 /* LiveQuerier.cc */; };
		273407231DEE116600EA5532 /* PlatformIO.cc in Sources */ = {isa = PBXBuildFile; fileRef = 273407211DEE116600EA5532 /* PlatformIO.cc */; };
		273407251DEE116600EA5532 /* PlatformIO.hh in Headers */ = {isa = PBXBuildFile; fileRef = 273407221DEE116600EA5532 /* PlatformIO.hh */; };
		2734F61A206ABEB000C982FF /* ReplicatorTypes.cc in Sources */ = {isa = PBXBuildFile; fileRef = 2734F619206ABEB000C982FF /* ReplicatorTypes.cc */; };
		27393A871C8A353A00829C9B /* Error.cc in Sources */ = {isa = PBXBuildFile; fileRef = 27393A861C8A353A00829C9B /* Error.cc */; };
		273E55641F79B4BA000182F1 /* c4DatabaseInternalTest.cc in Sources */ = {isa = PBXBuildFile; fileRef = 275BF37F1F61CD800051374A /* c4DatabaseInternalTest.cc */; };
		273E55661F79B535000182F1 /* Logging_Stub.cc in Sources */ = {isa = PBXBuildFile; fileRef = 2753AF7C1EBD1BE300C12E98 /* Logging_Stub.cc */; };
		273E55671F79B564000182F1 /* libSupport.a in Frameworks */ = {isa = PBXBuildFile; fileRef = 279691631ED4B29E0086565D /* libSupport.a */; };
		273E9EC51C506C60003115A6 /* c4DocEnumerator.h in Headers */ = {isa = PBXBuildFile; fileRef = 273E9EC11C506C60003115A6 /* c4DocEnumerator.h */; };
		273E9F721C51612E003115A6 /* c4Database.cc in Sources */ = {isa = PBXBuildFile; fileRef = 2757DE561B9FC3C9002EE261 /* c4Database.cc */; };
		273E9F731C51612E003115A6 /* c4Document.cc in Sources */ = {isa = PBXBuildFile; fileRef = 274A69871BED288D00D16D37 /* c4Document.cc */; };
		273E9F741C51612E003115A6 /* c4DocEnumerator.cc in Sources */ = {isa = PBXBuildFile; fileRef = 273E9EC01C506C60003115A6 /* c4DocEnumerator.cc */; };
		273E9F771C516145003115A6 /* c4.c in Sources */ = {isa = PBXBuildFile; fileRef = 2757DE5A1B9FC5C7002EE261 /* c4.c */; };
		27416E2A1E0494DF00F10F65 /* c4QueryTest.cc in Sources */ = {isa = PBXBuildFile; fileRef = 27416E291E0494DF00F10F65 /* c4QueryTest.cc */; };
		2742D10C2305C25D003197E1 /* Response.cc in Sources */ = {isa = PBXBuildFile; fileRef = 276E02191EA983EE00FEFE8A /* Response.cc */; };
		27456AFD1DC9507D00A38B20 /* SequenceTrackerTest.cc in Sources */ = {isa = PBXBuildFile; fileRef = 27456AFC1DC9507D00A38B20 /* SequenceTrackerTest.cc */; };
		27469CFD233C35EB00A1EE1A /* TLSContext.hh in Headers */ = {isa = PBXBuildFile; fileRef = 27469CFB233C35EB00A1EE1A /* TLSContext.hh */; };
		27469CFE233C35EB00A1EE1A /* TLSContext.cc in Sources */ = {isa = PBXBuildFile; fileRef = 27469CFC233C35EB00A1EE1A /* TLSContext.cc */; };
		27469D05233D58D900A1EE1A /* c4Certificate.cc in Sources */ = {isa = PBXBuildFile; fileRef = 27469D04233D58D900A1EE1A /* c4Certificate.cc */; };
		27469D06233D719800A1EE1A /* Certificate.cc in Sources */ = {isa = PBXBuildFile; fileRef = 2762A00D22EA65E200F9AB18 /* Certificate.cc */; };
		27469D07233D719800A1EE1A /* PublicKey.cc in Sources */ = {isa = PBXBuildFile; fileRef = 2762A01822EB92B900F9AB18 /* PublicKey.cc */; };
		27469D08233D719800A1EE1A /* PublicKey+Apple.mm in Sources */ = {isa = PBXBuildFile; fileRef = 2762A02022EF8C4E00F9AB18 /* PublicKey+Apple.mm */; };
		27469D09233D719800A1EE1A /* mbedUtils.cc in Sources */ = {isa = PBXBuildFile; fileRef = 2762A01C22EB933100F9AB18 /* mbedUtils.cc */; };
		2749B9871EB298360068DBF9 /* RESTListener+Handlers.cc in Sources */ = {isa = PBXBuildFile; fileRef = 2749B9861EB298360068DBF9 /* RESTListener+Handlers.cc */; };
		274D040B1BA75E1C00FF7C35 /* main.cpp in Sources */ = {isa = PBXBuildFile; fileRef = 274D040A1BA75E1C00FF7C35 /* main.cpp */; };
		274D040F1BA75E5000FF7C35 /* c4DatabaseTest.cc in Sources */ = {isa = PBXBuildFile; fileRef = 274D04001BA75C0400FF7C35 /* c4DatabaseTest.cc */; };
		274D04201BA892B100FF7C35 /* libLiteCore.dylib in Frameworks */ = {isa = PBXBuildFile; fileRef = 720EA3F51BA7EAD9002B8416 /* libLiteCore.dylib */; };
		274D17822177ECCC007FD01A /* QueryParser+Prediction.cc in Sources */ = {isa = PBXBuildFile; fileRef = 274D17812177ECCC007FD01A /* QueryParser+Prediction.cc */; };
		274EDDEC1DA2F488003AD158 /* SQLiteKeyStore.cc in Sources */ = {isa = PBXBuildFile; fileRef = 274EDDEA1DA2F488003AD158 /* SQLiteKeyStore.cc */; };
		274EDDEE1DA2F488003AD158 /* SQLiteKeyStore.hh in Headers */ = {isa = PBXBuildFile; fileRef = 274EDDEB1DA2F488003AD158 /* SQLiteKeyStore.hh */; };
		274EDDF61DA30B43003AD158 /* QueryParser.cc in Sources */ = {isa = PBXBuildFile; fileRef = 274EDDF41DA30B43003AD158 /* QueryParser.cc */; };
		274EDDF81DA30B43003AD158 /* QueryParser.hh in Headers */ = {isa = PBXBuildFile; fileRef = 274EDDF51DA30B43003AD158 /* QueryParser.hh */; };
		274EDDFA1DA322D4003AD158 /* QueryParserTest.cc in Sources */ = {isa = PBXBuildFile; fileRef = 274EDDF91DA322D4003AD158 /* QueryParserTest.cc */; };
		275067DC230B6AD500FA23B2 /* c4Listener.cc in Sources */ = {isa = PBXBuildFile; fileRef = 275A74D51ED3AA11008CB57B /* c4Listener.cc */; };
		275067E2230B6C5400FA23B2 /* libLiteCoreREST-static.a in Frameworks */ = {isa = PBXBuildFile; fileRef = 27FC81E81EAAB0D90028E38E /* libLiteCoreREST-static.a */; };
		27513A5D1A687EF80055DC40 /* sqlite3_unicodesn_tokenizer.c in Sources */ = {isa = PBXBuildFile; fileRef = 27513A591A687E770055DC40 /* sqlite3_unicodesn_tokenizer.c */; };
		275313392065844800463E74 /* RESTSyncListener_stub.cc in Sources */ = {isa = PBXBuildFile; fileRef = 270BEE1D20647E8A005E8BE8 /* RESTSyncListener_stub.cc */; };
		2753AF721EBD190600C12E98 /* LogDecoder.cc in Sources */ = {isa = PBXBuildFile; fileRef = 270C6B871EBA2CD600E73415 /* LogDecoder.cc */; };
		2753AF7D1EBD1BE300C12E98 /* Logging_Stub.cc in Sources */ = {isa = PBXBuildFile; fileRef = 2753AF7C1EBD1BE300C12E98 /* Logging_Stub.cc */; };
		2753AFC91EC0F4E900C12E98 /* CoreFoundation.framework in Frameworks */ = {isa = PBXBuildFile; fileRef = 270515581D907F6200D62D05 /* CoreFoundation.framework */; };
		2753B00D1EC39E5D00C12E98 /* Foundation.framework in Frameworks */ = {isa = PBXBuildFile; fileRef = 27139B1F18F8E9750021A9A3 /* Foundation.framework */; };
		2754B0C71E5F5C2900A05FD0 /* StringUtil.cc in Sources */ = {isa = PBXBuildFile; fileRef = 2754B0C01E5F49AA00A05FD0 /* StringUtil.cc */; };
		275A74D11ED3A4E1008CB57B /* Listener.cc in Sources */ = {isa = PBXBuildFile; fileRef = 275A74CF1ED3A4E1008CB57B /* Listener.cc */; };
		275A74D31ED3A4E1008CB57B /* Listener.hh in Headers */ = {isa = PBXBuildFile; fileRef = 275A74D01ED3A4E1008CB57B /* Listener.hh */; };
		275A74D61ED3AA11008CB57B /* c4Listener.cc in Sources */ = {isa = PBXBuildFile; fileRef = 275A74D51ED3AA11008CB57B /* c4Listener.cc */; };
		275B35A5234E753800FE9CF0 /* Housekeeper.cc in Sources */ = {isa = PBXBuildFile; fileRef = 275B35A4234E753800FE9CF0 /* Housekeeper.cc */; };
		275BF3811F61CD9D0051374A /* c4DatabaseInternalTest.cc in Sources */ = {isa = PBXBuildFile; fileRef = 275BF37F1F61CD800051374A /* c4DatabaseInternalTest.cc */; };
		275CED451D3ECE9B001DE46C /* TreeDocument.cc in Sources */ = {isa = PBXBuildFile; fileRef = 275CED441D3ECE9B001DE46C /* TreeDocument.cc */; };
		275E4CCC22417D13006C5B71 /* Inserter.cc in Sources */ = {isa = PBXBuildFile; fileRef = 275E4CCB22417D13006C5B71 /* Inserter.cc */; };
		275FA35222398875001C392D /* c4ExceptionUtils.cc in Sources */ = {isa = PBXBuildFile; fileRef = 729272F12238DB8500E7208E /* c4ExceptionUtils.cc */; };
		275FF6D31E494860005F90DD /* c4BaseTest.cc in Sources */ = {isa = PBXBuildFile; fileRef = 275FF6D11E4947E1005F90DD /* c4BaseTest.cc */; };
		2761F3F71EEA00C3006D4BB8 /* CookieStoreTest.cc in Sources */ = {isa = PBXBuildFile; fileRef = 2761F3F61EEA00C3006D4BB8 /* CookieStoreTest.cc */; };
		2762A01522EB7CC800F9AB18 /* CertificateTest.cc in Sources */ = {isa = PBXBuildFile; fileRef = 2762A01422EB7CC800F9AB18 /* CertificateTest.cc */; };
		2762A01622EB826B00F9AB18 /* libLiteCoreWebSocket.a in Frameworks */ = {isa = PBXBuildFile; fileRef = 2771A098228624C000B18E0A /* libLiteCoreWebSocket.a */; };
		276301131F2FE960004A1592 /* UnicodeCollator_ICU.cc in Sources */ = {isa = PBXBuildFile; fileRef = 276301121F2FE960004A1592 /* UnicodeCollator_ICU.cc */; };
		2763011B1F32A7FD004A1592 /* UnicodeCollator_Stub.cc in Sources */ = {isa = PBXBuildFile; fileRef = 2763011A1F32A7FD004A1592 /* UnicodeCollator_Stub.cc */; };
		2763012B1F3A36BD004A1592 /* StringUtil_Apple.mm in Sources */ = {isa = PBXBuildFile; fileRef = 2763012A1F3A36BD004A1592 /* StringUtil_Apple.mm */; };
		276683B61DC7DD2E00E3F187 /* SequenceTracker.cc in Sources */ = {isa = PBXBuildFile; fileRef = 276683B41DC7DD2E00E3F187 /* SequenceTracker.cc */; };
		276683B81DC7DD2E00E3F187 /* SequenceTracker.hh in Headers */ = {isa = PBXBuildFile; fileRef = 276683B51DC7DD2E00E3F187 /* SequenceTracker.hh */; };
		2769438C1DCD502A00DB2555 /* c4Observer.cc in Sources */ = {isa = PBXBuildFile; fileRef = 2769438B1DCD502A00DB2555 /* c4Observer.cc */; };
		2769438F1DD0ED3F00DB2555 /* c4ObserverTest.cc in Sources */ = {isa = PBXBuildFile; fileRef = 2769438E1DD0ED3F00DB2555 /* c4ObserverTest.cc */; };
		276CD4281D77E92E001346A3 /* BlobStore.cc in Sources */ = {isa = PBXBuildFile; fileRef = 276CD4261D77E92E001346A3 /* BlobStore.cc */; };
		276CD42A1D77E92E001346A3 /* BlobStore.hh in Headers */ = {isa = PBXBuildFile; fileRef = 276CD4271D77E92E001346A3 /* BlobStore.hh */; };
		276CE6832267991500B681AC /* n1ql.cc in Sources */ = {isa = PBXBuildFile; fileRef = 276CE67C2267991400B681AC /* n1ql.cc */; settings = {COMPILER_FLAGS = "-Wno-unreachable-code"; }; };
		276D152B1DFB878800543B1B /* c4DocumentTest.cc in Sources */ = {isa = PBXBuildFile; fileRef = 27E0CA9D1DBEAA130089A9C0 /* c4DocumentTest.cc */; };
		276D152C1DFB878C00543B1B /* c4ObserverTest.cc in Sources */ = {isa = PBXBuildFile; fileRef = 2769438E1DD0ED3F00DB2555 /* c4ObserverTest.cc */; };
		276D153F1DFF53F500543B1B /* SQLiteEnumerator.cc in Sources */ = {isa = PBXBuildFile; fileRef = 276D153E1DFF53F500543B1B /* SQLiteEnumerator.cc */; };
		276D15411DFF541000543B1B /* SQLiteQuery.cc in Sources */ = {isa = PBXBuildFile; fileRef = 276D15401DFF541000543B1B /* SQLiteQuery.cc */; };
		277071D5230B682100F7EB95 /* SyncListenerTest.cc in Sources */ = {isa = PBXBuildFile; fileRef = 27B6491F2065AD2B00FC12F7 /* SyncListenerTest.cc */; };
		277071D6230B696E00F7EB95 /* HTTPTypes.cc in Sources */ = {isa = PBXBuildFile; fileRef = 271C069723078176000EC09B /* HTTPTypes.cc */; };
		2771991C22724C7100B18E0A /* N1QLParserTest.cc in Sources */ = {isa = PBXBuildFile; fileRef = 276CE68D2267A02500B681AC /* N1QLParserTest.cc */; };
		2771A0CF228B4CD700B18E0A /* Security.framework in Frameworks */ = {isa = PBXBuildFile; fileRef = 27766E151982DA8E00CAA464 /* Security.framework */; };
		2771B01A1FB2817800C6B794 /* SQLiteKeyStore+Indexes.cc in Sources */ = {isa = PBXBuildFile; fileRef = 2771B0191FB2817800C6B794 /* SQLiteKeyStore+Indexes.cc */; };
		27727C54230F279D0082BCC9 /* HTTPLogic.hh in Headers */ = {isa = PBXBuildFile; fileRef = 27727C52230F279D0082BCC9 /* HTTPLogic.hh */; };
		27727C55230F279D0082BCC9 /* HTTPLogic.cc in Sources */ = {isa = PBXBuildFile; fileRef = 27727C53230F279D0082BCC9 /* HTTPLogic.cc */; };
		27766E161982DA8E00CAA464 /* Security.framework in Frameworks */ = {isa = PBXBuildFile; fileRef = 27766E151982DA8E00CAA464 /* Security.framework */; };
		2776AA272087FF6B004ACE85 /* LegacyAttachments.cc in Sources */ = {isa = PBXBuildFile; fileRef = 2776AA252087FF6B004ACE85 /* LegacyAttachments.cc */; };
		2776AA292087FF6B004ACE85 /* LegacyAttachments.hh in Headers */ = {isa = PBXBuildFile; fileRef = 2776AA262087FF6B004ACE85 /* LegacyAttachments.hh */; };
		277BE1C9204F4D45008047C9 /* RevTreeTest.cc in Sources */ = {isa = PBXBuildFile; fileRef = 277BE1C8204F4D45008047C9 /* RevTreeTest.cc */; };
		277C14711EA8102B0075348F /* Document.cc in Sources */ = {isa = PBXBuildFile; fileRef = 277C14701EA8102B0075348F /* Document.cc */; };
		2783DF991D27436700F84E6E /* c4ThreadingTest.cc in Sources */ = {isa = PBXBuildFile; fileRef = 2783DF981D27436700F84E6E /* c4ThreadingTest.cc */; };
		2787EB271F4C91B000DB97B0 /* Security.framework in Frameworks */ = {isa = PBXBuildFile; fileRef = 27766E151982DA8E00CAA464 /* Security.framework */; };
		2787EB291F4C929C00DB97B0 /* Security.framework in Frameworks */ = {isa = PBXBuildFile; fileRef = 27766E151982DA8E00CAA464 /* Security.framework */; };
		278963621D7A376900493096 /* EncryptedStream.cc in Sources */ = {isa = PBXBuildFile; fileRef = 278963601D7A376900493096 /* EncryptedStream.cc */; };
		278963641D7A376900493096 /* EncryptedStream.hh in Headers */ = {isa = PBXBuildFile; fileRef = 278963611D7A376900493096 /* EncryptedStream.hh */; };
		278963671D7B7E7D00493096 /* Stream.cc in Sources */ = {isa = PBXBuildFile; fileRef = 278963661D7B7E7D00493096 /* Stream.cc */; };
		278BC9C4228DE92C0055FF09 /* netUtils.cc in Sources */ = {isa = PBXBuildFile; fileRef = 279D40F51EA533D900D8DD9D /* netUtils.cc */; };
		278BD68B1EEB6756000DBF41 /* DatabaseCookies.cc in Sources */ = {isa = PBXBuildFile; fileRef = 278BD6891EEB6756000DBF41 /* DatabaseCookies.cc */; };
		278BD68D1EEB6756000DBF41 /* DatabaseCookies.hh in Headers */ = {isa = PBXBuildFile; fileRef = 278BD68A1EEB6756000DBF41 /* DatabaseCookies.hh */; };
		2791EA1420326F7100BD813C /* SQLiteChooser.c in Sources */ = {isa = PBXBuildFile; fileRef = 2791EA1320326F7100BD813C /* SQLiteChooser.c */; };
		2796916E1ED4B2D50086565D /* Error.cc in Sources */ = {isa = PBXBuildFile; fileRef = 27393A861C8A353A00829C9B /* Error.cc */; };
		2796916F1ED4B2D50086565D /* FilePath.cc in Sources */ = {isa = PBXBuildFile; fileRef = 27E89BA41D679542002C32B3 /* FilePath.cc */; };
		279691711ED4B2D50086565D /* StringUtil.cc in Sources */ = {isa = PBXBuildFile; fileRef = 2754B0C01E5F49AA00A05FD0 /* StringUtil.cc */; };
		279691771ED4B3720086565D /* libSupport.a in Frameworks */ = {isa = PBXBuildFile; fileRef = 279691631ED4B29E0086565D /* libSupport.a */; };
		2796917C1ED4B5780086565D /* Logging_Stub.cc in Sources */ = {isa = PBXBuildFile; fileRef = 2753AF7C1EBD1BE300C12E98 /* Logging_Stub.cc */; };
		279691981ED4C3950086565D /* c4Listener+RESTFactory.cc in Sources */ = {isa = PBXBuildFile; fileRef = 279691971ED4C3950086565D /* c4Listener+RESTFactory.cc */; };
		2796A28423072F7000774850 /* Server.cc in Sources */ = {isa = PBXBuildFile; fileRef = 2728512C1EA46475009CA22F /* Server.cc */; };
		2797BCB21C10F71700E5C991 /* c4AllDocsPerformanceTest.cc in Sources */ = {isa = PBXBuildFile; fileRef = 2797BCAE1C10F69E00E5C991 /* c4AllDocsPerformanceTest.cc */; };
		2797BCB41C10F76100E5C991 /* libLiteCore-static.a in Frameworks */ = {isa = PBXBuildFile; fileRef = 27EF81121917EEC600A327B9 /* libLiteCore-static.a */; };
		279976331E94AAD000B27639 /* IncomingBlob.cc in Sources */ = {isa = PBXBuildFile; fileRef = 279976311E94AAD000B27639 /* IncomingBlob.cc */; };
		279C18F01DF2051600D3221D /* SQLiteFTSRankFunction.cc in Sources */ = {isa = PBXBuildFile; fileRef = 279C18EF1DF2051600D3221D /* SQLiteFTSRankFunction.cc */; };
		279D40F91EA533D900D8DD9D /* netUtils.hh in Headers */ = {isa = PBXBuildFile; fileRef = 279D40F61EA533D900D8DD9D /* netUtils.hh */; };
		27A924981D9B316D00086206 /* main.m in Sources */ = {isa = PBXBuildFile; fileRef = 27A924971D9B316D00086206 /* main.m */; };
		27A9249B1D9B316D00086206 /* AppDelegate.m in Sources */ = {isa = PBXBuildFile; fileRef = 27A9249A1D9B316D00086206 /* AppDelegate.m */; };
		27A9249E1D9B316D00086206 /* ViewController.m in Sources */ = {isa = PBXBuildFile; fileRef = 27A9249D1D9B316D00086206 /* ViewController.m */; };
		27A924A11D9B316D00086206 /* Main.storyboard in Resources */ = {isa = PBXBuildFile; fileRef = 27A9249F1D9B316D00086206 /* Main.storyboard */; };
		27A924A31D9B316D00086206 /* Assets.xcassets in Resources */ = {isa = PBXBuildFile; fileRef = 27A924A21D9B316D00086206 /* Assets.xcassets */; };
		27A924A61D9B316D00086206 /* LaunchScreen.storyboard in Resources */ = {isa = PBXBuildFile; fileRef = 27A924A41D9B316D00086206 /* LaunchScreen.storyboard */; };
		27A924BD1D9B358300086206 /* libLiteCore.dylib in CopyFiles */ = {isa = PBXBuildFile; fileRef = 720EA3F51BA7EAD9002B8416 /* libLiteCore.dylib */; settings = {ATTRIBUTES = (CodeSignOnCopy, ); }; };
		27A924BE1D9B371700086206 /* c4Test.cc in Sources */ = {isa = PBXBuildFile; fileRef = 27F6F51B1BAA0482003FD798 /* c4Test.cc */; };
		27A924BF1D9B371700086206 /* c4DatabaseTest.cc in Sources */ = {isa = PBXBuildFile; fileRef = 274D04001BA75C0400FF7C35 /* c4DatabaseTest.cc */; };
		27A924C11D9B371700086206 /* c4BlobStoreTest.cc in Sources */ = {isa = PBXBuildFile; fileRef = 272250501D78F07E0006D5A5 /* c4BlobStoreTest.cc */; };
		27A924C41D9B371700086206 /* c4AllDocsPerformanceTest.cc in Sources */ = {isa = PBXBuildFile; fileRef = 2797BCAE1C10F69E00E5C991 /* c4AllDocsPerformanceTest.cc */; };
		27A924C51D9B371700086206 /* c4PerfTest.cc in Sources */ = {isa = PBXBuildFile; fileRef = 270515601D91C2AE00D62D05 /* c4PerfTest.cc */; };
		27A924C61D9B371700086206 /* c4ThreadingTest.cc in Sources */ = {isa = PBXBuildFile; fileRef = 2783DF981D27436700F84E6E /* c4ThreadingTest.cc */; };
		27A924C71D9B372500086206 /* c4BlobStoreTest.cc in Sources */ = {isa = PBXBuildFile; fileRef = 272250501D78F07E0006D5A5 /* c4BlobStoreTest.cc */; };
		27A924C81D9B372F00086206 /* c4PerfTest.cc in Sources */ = {isa = PBXBuildFile; fileRef = 270515601D91C2AE00D62D05 /* c4PerfTest.cc */; };
		27A924C91D9B374500086206 /* Catch_Tests.mm in Sources */ = {isa = PBXBuildFile; fileRef = 27FA09D31D70EDBF005888AA /* Catch_Tests.mm */; };
		27ABDCC52305CB9F00274E6B /* mbedtls_context.cpp in Sources */ = {isa = PBXBuildFile; fileRef = 27ABDCC02305CB9F00274E6B /* mbedtls_context.cpp */; };
		27ADA7891F2AB6C800D9DE25 /* UnicodeCollator_Apple.cc in Sources */ = {isa = PBXBuildFile; fileRef = 27ADA7871F2AB6C800D9DE25 /* UnicodeCollator_Apple.cc */; };
		27ADA78B1F2AB6C800D9DE25 /* UnicodeCollator.hh in Headers */ = {isa = PBXBuildFile; fileRef = 27ADA7881F2AB6C800D9DE25 /* UnicodeCollator.hh */; };
		27ADA79B1F2BF64100D9DE25 /* UnicodeCollator.cc in Sources */ = {isa = PBXBuildFile; fileRef = 27ADA79A1F2BF64100D9DE25 /* UnicodeCollator.cc */; };
		27AFF3A723036B2500B4D6C4 /* inet6_address.cpp in Sources */ = {isa = PBXBuildFile; fileRef = 27AFF39C23036B2500B4D6C4 /* inet6_address.cpp */; };
		27AFF3A823036B2500B4D6C4 /* inet_address.cpp in Sources */ = {isa = PBXBuildFile; fileRef = 27AFF39D23036B2500B4D6C4 /* inet_address.cpp */; };
		27AFF3A923036B2500B4D6C4 /* exception.cpp in Sources */ = {isa = PBXBuildFile; fileRef = 27AFF39F23036B2500B4D6C4 /* exception.cpp */; };
		27AFF3AA23036B2500B4D6C4 /* socket.cpp in Sources */ = {isa = PBXBuildFile; fileRef = 27AFF3A023036B2500B4D6C4 /* socket.cpp */; };
		27AFF3AB23036B2500B4D6C4 /* acceptor.cpp in Sources */ = {isa = PBXBuildFile; fileRef = 27AFF3A123036B2500B4D6C4 /* acceptor.cpp */; };
		27AFF3AD23036B2500B4D6C4 /* connector.cpp in Sources */ = {isa = PBXBuildFile; fileRef = 27AFF3A423036B2500B4D6C4 /* connector.cpp */; };
		27AFF3AE23036B2500B4D6C4 /* stream_socket.cpp in Sources */ = {isa = PBXBuildFile; fileRef = 27AFF3A523036B2500B4D6C4 /* stream_socket.cpp */; };
		27AFF3AF23036B2500B4D6C4 /* datagram_socket.cpp in Sources */ = {isa = PBXBuildFile; fileRef = 27AFF3A623036B2500B4D6C4 /* datagram_socket.cpp */; };
		27AFF3B023036B5800B4D6C4 /* TCPSocket.cc in Sources */ = {isa = PBXBuildFile; fileRef = 270F2BD42301E8AE00D8DB21 /* TCPSocket.cc */; };
		27AFF3B123036B5800B4D6C4 /* BuiltInWebSocket.cc in Sources */ = {isa = PBXBuildFile; fileRef = 27304A0423023FCF0049AC69 /* BuiltInWebSocket.cc */; };
		27AFF3BA2303758E00B4D6C4 /* ReplicatorAPITest.cc in Sources */ = {isa = PBXBuildFile; fileRef = 2745DE4B1E735B9000F02CA0 /* ReplicatorAPITest.cc */; };
		27AFF3BB2303759400B4D6C4 /* ReplicatorSGTest.cc in Sources */ = {isa = PBXBuildFile; fileRef = 277FEE5721ED10FA00B60E3C /* ReplicatorSGTest.cc */; };
		27B341271D9C7A90009FFA0B /* SQLiteFleeceFunctions.cc in Sources */ = {isa = PBXBuildFile; fileRef = 27B341251D9C7A90009FFA0B /* SQLiteFleeceFunctions.cc */; };
		27B341291D9C7A90009FFA0B /* SQLite_Internal.hh in Headers */ = {isa = PBXBuildFile; fileRef = 27B341261D9C7A90009FFA0B /* SQLite_Internal.hh */; };
		27B64938206971FC00FC12F7 /* LiteCore.h in Headers */ = {isa = PBXBuildFile; fileRef = 27B64936206971FC00FC12F7 /* LiteCore.h */; settings = {ATTRIBUTES = (Public, ); }; };
		27B6493B206971FC00FC12F7 /* LiteCore.framework in Frameworks */ = {isa = PBXBuildFile; fileRef = 27B64934206971FB00FC12F7 /* LiteCore.framework */; };
		27B6493C206971FC00FC12F7 /* LiteCore.framework in Embed Frameworks */ = {isa = PBXBuildFile; fileRef = 27B64934206971FB00FC12F7 /* LiteCore.framework */; settings = {ATTRIBUTES = (CodeSignOnCopy, RemoveHeadersOnCopy, ); }; };
		27B649472069721F00FC12F7 /* libLiteCore-static.a in Frameworks */ = {isa = PBXBuildFile; fileRef = 27EF81121917EEC600A327B9 /* libLiteCore-static.a */; };
		27B6494A2069723900FC12F7 /* c4.h in Headers */ = {isa = PBXBuildFile; fileRef = 273E9F7D1C518793003115A6 /* c4.h */; settings = {ATTRIBUTES = (Public, ); }; };
		27B6494B2069723900FC12F7 /* c4.hh in Headers */ = {isa = PBXBuildFile; fileRef = 27B8425B1E5BC8380094903E /* c4.hh */; settings = {ATTRIBUTES = (Public, ); }; };
		27B6494C2069723900FC12F7 /* c4Base.h in Headers */ = {isa = PBXBuildFile; fileRef = 2757DE591B9FC3F1002EE261 /* c4Base.h */; settings = {ATTRIBUTES = (Public, ); }; };
		27B6494D2069723900FC12F7 /* c4BlobStore.h in Headers */ = {isa = PBXBuildFile; fileRef = 2722504A1D7884110006D5A5 /* c4BlobStore.h */; settings = {ATTRIBUTES = (Public, ); }; };
		27B6494E2069723900FC12F7 /* c4Database.h in Headers */ = {isa = PBXBuildFile; fileRef = 2757DE571B9FC3C9002EE261 /* c4Database.h */; settings = {ATTRIBUTES = (Public, ); }; };
		27B6494F2069723900FC12F7 /* c4Document.h in Headers */ = {isa = PBXBuildFile; fileRef = 274A69881BED288D00D16D37 /* c4Document.h */; settings = {ATTRIBUTES = (Public, ); }; };
		27B649502069723900FC12F7 /* c4Document+Fleece.h in Headers */ = {isa = PBXBuildFile; fileRef = 27F370821DC02C3D0096F717 /* c4Document+Fleece.h */; settings = {ATTRIBUTES = (Public, ); }; };
		27B649512069723900FC12F7 /* c4DocEnumerator.h in Headers */ = {isa = PBXBuildFile; fileRef = 273E9EC11C506C60003115A6 /* c4DocEnumerator.h */; settings = {ATTRIBUTES = (Public, ); }; };
		27B649532069723900FC12F7 /* c4Observer.h in Headers */ = {isa = PBXBuildFile; fileRef = 276943881DCD4AAD00DB2555 /* c4Observer.h */; settings = {ATTRIBUTES = (Public, ); }; };
		27B649542069723900FC12F7 /* c4Query.h in Headers */ = {isa = PBXBuildFile; fileRef = 27E6DFE81DA5A6C8008EB681 /* c4Query.h */; settings = {ATTRIBUTES = (Public, ); }; };
		27B649552069723900FC12F7 /* c4Replicator.h in Headers */ = {isa = PBXBuildFile; fileRef = 275CE0E21E57B7E70084E014 /* c4Replicator.h */; settings = {ATTRIBUTES = (Public, ); }; };
		27B649562069723900FC12F7 /* c4Socket.h in Headers */ = {isa = PBXBuildFile; fileRef = 27491C9A1E7B1001001DC54B /* c4Socket.h */; settings = {ATTRIBUTES = (Public, ); }; };
		27B6495A2069757D00FC12F7 /* CoreFoundation.framework in Frameworks */ = {isa = PBXBuildFile; fileRef = 270515581D907F6200D62D05 /* CoreFoundation.framework */; };
		27B6495B2069758300FC12F7 /* Foundation.framework in Frameworks */ = {isa = PBXBuildFile; fileRef = 27139B1F18F8E9750021A9A3 /* Foundation.framework */; };
		27B6495C2069758800FC12F7 /* Security.framework in Frameworks */ = {isa = PBXBuildFile; fileRef = 27766E151982DA8E00CAA464 /* Security.framework */; };
		27B6495D2069758F00FC12F7 /* libz.tbd in Frameworks */ = {isa = PBXBuildFile; fileRef = 2759DC251E70908900F3C4B2 /* libz.tbd */; };
		27B64960206975F900FC12F7 /* libc++.tbd in Frameworks */ = {isa = PBXBuildFile; fileRef = 27A657BE1CBC1A3D00A7A1D7 /* libc++.tbd */; };
		27B699DB1F27B50000782145 /* SQLiteN1QLFunctions.cc in Sources */ = {isa = PBXBuildFile; fileRef = 27B699DA1F27B50000782145 /* SQLiteN1QLFunctions.cc */; };
		27B699E11F27B85900782145 /* SQLiteFleeceUtil.cc in Sources */ = {isa = PBXBuildFile; fileRef = 27B699E01F27B85900782145 /* SQLiteFleeceUtil.cc */; };
		27B9669723284F2900B2897F /* RESTListenerTest.cc in Sources */ = {isa = PBXBuildFile; fileRef = 276E02101EA9717200FEFE8A /* RESTListenerTest.cc */; };
		27BF024A1FB62647003D5BB8 /* LibC++Debug.cc in Sources */ = {isa = PBXBuildFile; fileRef = 27BF023C1FB61F5F003D5BB8 /* LibC++Debug.cc */; };
		27BF024B1FB62726003D5BB8 /* LibC++Debug.cc in Sources */ = {isa = PBXBuildFile; fileRef = 27BF023C1FB61F5F003D5BB8 /* LibC++Debug.cc */; };
		27C319EE1A143F5D00A89EDC /* KeyStore.cc in Sources */ = {isa = PBXBuildFile; fileRef = 27C319EC1A143F5D00A89EDC /* KeyStore.cc */; };
		27C77302216FCF5400D5FB44 /* c4PredictiveQueryTest+CoreML.mm in Sources */ = {isa = PBXBuildFile; fileRef = 27C77301216FCF5400D5FB44 /* c4PredictiveQueryTest+CoreML.mm */; };
		27CCD4AE2315DB03003DEB99 /* CookieStore.cc in Sources */ = {isa = PBXBuildFile; fileRef = 2761F3EE1EE9CC58006D4BB8 /* CookieStore.cc */; };
		27CCD4AF2315DB11003DEB99 /* Address.cc in Sources */ = {isa = PBXBuildFile; fileRef = 27CE4CF02077F51000ACA225 /* Address.cc */; };
		27CCD4B22315DBD3003DEB99 /* Address.cc in Sources */ = {isa = PBXBuildFile; fileRef = 27CE4CF02077F51000ACA225 /* Address.cc */; };
		27D74A6F1D4D3DF500D806E0 /* SQLiteDataFile.cc in Sources */ = {isa = PBXBuildFile; fileRef = 27D74A6D1D4D3DF500D806E0 /* SQLiteDataFile.cc */; };
		27D74A711D4D3DF500D806E0 /* SQLiteDataFile.hh in Headers */ = {isa = PBXBuildFile; fileRef = 27D74A6E1D4D3DF500D806E0 /* SQLiteDataFile.hh */; };
		27D74A7A1D4D3F2300D806E0 /* Backup.cpp in Sources */ = {isa = PBXBuildFile; fileRef = 27D74A741D4D3F2300D806E0 /* Backup.cpp */; };
		27D74A7C1D4D3F2300D806E0 /* Column.cpp in Sources */ = {isa = PBXBuildFile; fileRef = 27D74A751D4D3F2300D806E0 /* Column.cpp */; };
		27D74A7E1D4D3F2300D806E0 /* Database.cpp in Sources */ = {isa = PBXBuildFile; fileRef = 27D74A761D4D3F2300D806E0 /* Database.cpp */; };
		27D74A801D4D3F2300D806E0 /* Exception.cpp in Sources */ = {isa = PBXBuildFile; fileRef = 27D74A771D4D3F2300D806E0 /* Exception.cpp */; };
		27D74A821D4D3F2300D806E0 /* Statement.cpp in Sources */ = {isa = PBXBuildFile; fileRef = 27D74A781D4D3F2300D806E0 /* Statement.cpp */; };
		27D74A841D4D3F2300D806E0 /* Transaction.cpp in Sources */ = {isa = PBXBuildFile; fileRef = 27D74A791D4D3F2300D806E0 /* Transaction.cpp */; };
		27D74A8F1D4D3F3400D806E0 /* Assertion.h in Headers */ = {isa = PBXBuildFile; fileRef = 27D74A861D4D3F3400D806E0 /* Assertion.h */; };
		27D74A901D4D3F3400D806E0 /* Backup.h in Headers */ = {isa = PBXBuildFile; fileRef = 27D74A871D4D3F3400D806E0 /* Backup.h */; };
		27D74A911D4D3F3400D806E0 /* Column.h in Headers */ = {isa = PBXBuildFile; fileRef = 27D74A881D4D3F3400D806E0 /* Column.h */; };
		27D74A921D4D3F3400D806E0 /* Database.h in Headers */ = {isa = PBXBuildFile; fileRef = 27D74A891D4D3F3400D806E0 /* Database.h */; };
		27D74A931D4D3F3400D806E0 /* Exception.h in Headers */ = {isa = PBXBuildFile; fileRef = 27D74A8A1D4D3F3400D806E0 /* Exception.h */; };
		27D74A941D4D3F3400D806E0 /* SQLiteCpp.h in Headers */ = {isa = PBXBuildFile; fileRef = 27D74A8B1D4D3F3400D806E0 /* SQLiteCpp.h */; };
		27D74A951D4D3F3400D806E0 /* Statement.h in Headers */ = {isa = PBXBuildFile; fileRef = 27D74A8C1D4D3F3400D806E0 /* Statement.h */; };
		27D74A961D4D3F3400D806E0 /* Transaction.h in Headers */ = {isa = PBXBuildFile; fileRef = 27D74A8D1D4D3F3400D806E0 /* Transaction.h */; };
		27D74A971D4D3F3400D806E0 /* VariadicBind.h in Headers */ = {isa = PBXBuildFile; fileRef = 27D74A8E1D4D3F3400D806E0 /* VariadicBind.h */; };
		27D74A9F1D4FF65000D806E0 /* c4Base.cc in Sources */ = {isa = PBXBuildFile; fileRef = 27D74A9E1D4FF65000D806E0 /* c4Base.cc */; };
		27D9655A23355DC900F4A51C /* SecureDigest.cc in Sources */ = {isa = PBXBuildFile; fileRef = 27D965522334608B00F4A51C /* SecureDigest.cc */; };
		27D9655C23355DC900F4A51C /* SecureSymmetricCrypto.cc in Sources */ = {isa = PBXBuildFile; fileRef = 274711C92037BE5A008E9A5A /* SecureSymmetricCrypto.cc */; };
		27D9655D2335663D00F4A51C /* SecureRandomize.cc in Sources */ = {isa = PBXBuildFile; fileRef = 274D5BA31DF8D90100BDAF9D /* SecureRandomize.cc */; };
		27D9655F2335667A00F4A51C /* SecureRandomize.cc in Sources */ = {isa = PBXBuildFile; fileRef = 274D5BA31DF8D90100BDAF9D /* SecureRandomize.cc */; };
		27DD1513193CD005009A367D /* RevID.cc in Sources */ = {isa = PBXBuildFile; fileRef = 27DD1511193CD005009A367D /* RevID.cc */; };
		27DDC54B236B56D000580B2B /* CertRequest.hh in Headers */ = {isa = PBXBuildFile; fileRef = 27DDC549236B56D000580B2B /* CertRequest.hh */; };
		27DDC54C236B56D000580B2B /* CertRequest.cc in Sources */ = {isa = PBXBuildFile; fileRef = 27DDC54A236B56D000580B2B /* CertRequest.cc */; };
		27DE2E862125F32700123597 /* libactors.a in Frameworks */ = {isa = PBXBuildFile; fileRef = 27DE2E852125F32700123597 /* libactors.a */; };
		27DE2EE72125FAD600123597 /* libfleeceBase.a in Frameworks */ = {isa = PBXBuildFile; fileRef = 27DE2EE62125FAD600123597 /* libfleeceBase.a */; };
		27DF46C41A12CF46007BB4A4 /* Record.cc in Sources */ = {isa = PBXBuildFile; fileRef = 27DF46C21A12CF46007BB4A4 /* Record.cc */; };
		27DF7D351F3ACEBF0022F3DF /* Foundation.framework in Frameworks */ = {isa = PBXBuildFile; fileRef = 27139B1F18F8E9750021A9A3 /* Foundation.framework */; };
		27DF7D6A1F4236950022F3DF /* libSQLite.a in Frameworks */ = {isa = PBXBuildFile; fileRef = 27DF7D631F4236500022F3DF /* libSQLite.a */; };
		27E0CA9E1DBEAA130089A9C0 /* c4DocumentTest.cc in Sources */ = {isa = PBXBuildFile; fileRef = 27E0CA9D1DBEAA130089A9C0 /* c4DocumentTest.cc */; };
		27E0CAA01DBEB0BA0089A9C0 /* DocumentKeysTest.cc in Sources */ = {isa = PBXBuildFile; fileRef = 27E0CA9F1DBEB0BA0089A9C0 /* DocumentKeysTest.cc */; };
		27E0CAA51DBEC3440089A9C0 /* DocumentKeys.hh in Headers */ = {isa = PBXBuildFile; fileRef = 27E0CAA21DBEC3440089A9C0 /* DocumentKeys.hh */; };
		27E19D662316EDEA00E031F8 /* RESTClientTest.cc in Sources */ = {isa = PBXBuildFile; fileRef = 27E19D652316EDEA00E031F8 /* RESTClientTest.cc */; };
		27E35AC81E942D6100E103F9 /* IncomingRev.cc in Sources */ = {isa = PBXBuildFile; fileRef = 27E35A9F1E8DD9AA00E103F9 /* IncomingRev.cc */; };
		27E3DD371DB450B300F2872D /* Logging.cc in Sources */ = {isa = PBXBuildFile; fileRef = 27E3DD351DB450B300F2872D /* Logging.cc */; };
		27E3DD391DB450B300F2872D /* Logging.hh in Headers */ = {isa = PBXBuildFile; fileRef = 27E3DD361DB450B300F2872D /* Logging.hh */; };
		27E3DD511DB7CCF600F2872D /* libc++.tbd in Frameworks */ = {isa = PBXBuildFile; fileRef = 27A657BE1CBC1A3D00A7A1D7 /* libc++.tbd */; };
		27E3DD581DB8524300F2872D /* Database.cc in Sources */ = {isa = PBXBuildFile; fileRef = 27E3DD571DB8524300F2872D /* Database.cc */; };
		27E48713192171EA007D8940 /* DataFile.cc in Sources */ = {isa = PBXBuildFile; fileRef = 27E48711192171EA007D8940 /* DataFile.cc */; };
		27E487231922A64F007D8940 /* RevTree.cc in Sources */ = {isa = PBXBuildFile; fileRef = 27E487211922A64F007D8940 /* RevTree.cc */; };
		27E4872B1923F24D007D8940 /* VersionedDocument.cc in Sources */ = {isa = PBXBuildFile; fileRef = 27E487291923F24D007D8940 /* VersionedDocument.cc */; };
		27E609A21951E4C000202B72 /* RecordEnumerator.cc in Sources */ = {isa = PBXBuildFile; fileRef = 27E609A11951E4C000202B72 /* RecordEnumerator.cc */; };
		27E6737D1EC78144008F50C4 /* QueryTest.cc in Sources */ = {isa = PBXBuildFile; fileRef = 27E6737C1EC78144008F50C4 /* QueryTest.cc */; };
		27E6739F1EC8DC97008F50C4 /* c4QueryTest.cc in Sources */ = {isa = PBXBuildFile; fileRef = 27416E291E0494DF00F10F65 /* c4QueryTest.cc */; };
		27E6DFF01DA5AFF3008EB681 /* Query.cc in Sources */ = {isa = PBXBuildFile; fileRef = 27E6DFEE1DA5AFF3008EB681 /* Query.cc */; };
		27E6DFF21DA5AFF3008EB681 /* Query.hh in Headers */ = {isa = PBXBuildFile; fileRef = 27E6DFEF1DA5AFF3008EB681 /* Query.hh */; };
		27E89BA61D679542002C32B3 /* FilePath.cc in Sources */ = {isa = PBXBuildFile; fileRef = 27E89BA41D679542002C32B3 /* FilePath.cc */; };
		27E89BA81D679542002C32B3 /* FilePath.hh in Headers */ = {isa = PBXBuildFile; fileRef = 27E89BA51D679542002C32B3 /* FilePath.hh */; };
		27EF807819142C4F00A327B9 /* fts3_unicode2.c in Sources */ = {isa = PBXBuildFile; fileRef = 27EF7FA61914296D00A327B9 /* fts3_unicode2.c */; };
		27EF807919142C5600A327B9 /* fts3_unicodesn.c in Sources */ = {isa = PBXBuildFile; fileRef = 27EF7FA71914296D00A327B9 /* fts3_unicodesn.c */; };
		27EF807A19142C6B00A327B9 /* libstemmer_utf8.c in Sources */ = {isa = PBXBuildFile; fileRef = 27EF7FAD1914296D00A327B9 /* libstemmer_utf8.c */; };
		27EF807B19142C7E00A327B9 /* api_sq3.c in Sources */ = {isa = PBXBuildFile; fileRef = 27EF7FB31914296D00A327B9 /* api_sq3.c */; };
		27EF807C19142C7E00A327B9 /* utilities_sq3.c in Sources */ = {isa = PBXBuildFile; fileRef = 27EF7FB51914296D00A327B9 /* utilities_sq3.c */; };
		27EF807D19142C9900A327B9 /* stem_ISO_8859_1_danish.c in Sources */ = {isa = PBXBuildFile; fileRef = 27EF7FB71914296D00A327B9 /* stem_ISO_8859_1_danish.c */; };
		27EF807E19142C9900A327B9 /* stem_ISO_8859_1_danish.h in Headers */ = {isa = PBXBuildFile; fileRef = 27EF7FB81914296D00A327B9 /* stem_ISO_8859_1_danish.h */; };
		27EF807F19142C9900A327B9 /* stem_ISO_8859_1_dutch.c in Sources */ = {isa = PBXBuildFile; fileRef = 27EF7FB91914296D00A327B9 /* stem_ISO_8859_1_dutch.c */; };
		27EF808019142C9900A327B9 /* stem_ISO_8859_1_dutch.h in Headers */ = {isa = PBXBuildFile; fileRef = 27EF7FBA1914296D00A327B9 /* stem_ISO_8859_1_dutch.h */; };
		27EF808119142C9900A327B9 /* stem_ISO_8859_1_english.c in Sources */ = {isa = PBXBuildFile; fileRef = 27EF7FBB1914296D00A327B9 /* stem_ISO_8859_1_english.c */; };
		27EF808219142C9900A327B9 /* stem_ISO_8859_1_english.h in Headers */ = {isa = PBXBuildFile; fileRef = 27EF7FBC1914296D00A327B9 /* stem_ISO_8859_1_english.h */; };
		27EF808319142C9900A327B9 /* stem_ISO_8859_1_finnish.c in Sources */ = {isa = PBXBuildFile; fileRef = 27EF7FBD1914296D00A327B9 /* stem_ISO_8859_1_finnish.c */; };
		27EF808419142C9900A327B9 /* stem_ISO_8859_1_finnish.h in Headers */ = {isa = PBXBuildFile; fileRef = 27EF7FBE1914296D00A327B9 /* stem_ISO_8859_1_finnish.h */; };
		27EF808519142C9900A327B9 /* stem_ISO_8859_1_french.c in Sources */ = {isa = PBXBuildFile; fileRef = 27EF7FBF1914296D00A327B9 /* stem_ISO_8859_1_french.c */; };
		27EF808619142C9900A327B9 /* stem_ISO_8859_1_french.h in Headers */ = {isa = PBXBuildFile; fileRef = 27EF7FC01914296D00A327B9 /* stem_ISO_8859_1_french.h */; };
		27EF808719142C9900A327B9 /* stem_ISO_8859_1_german.c in Sources */ = {isa = PBXBuildFile; fileRef = 27EF7FC11914296D00A327B9 /* stem_ISO_8859_1_german.c */; };
		27EF808819142C9900A327B9 /* stem_ISO_8859_1_german.h in Headers */ = {isa = PBXBuildFile; fileRef = 27EF7FC21914296D00A327B9 /* stem_ISO_8859_1_german.h */; };
		27EF808919142C9900A327B9 /* stem_ISO_8859_1_hungarian.c in Sources */ = {isa = PBXBuildFile; fileRef = 27EF7FC31914296D00A327B9 /* stem_ISO_8859_1_hungarian.c */; };
		27EF808A19142C9900A327B9 /* stem_ISO_8859_1_hungarian.h in Headers */ = {isa = PBXBuildFile; fileRef = 27EF7FC41914296D00A327B9 /* stem_ISO_8859_1_hungarian.h */; };
		27EF808B19142C9900A327B9 /* stem_ISO_8859_1_italian.c in Sources */ = {isa = PBXBuildFile; fileRef = 27EF7FC51914296D00A327B9 /* stem_ISO_8859_1_italian.c */; };
		27EF808C19142C9900A327B9 /* stem_ISO_8859_1_italian.h in Headers */ = {isa = PBXBuildFile; fileRef = 27EF7FC61914296D00A327B9 /* stem_ISO_8859_1_italian.h */; };
		27EF808D19142C9900A327B9 /* stem_ISO_8859_1_norwegian.c in Sources */ = {isa = PBXBuildFile; fileRef = 27EF7FC71914296D00A327B9 /* stem_ISO_8859_1_norwegian.c */; };
		27EF808E19142C9900A327B9 /* stem_ISO_8859_1_norwegian.h in Headers */ = {isa = PBXBuildFile; fileRef = 27EF7FC81914296D00A327B9 /* stem_ISO_8859_1_norwegian.h */; };
		27EF808F19142C9900A327B9 /* stem_ISO_8859_1_porter.c in Sources */ = {isa = PBXBuildFile; fileRef = 27EF7FC91914296D00A327B9 /* stem_ISO_8859_1_porter.c */; };
		27EF809019142C9900A327B9 /* stem_ISO_8859_1_porter.h in Headers */ = {isa = PBXBuildFile; fileRef = 27EF7FCA1914296D00A327B9 /* stem_ISO_8859_1_porter.h */; };
		27EF809119142C9900A327B9 /* stem_ISO_8859_1_portuguese.c in Sources */ = {isa = PBXBuildFile; fileRef = 27EF7FCB1914296D00A327B9 /* stem_ISO_8859_1_portuguese.c */; };
		27EF809219142C9900A327B9 /* stem_ISO_8859_1_portuguese.h in Headers */ = {isa = PBXBuildFile; fileRef = 27EF7FCC1914296D00A327B9 /* stem_ISO_8859_1_portuguese.h */; };
		27EF809319142C9900A327B9 /* stem_ISO_8859_1_spanish.c in Sources */ = {isa = PBXBuildFile; fileRef = 27EF7FCD1914296D00A327B9 /* stem_ISO_8859_1_spanish.c */; };
		27EF809419142C9900A327B9 /* stem_ISO_8859_1_spanish.h in Headers */ = {isa = PBXBuildFile; fileRef = 27EF7FCE1914296D00A327B9 /* stem_ISO_8859_1_spanish.h */; };
		27EF809519142C9900A327B9 /* stem_ISO_8859_1_swedish.c in Sources */ = {isa = PBXBuildFile; fileRef = 27EF7FCF1914296D00A327B9 /* stem_ISO_8859_1_swedish.c */; };
		27EF809619142C9900A327B9 /* stem_ISO_8859_1_swedish.h in Headers */ = {isa = PBXBuildFile; fileRef = 27EF7FD01914296D00A327B9 /* stem_ISO_8859_1_swedish.h */; };
		27EF809719142C9900A327B9 /* stem_ISO_8859_2_romanian.c in Sources */ = {isa = PBXBuildFile; fileRef = 27EF7FD11914296D00A327B9 /* stem_ISO_8859_2_romanian.c */; };
		27EF809819142C9900A327B9 /* stem_ISO_8859_2_romanian.h in Headers */ = {isa = PBXBuildFile; fileRef = 27EF7FD21914296D00A327B9 /* stem_ISO_8859_2_romanian.h */; };
		27EF809919142C9900A327B9 /* stem_KOI8_R_russian.c in Sources */ = {isa = PBXBuildFile; fileRef = 27EF7FD31914296D00A327B9 /* stem_KOI8_R_russian.c */; };
		27EF809A19142C9900A327B9 /* stem_KOI8_R_russian.h in Headers */ = {isa = PBXBuildFile; fileRef = 27EF7FD41914296D00A327B9 /* stem_KOI8_R_russian.h */; };
		27EF809B19142C9900A327B9 /* stem_UTF_8_danish.c in Sources */ = {isa = PBXBuildFile; fileRef = 27EF7FD51914296D00A327B9 /* stem_UTF_8_danish.c */; };
		27EF809C19142C9900A327B9 /* stem_UTF_8_danish.h in Headers */ = {isa = PBXBuildFile; fileRef = 27EF7FD61914296D00A327B9 /* stem_UTF_8_danish.h */; };
		27EF809D19142C9900A327B9 /* stem_UTF_8_dutch.c in Sources */ = {isa = PBXBuildFile; fileRef = 27EF7FD71914296D00A327B9 /* stem_UTF_8_dutch.c */; };
		27EF809E19142C9900A327B9 /* stem_UTF_8_dutch.h in Headers */ = {isa = PBXBuildFile; fileRef = 27EF7FD81914296D00A327B9 /* stem_UTF_8_dutch.h */; };
		27EF809F19142C9900A327B9 /* stem_UTF_8_english.c in Sources */ = {isa = PBXBuildFile; fileRef = 27EF7FD91914296D00A327B9 /* stem_UTF_8_english.c */; };
		27EF80A019142C9900A327B9 /* stem_UTF_8_english.h in Headers */ = {isa = PBXBuildFile; fileRef = 27EF7FDA1914296D00A327B9 /* stem_UTF_8_english.h */; };
		27EF80A119142C9900A327B9 /* stem_UTF_8_finnish.c in Sources */ = {isa = PBXBuildFile; fileRef = 27EF7FDB1914296D00A327B9 /* stem_UTF_8_finnish.c */; };
		27EF80A219142C9900A327B9 /* stem_UTF_8_finnish.h in Headers */ = {isa = PBXBuildFile; fileRef = 27EF7FDC1914296D00A327B9 /* stem_UTF_8_finnish.h */; };
		27EF80A319142C9900A327B9 /* stem_UTF_8_french.c in Sources */ = {isa = PBXBuildFile; fileRef = 27EF7FDD1914296D00A327B9 /* stem_UTF_8_french.c */; };
		27EF80A419142C9900A327B9 /* stem_UTF_8_french.h in Headers */ = {isa = PBXBuildFile; fileRef = 27EF7FDE1914296D00A327B9 /* stem_UTF_8_french.h */; };
		27EF80A519142C9900A327B9 /* stem_UTF_8_german.c in Sources */ = {isa = PBXBuildFile; fileRef = 27EF7FDF1914296D00A327B9 /* stem_UTF_8_german.c */; };
		27EF80A619142C9900A327B9 /* stem_UTF_8_german.h in Headers */ = {isa = PBXBuildFile; fileRef = 27EF7FE01914296D00A327B9 /* stem_UTF_8_german.h */; };
		27EF80A719142C9900A327B9 /* stem_UTF_8_hungarian.c in Sources */ = {isa = PBXBuildFile; fileRef = 27EF7FE11914296D00A327B9 /* stem_UTF_8_hungarian.c */; };
		27EF80A819142C9900A327B9 /* stem_UTF_8_hungarian.h in Headers */ = {isa = PBXBuildFile; fileRef = 27EF7FE21914296D00A327B9 /* stem_UTF_8_hungarian.h */; };
		27EF80A919142C9900A327B9 /* stem_UTF_8_italian.c in Sources */ = {isa = PBXBuildFile; fileRef = 27EF7FE31914296D00A327B9 /* stem_UTF_8_italian.c */; };
		27EF80AA19142C9900A327B9 /* stem_UTF_8_italian.h in Headers */ = {isa = PBXBuildFile; fileRef = 27EF7FE41914296D00A327B9 /* stem_UTF_8_italian.h */; };
		27EF80AB19142C9900A327B9 /* stem_UTF_8_norwegian.c in Sources */ = {isa = PBXBuildFile; fileRef = 27EF7FE51914296D00A327B9 /* stem_UTF_8_norwegian.c */; };
		27EF80AC19142C9900A327B9 /* stem_UTF_8_norwegian.h in Headers */ = {isa = PBXBuildFile; fileRef = 27EF7FE61914296D00A327B9 /* stem_UTF_8_norwegian.h */; };
		27EF80AD19142C9900A327B9 /* stem_UTF_8_porter.c in Sources */ = {isa = PBXBuildFile; fileRef = 27EF7FE71914296D00A327B9 /* stem_UTF_8_porter.c */; };
		27EF80AE19142C9900A327B9 /* stem_UTF_8_porter.h in Headers */ = {isa = PBXBuildFile; fileRef = 27EF7FE81914296D00A327B9 /* stem_UTF_8_porter.h */; };
		27EF80AF19142C9900A327B9 /* stem_UTF_8_portuguese.c in Sources */ = {isa = PBXBuildFile; fileRef = 27EF7FE91914296D00A327B9 /* stem_UTF_8_portuguese.c */; };
		27EF80B019142C9900A327B9 /* stem_UTF_8_portuguese.h in Headers */ = {isa = PBXBuildFile; fileRef = 27EF7FEA1914296D00A327B9 /* stem_UTF_8_portuguese.h */; };
		27EF80B119142C9900A327B9 /* stem_UTF_8_romanian.c in Sources */ = {isa = PBXBuildFile; fileRef = 27EF7FEB1914296D00A327B9 /* stem_UTF_8_romanian.c */; };
		27EF80B219142C9900A327B9 /* stem_UTF_8_romanian.h in Headers */ = {isa = PBXBuildFile; fileRef = 27EF7FEC1914296D00A327B9 /* stem_UTF_8_romanian.h */; };
		27EF80B319142C9900A327B9 /* stem_UTF_8_russian.c in Sources */ = {isa = PBXBuildFile; fileRef = 27EF7FED1914296D00A327B9 /* stem_UTF_8_russian.c */; };
		27EF80B419142C9900A327B9 /* stem_UTF_8_russian.h in Headers */ = {isa = PBXBuildFile; fileRef = 27EF7FEE1914296D00A327B9 /* stem_UTF_8_russian.h */; };
		27EF80B519142C9900A327B9 /* stem_UTF_8_spanish.c in Sources */ = {isa = PBXBuildFile; fileRef = 27EF7FEF1914296D00A327B9 /* stem_UTF_8_spanish.c */; };
		27EF80B619142C9900A327B9 /* stem_UTF_8_spanish.h in Headers */ = {isa = PBXBuildFile; fileRef = 27EF7FF01914296D00A327B9 /* stem_UTF_8_spanish.h */; };
		27EF80B719142C9900A327B9 /* stem_UTF_8_swedish.c in Sources */ = {isa = PBXBuildFile; fileRef = 27EF7FF11914296D00A327B9 /* stem_UTF_8_swedish.c */; };
		27EF80B819142C9900A327B9 /* stem_UTF_8_swedish.h in Headers */ = {isa = PBXBuildFile; fileRef = 27EF7FF21914296D00A327B9 /* stem_UTF_8_swedish.h */; };
		27EF80B919142C9900A327B9 /* stem_UTF_8_turkish.c in Sources */ = {isa = PBXBuildFile; fileRef = 27EF7FF31914296D00A327B9 /* stem_UTF_8_turkish.c */; };
		27EF80BA19142C9900A327B9 /* stem_UTF_8_turkish.h in Headers */ = {isa = PBXBuildFile; fileRef = 27EF7FF41914296D00A327B9 /* stem_UTF_8_turkish.h */; };
		27F0426C2196264900D7C6FA /* SQLiteDataFile+Indexes.cc in Sources */ = {isa = PBXBuildFile; fileRef = 27F0426B2196264900D7C6FA /* SQLiteDataFile+Indexes.cc */; };
		27F2BEA0221DF1A0006C13EE /* DBAccess.cc in Sources */ = {isa = PBXBuildFile; fileRef = 27F2BE9F221DF1A0006C13EE /* DBAccess.cc */; };
		27F6F51D1BAA0482003FD798 /* c4Test.cc in Sources */ = {isa = PBXBuildFile; fileRef = 27F6F51B1BAA0482003FD798 /* c4Test.cc */; };
		27F7A1351D61F7EB00447BC6 /* LiteCoreTest.cc in Sources */ = {isa = PBXBuildFile; fileRef = 2708FE5A1CF4D3370022F721 /* LiteCoreTest.cc */; };
		27F7A1431D61F8B700447BC6 /* c4Test.cc in Sources */ = {isa = PBXBuildFile; fileRef = 27F6F51B1BAA0482003FD798 /* c4Test.cc */; };
		27F7A1441D61F8B700447BC6 /* c4DatabaseTest.cc in Sources */ = {isa = PBXBuildFile; fileRef = 274D04001BA75C0400FF7C35 /* c4DatabaseTest.cc */; };
		27F7A1451D61F8B700447BC6 /* c4AllDocsPerformanceTest.cc in Sources */ = {isa = PBXBuildFile; fileRef = 2797BCAE1C10F69E00E5C991 /* c4AllDocsPerformanceTest.cc */; };
		27F7A1491D61F8B700447BC6 /* c4ThreadingTest.cc in Sources */ = {isa = PBXBuildFile; fileRef = 2783DF981D27436700F84E6E /* c4ThreadingTest.cc */; };
		27FA09A01D6FA380005888AA /* DataFileTest.cc in Sources */ = {isa = PBXBuildFile; fileRef = 277015081D523E2E008BADD7 /* DataFileTest.cc */; };
		27FA09A11D6FA381005888AA /* DataFileTest.cc in Sources */ = {isa = PBXBuildFile; fileRef = 277015081D523E2E008BADD7 /* DataFileTest.cc */; };
		27FA09CB1D70BA42005888AA /* libfleeceStatic.a in Frameworks */ = {isa = PBXBuildFile; fileRef = 27FA09BC1D70ADE8005888AA /* libfleeceStatic.a */; };
		27FA09D41D70EDBF005888AA /* Catch_Tests.mm in Sources */ = {isa = PBXBuildFile; fileRef = 27FA09D31D70EDBF005888AA /* Catch_Tests.mm */; };
		27FA99E01917EF9600912F96 /* libTokenizer.a in Frameworks */ = {isa = PBXBuildFile; fileRef = 27EF807419142C2500A327B9 /* libTokenizer.a */; };
		27FB0C3D205B18A500987D9C /* Instrumentation.cc in Sources */ = {isa = PBXBuildFile; fileRef = 27FB0C3C205B18A500987D9C /* Instrumentation.cc */; };
		27FC81F61EAAB7C60028E38E /* RESTListener.cc in Sources */ = {isa = PBXBuildFile; fileRef = 272851201EA4537A009CA22F /* RESTListener.cc */; };
		27FC81F91EAAB7C60028E38E /* Request.cc in Sources */ = {isa = PBXBuildFile; fileRef = 272851271EA46421009CA22F /* Request.cc */; };
		27FC8DB622135BCE0083B033 /* Pusher+DB.cc in Sources */ = {isa = PBXBuildFile; fileRef = 27FC8DB522135BCE0083B033 /* Pusher+DB.cc */; };
		27FC8DBD22135BDA0083B033 /* RevFinder.cc in Sources */ = {isa = PBXBuildFile; fileRef = 27FC8DBC22135BDA0083B033 /* RevFinder.cc */; };
		27FC8E77221399AC0083B033 /* LeafDocument.cc in Sources */ = {isa = PBXBuildFile; fileRef = 27FC8E76221399AC0083B033 /* LeafDocument.cc */; };
		27FDF1391DA8116A0087B4E6 /* SQLiteFleeceEach.cc in Sources */ = {isa = PBXBuildFile; fileRef = 27FDF1371DA8116A0087B4E6 /* SQLiteFleeceEach.cc */; };
		27FDF1431DAC22230087B4E6 /* SQLiteFunctionsTest.cc in Sources */ = {isa = PBXBuildFile; fileRef = 27FDF1421DAC22230087B4E6 /* SQLiteFunctionsTest.cc */; };
		726F2B901EB2C36E00C1EC3C /* DefaultLogger.cc in Sources */ = {isa = PBXBuildFile; fileRef = 726F2B8F1EB2C36E00C1EC3C /* DefaultLogger.cc */; };
		7280F7F11E3AC9A600E3F097 /* libLiteCore.dylib in Frameworks */ = {isa = PBXBuildFile; fileRef = 7280F7F01E3AC9A600E3F097 /* libLiteCore.dylib */; };
		7280F7F21E3AC9BB00E3F097 /* libLiteCore.dylib in Frameworks */ = {isa = PBXBuildFile; fileRef = 7280F7F01E3AC9A600E3F097 /* libLiteCore.dylib */; };
		728EC54D1EC14611002C9A73 /* c4Listener.h in Headers */ = {isa = PBXBuildFile; fileRef = 728EC54C1EC14611002C9A73 /* c4Listener.h */; };
		729272F52238DC0C00E7208E /* c4ExceptionUtils.cc in Sources */ = {isa = PBXBuildFile; fileRef = 729272F12238DB8500E7208E /* c4ExceptionUtils.cc */; };
		72A3AF891F424EC0001E16D4 /* PrebuiltCopier.cc in Sources */ = {isa = PBXBuildFile; fileRef = 72A3AF871F424EC0001E16D4 /* PrebuiltCopier.cc */; };
		72A3AF8D1F425134001E16D4 /* PrebuiltCopier.hh in Headers */ = {isa = PBXBuildFile; fileRef = 72A3AF881F424EC0001E16D4 /* PrebuiltCopier.hh */; };
		72C086941CBDEB2000808CE7 /* c4DocExpiration.cc in Sources */ = {isa = PBXBuildFile; fileRef = 72C086921CBDEB2000808CE7 /* c4DocExpiration.cc */; settings = {COMPILER_FLAGS = "-Wno-return-type-c-linkage"; }; };
		72DE481B1E9C559B00B60952 /* libz.tbd in Frameworks */ = {isa = PBXBuildFile; fileRef = 2759DC251E70908900F3C4B2 /* libz.tbd */; };
		93CD010B1E933BE100AFB3FA /* Worker.cc in Sources */ = {isa = PBXBuildFile; fileRef = 275CE1131E5BAC180084E014 /* Worker.cc */; };
		93CD010C1E933BE100AFB3FA /* Replicator+Checkpoints.cc in Sources */ = {isa = PBXBuildFile; fileRef = 27B8425F1E5CC6500094903E /* Replicator+Checkpoints.cc */; };
		93CD010D1E933BE100AFB3FA /* Replicator.cc in Sources */ = {isa = PBXBuildFile; fileRef = 27CCC7D61E52613C00CE1989 /* Replicator.cc */; };
		93CD010E1E933BE100AFB3FA /* Puller.cc in Sources */ = {isa = PBXBuildFile; fileRef = 27CCC7DE1E526CCC00CE1989 /* Puller.cc */; };
		93CD010F1E933BE100AFB3FA /* Pusher.cc in Sources */ = {isa = PBXBuildFile; fileRef = 27CCC7E21E52965200CE1989 /* Pusher.cc */; };
		93CD01101E933BE100AFB3FA /* Checkpoint.cc in Sources */ = {isa = PBXBuildFile; fileRef = 2773FCF41E6783A000108780 /* Checkpoint.cc */; };
		93CD01111E933BE100AFB3FA /* c4Socket.cc in Sources */ = {isa = PBXBuildFile; fileRef = 27491C9E1E7B2532001DC54B /* c4Socket.cc */; };
		93CD01121E933BE100AFB3FA /* c4Replicator.cc in Sources */ = {isa = PBXBuildFile; fileRef = 275CE0E11E57B7E70084E014 /* c4Replicator.cc */; };
		93CD011A1E933C0B00AFB3FA /* libblip_cpp.a in Frameworks */ = {isa = PBXBuildFile; fileRef = 27CCC7BD1E525DD800CE1989 /* libblip_cpp.a */; };
		93FA3F4C1EE21A4D00D15CF5 /* main.m in Sources */ = {isa = PBXBuildFile; fileRef = 93FA3F4B1EE21A4D00D15CF5 /* main.m */; };
		93FA3F4F1EE21A4D00D15CF5 /* AppDelegate.m in Sources */ = {isa = PBXBuildFile; fileRef = 93FA3F4E1EE21A4D00D15CF5 /* AppDelegate.m */; };
		93FA3F521EE21A4D00D15CF5 /* ViewController.m in Sources */ = {isa = PBXBuildFile; fileRef = 93FA3F511EE21A4D00D15CF5 /* ViewController.m */; };
		93FA3F551EE21A4D00D15CF5 /* Main.storyboard in Resources */ = {isa = PBXBuildFile; fileRef = 93FA3F531EE21A4D00D15CF5 /* Main.storyboard */; };
		93FA3F571EE21A4D00D15CF5 /* Assets.xcassets in Resources */ = {isa = PBXBuildFile; fileRef = 93FA3F561EE21A4D00D15CF5 /* Assets.xcassets */; };
		93FA3F5A1EE21A4D00D15CF5 /* LaunchScreen.storyboard in Resources */ = {isa = PBXBuildFile; fileRef = 93FA3F581EE21A4D00D15CF5 /* LaunchScreen.storyboard */; };
		93FA3F651EE21B5400D15CF5 /* libLiteCore-static.a in Frameworks */ = {isa = PBXBuildFile; fileRef = 27EF81121917EEC600A327B9 /* libLiteCore-static.a */; };
		93FA3F661EE21B5400D15CF5 /* libLiteCoreREST-static.a in Frameworks */ = {isa = PBXBuildFile; fileRef = 27FC81E81EAAB0D90028E38E /* libLiteCoreREST-static.a */; };
		93FA3F671EE21B5400D15CF5 /* libfleeceStatic.a in Frameworks */ = {isa = PBXBuildFile; fileRef = 27FA09BC1D70ADE8005888AA /* libfleeceStatic.a */; };
		93FA3F681EE21B6600D15CF5 /* libz.tbd in Frameworks */ = {isa = PBXBuildFile; fileRef = 930BE2AC1EE0C47500CCC14C /* libz.tbd */; };
		93FA3F6E1EE21BAE00D15CF5 /* LCSServer.mm in Sources */ = {isa = PBXBuildFile; fileRef = 93FA3F6B1EE21BAE00D15CF5 /* LCSServer.mm */; };
		93FA3F6F1EE21BAE00D15CF5 /* LCSServerConfig.m in Sources */ = {isa = PBXBuildFile; fileRef = 93FA3F6D1EE21BAE00D15CF5 /* LCSServerConfig.m */; };
/* End PBXBuildFile section */

/* Begin PBXBuildRule section */
		720EA3F11BA7EAD9002B8416 /* PBXBuildRule */ = {
			isa = PBXBuildRule;
			compilerSpec = com.apple.compilers.proxy.script;
			filePatterns = "*.java";
			fileType = sourcecode.java;
			inputFiles = (
			);
			isEditable = 1;
			outputFiles = (
				"$(DERIVED_FILE_DIR)/Java_com_couchbase_cbforest_Database.h",
				"",
			);
			script = "/usr/bin/javah -classpath $SRCROOT/java/src -d $DERIVED_FILE_DIR com.couchbase.cbforest.$INPUT_FILE_BASE";
		};
/* End PBXBuildRule section */

/* Begin PBXContainerItemProxy section */
		2700BB73217905F000797537 /* PBXContainerItemProxy */ = {
			isa = PBXContainerItemProxy;
			containerPortal = 2750723318E3E52800A80C5A /* Project object */;
			proxyType = 1;
			remoteGlobalIDString = 27EF80F91917EEC600A327B9;
			remoteInfo = "LiteCore static";
		};
		2700BDF91ED4FA78006B8AFF /* PBXContainerItemProxy */ = {
			isa = PBXContainerItemProxy;
			containerPortal = 2750723318E3E52800A80C5A /* Project object */;
			proxyType = 1;
			remoteGlobalIDString = 279691621ED4B29E0086565D;
			remoteInfo = Support;
		};
		2701C2301C4DA840006D7A99 /* PBXContainerItemProxy */ = {
			isa = PBXContainerItemProxy;
			containerPortal = 2750723318E3E52800A80C5A /* Project object */;
			proxyType = 1;
			remoteGlobalIDString = 720EA3DB1BA7EAD9002B8416;
			remoteInfo = "CBForest-Interop";
		};
		2708FE531CF4CCAB0022F721 /* PBXContainerItemProxy */ = {
			isa = PBXContainerItemProxy;
			containerPortal = 2750723318E3E52800A80C5A /* Project object */;
			proxyType = 1;
			remoteGlobalIDString = 27EF80F91917EEC600A327B9;
			remoteInfo = "CBForest static";
		};
		272850E41E9CABD2009CA22F /* PBXContainerItemProxy */ = {
			isa = PBXContainerItemProxy;
			containerPortal = 2750723318E3E52800A80C5A /* Project object */;
			proxyType = 1;
			remoteGlobalIDString = 27A924931D9B316D00086206;
			remoteInfo = "LiteCore-iOS";
		};
		272B1BE71FB13B7500F56620 /* PBXContainerItemProxy */ = {
			isa = PBXContainerItemProxy;
			containerPortal = 277CB6251D0DED5E00702E56 /* Fleece.xcodeproj */;
			proxyType = 2;
			remoteGlobalIDString = 27D721901F8E8EEA00AA4458;
			remoteInfo = FleeceMutableObjC;
		};
		273E55691F79B59C000182F1 /* PBXContainerItemProxy */ = {
			isa = PBXContainerItemProxy;
			containerPortal = 2750723318E3E52800A80C5A /* Project object */;
			proxyType = 1;
			remoteGlobalIDString = 279691621ED4B29E0086565D;
			remoteInfo = Support;
		};
		27410EA9198BFD97007EE67C /* PBXContainerItemProxy */ = {
			isa = PBXContainerItemProxy;
			containerPortal = 2750723318E3E52800A80C5A /* Project object */;
			proxyType = 1;
			remoteGlobalIDString = 27EF80F91917EEC600A327B9;
			remoteInfo = "CBForest static";
		};
		2742D10A2305C233003197E1 /* PBXContainerItemProxy */ = {
			isa = PBXContainerItemProxy;
			containerPortal = 2750723318E3E52800A80C5A /* Project object */;
			proxyType = 1;
			remoteGlobalIDString = 2771A097228624C000B18E0A;
			remoteInfo = LiteCoreWebSocket;
		};
		274D04211BA892C500FF7C35 /* PBXContainerItemProxy */ = {
			isa = PBXContainerItemProxy;
			containerPortal = 2750723318E3E52800A80C5A /* Project object */;
			proxyType = 1;
			remoteGlobalIDString = 720EA3DB1BA7EAD9002B8416;
			remoteInfo = "CBForest-Interop";
		};
		275067E3230B6C6700FA23B2 /* PBXContainerItemProxy */ = {
			isa = PBXContainerItemProxy;
			containerPortal = 2750723318E3E52800A80C5A /* Project object */;
			proxyType = 1;
			remoteGlobalIDString = 27FC81E71EAAB0D90028E38E;
			remoteInfo = "LiteCoreREST static";
		};
		2752B274233D786B0014AD9D /* PBXContainerItemProxy */ = {
			isa = PBXContainerItemProxy;
			containerPortal = 2750723318E3E52800A80C5A /* Project object */;
			proxyType = 1;
			remoteGlobalIDString = 2752B26A233D76000014AD9D;
			remoteInfo = mbedTLS;
		};
		2752B276233D79030014AD9D /* PBXContainerItemProxy */ = {
			isa = PBXContainerItemProxy;
			containerPortal = 2750723318E3E52800A80C5A /* Project object */;
			proxyType = 1;
			remoteGlobalIDString = 2752B26A233D76000014AD9D;
			remoteInfo = mbedTLS;
		};
		2754620F22F3A1CE00DF87B0 /* PBXContainerItemProxy */ = {
			isa = PBXContainerItemProxy;
			containerPortal = 27CCC7B61E525DD800CE1989 /* blip_cpp.xcodeproj */;
			proxyType = 1;
			remoteGlobalIDString = 27DE2E472125F2C100123597;
			remoteInfo = actors;
		};
		27732CE11D734EFB006D3802 /* PBXContainerItemProxy */ = {
			isa = PBXContainerItemProxy;
			containerPortal = 2750723318E3E52800A80C5A /* Project object */;
			proxyType = 1;
			remoteGlobalIDString = 2708FE3E1CF4CC880022F721;
			remoteInfo = LiteCoreCppTests;
		};
		27732CE31D734EFE006D3802 /* PBXContainerItemProxy */ = {
			isa = PBXContainerItemProxy;
			containerPortal = 2750723318E3E52800A80C5A /* Project object */;
			proxyType = 1;
			remoteGlobalIDString = 274D04071BA75E1C00FF7C35;
			remoteInfo = C4Tests;
		};
		27744B3221406D1B00399DCA /* PBXContainerItemProxy */ = {
			isa = PBXContainerItemProxy;
			containerPortal = 277CB6251D0DED5E00702E56 /* Fleece.xcodeproj */;
			proxyType = 2;
			remoteGlobalIDString = 27C4CE9C2127719D00470DE9;
			remoteInfo = fleeceDylib;
		};
		27766E1E1982DED300CAA464 /* PBXContainerItemProxy */ = {
			isa = PBXContainerItemProxy;
			containerPortal = 2750723318E3E52800A80C5A /* Project object */;
			proxyType = 1;
			remoteGlobalIDString = 27EF80F91917EEC600A327B9;
			remoteInfo = "CBForest static";
		};
		2779CC571E848BBC00F0D251 /* PBXContainerItemProxy */ = {
			isa = PBXContainerItemProxy;
			containerPortal = 2750723318E3E52800A80C5A /* Project object */;
			proxyType = 1;
			remoteGlobalIDString = 720EA3DB1BA7EAD9002B8416;
			remoteInfo = "LiteCore dylib";
		};
		278B8DD523077AA100DB027F /* PBXContainerItemProxy */ = {
			isa = PBXContainerItemProxy;
			containerPortal = 2750723318E3E52800A80C5A /* Project object */;
			proxyType = 1;
			remoteGlobalIDString = 2771A097228624C000B18E0A;
			remoteInfo = LiteCoreWebSocket;
		};
		2796A2892307345E00774850 /* PBXContainerItemProxy */ = {
			isa = PBXContainerItemProxy;
			containerPortal = 2750723318E3E52800A80C5A /* Project object */;
			proxyType = 1;
			remoteGlobalIDString = 27FC81E71EAAB0D90028E38E;
			remoteInfo = "LiteCoreREST static";
		};
		2797BCB51C10F76F00E5C991 /* PBXContainerItemProxy */ = {
			isa = PBXContainerItemProxy;
			containerPortal = 2750723318E3E52800A80C5A /* Project object */;
			proxyType = 1;
			remoteGlobalIDString = 720EA3DB1BA7EAD9002B8416;
			remoteInfo = "CBForest-Interop";
		};
		27B64939206971FC00FC12F7 /* PBXContainerItemProxy */ = {
			isa = PBXContainerItemProxy;
			containerPortal = 2750723318E3E52800A80C5A /* Project object */;
			proxyType = 1;
			remoteGlobalIDString = 27B64933206971FB00FC12F7;
			remoteInfo = LiteCore;
		};
		27B649482069722500FC12F7 /* PBXContainerItemProxy */ = {
			isa = PBXContainerItemProxy;
			containerPortal = 2750723318E3E52800A80C5A /* Project object */;
			proxyType = 1;
			remoteGlobalIDString = 27EF80F91917EEC600A327B9;
			remoteInfo = "LiteCore static";
		};
		27CCC7BC1E525DD800CE1989 /* PBXContainerItemProxy */ = {
			isa = PBXContainerItemProxy;
			containerPortal = 27CCC7B61E525DD800CE1989 /* blip_cpp.xcodeproj */;
			proxyType = 2;
			remoteGlobalIDString = 27EF69B71E282549004748DF;
			remoteInfo = blip_cpp;
		};
		27CCC7C01E525DD800CE1989 /* PBXContainerItemProxy */ = {
			isa = PBXContainerItemProxy;
			containerPortal = 27CCC7B61E525DD800CE1989 /* blip_cpp.xcodeproj */;
			proxyType = 2;
			remoteGlobalIDString = 27EF6A9E1E2B0CE9004748DF;
			remoteInfo = bliptest;
		};
		27DE2E842125F32700123597 /* PBXContainerItemProxy */ = {
			isa = PBXContainerItemProxy;
			containerPortal = 27CCC7B61E525DD800CE1989 /* blip_cpp.xcodeproj */;
			proxyType = 2;
			remoteGlobalIDString = 27DE2E822125F2C100123597;
			remoteInfo = actors;
		};
		27DE2EE52125FAD600123597 /* PBXContainerItemProxy */ = {
			isa = PBXContainerItemProxy;
			containerPortal = 277CB6251D0DED5E00702E56 /* Fleece.xcodeproj */;
			proxyType = 2;
			remoteGlobalIDString = 27DE2EDF2125FA1700123597;
			remoteInfo = FleeceBase;
		};
		27DE2EEC2126212300123597 /* PBXContainerItemProxy */ = {
			isa = PBXContainerItemProxy;
			containerPortal = 277CB6251D0DED5E00702E56 /* Fleece.xcodeproj */;
			proxyType = 1;
			remoteGlobalIDString = 279AC5301C096872002C80DB;
			remoteInfo = Tool;
		};
		27DE2EEE2126212800123597 /* PBXContainerItemProxy */ = {
			isa = PBXContainerItemProxy;
			containerPortal = 277CB6251D0DED5E00702E56 /* Fleece.xcodeproj */;
			proxyType = 1;
			remoteGlobalIDString = 272E5A4A1BF7FE5600848580;
			remoteInfo = Test;
		};
		27DF7D8F1F4289E60022F3DF /* PBXContainerItemProxy */ = {
			isa = PBXContainerItemProxy;
			containerPortal = 2750723318E3E52800A80C5A /* Project object */;
			proxyType = 1;
			remoteGlobalIDString = 27DF7D621F4236500022F3DF;
			remoteInfo = SQLite;
		};
		27DF7D911F428A510022F3DF /* PBXContainerItemProxy */ = {
			isa = PBXContainerItemProxy;
			containerPortal = 277CB6251D0DED5E00702E56 /* Fleece.xcodeproj */;
			proxyType = 1;
			remoteGlobalIDString = 270FA25B1BF53CAD005DCB13;
			remoteInfo = Fleece;
		};
		27EF81151917EF4000A327B9 /* PBXContainerItemProxy */ = {
			isa = PBXContainerItemProxy;
			containerPortal = 2750723318E3E52800A80C5A /* Project object */;
			proxyType = 1;
			remoteGlobalIDString = 27EF807319142C2500A327B9;
			remoteInfo = Tokenizer;
		};
		27F370801DC025930096F717 /* PBXContainerItemProxy */ = {
			isa = PBXContainerItemProxy;
			containerPortal = 277CB6251D0DED5E00702E56 /* Fleece.xcodeproj */;
			proxyType = 1;
			remoteGlobalIDString = 270FA25B1BF53CAD005DCB13;
			remoteInfo = Fleece;
		};
		27FA09BB1D70ADE8005888AA /* PBXContainerItemProxy */ = {
			isa = PBXContainerItemProxy;
			containerPortal = 277CB6251D0DED5E00702E56 /* Fleece.xcodeproj */;
			proxyType = 2;
			remoteGlobalIDString = 270FA25C1BF53CAD005DCB13;
			remoteInfo = Fleece;
		};
		27FA09BD1D70ADE8005888AA /* PBXContainerItemProxy */ = {
			isa = PBXContainerItemProxy;
			containerPortal = 277CB6251D0DED5E00702E56 /* Fleece.xcodeproj */;
			proxyType = 2;
			remoteGlobalIDString = 272E5A4B1BF7FE5600848580;
			remoteInfo = Test;
		};
		27FA09BF1D70ADE8005888AA /* PBXContainerItemProxy */ = {
			isa = PBXContainerItemProxy;
			containerPortal = 277CB6251D0DED5E00702E56 /* Fleece.xcodeproj */;
			proxyType = 2;
			remoteGlobalIDString = 279AC5311C096872002C80DB;
			remoteInfo = Tool;
		};
		27FA09C91D70BA3C005888AA /* PBXContainerItemProxy */ = {
			isa = PBXContainerItemProxy;
			containerPortal = 277CB6251D0DED5E00702E56 /* Fleece.xcodeproj */;
			proxyType = 1;
			remoteGlobalIDString = 270FA25B1BF53CAD005DCB13;
			remoteInfo = Fleece;
		};
		93CD01181E933C0600AFB3FA /* PBXContainerItemProxy */ = {
			isa = PBXContainerItemProxy;
			containerPortal = 27CCC7B61E525DD800CE1989 /* blip_cpp.xcodeproj */;
			proxyType = 1;
			remoteGlobalIDString = 27EF69B61E282549004748DF;
			remoteInfo = blip_cpp;
		};
		93FA3F5F1EE21B3B00D15CF5 /* PBXContainerItemProxy */ = {
			isa = PBXContainerItemProxy;
			containerPortal = 2750723318E3E52800A80C5A /* Project object */;
			proxyType = 1;
			remoteGlobalIDString = 27EF80F91917EEC600A327B9;
			remoteInfo = "LiteCore static";
		};
		93FA3F611EE21B3B00D15CF5 /* PBXContainerItemProxy */ = {
			isa = PBXContainerItemProxy;
			containerPortal = 2750723318E3E52800A80C5A /* Project object */;
			proxyType = 1;
			remoteGlobalIDString = 27FC81E71EAAB0D90028E38E;
			remoteInfo = "LiteCoreREST static";
		};
		93FA3F631EE21B3B00D15CF5 /* PBXContainerItemProxy */ = {
			isa = PBXContainerItemProxy;
			containerPortal = 277CB6251D0DED5E00702E56 /* Fleece.xcodeproj */;
			proxyType = 1;
			remoteGlobalIDString = 270FA25B1BF53CAD005DCB13;
			remoteInfo = Fleece;
		};
/* End PBXContainerItemProxy section */

/* Begin PBXCopyFilesBuildPhase section */
		2708FE4E1CF4CC880022F721 /* CopyFiles */ = {
			isa = PBXCopyFilesBuildPhase;
			buildActionMask = 2147483647;
			dstPath = /usr/share/man/man1/;
			dstSubfolderSpec = 0;
			files = (
			);
			runOnlyForDeploymentPostprocessing = 1;
		};
		27A924BC1D9B355900086206 /* CopyFiles */ = {
			isa = PBXCopyFilesBuildPhase;
			buildActionMask = 2147483647;
			dstPath = "";
			dstSubfolderSpec = 6;
			files = (
				27A924BD1D9B358300086206 /* libLiteCore.dylib in CopyFiles */,
			);
			runOnlyForDeploymentPostprocessing = 0;
		};
		27B64946206971FC00FC12F7 /* Embed Frameworks */ = {
			isa = PBXCopyFilesBuildPhase;
			buildActionMask = 2147483647;
			dstPath = "";
			dstSubfolderSpec = 10;
			files = (
				27B6493C206971FC00FC12F7 /* LiteCore.framework in Embed Frameworks */,
			);
			name = "Embed Frameworks";
			runOnlyForDeploymentPostprocessing = 0;
		};
		27EF810E1917EEC600A327B9 /* CopyFiles */ = {
			isa = PBXCopyFilesBuildPhase;
			buildActionMask = 2147483647;
			dstPath = "include/$(PRODUCT_NAME)";
			dstSubfolderSpec = 16;
			files = (
			);
			runOnlyForDeploymentPostprocessing = 0;
		};
/* End PBXCopyFilesBuildPhase section */

/* Begin PBXFileReference section */
		2700BB4D216FF2DA00797537 /* CoreML.framework */ = {isa = PBXFileReference; lastKnownFileType = wrapper.framework; name = CoreML.framework; path = System/Library/Frameworks/CoreML.framework; sourceTree = SDKROOT; };
		2700BB59217005A900797537 /* CoreMLPredictiveModel.hh */ = {isa = PBXFileReference; lastKnownFileType = sourcecode.cpp.h; path = CoreMLPredictiveModel.hh; sourceTree = "<group>"; };
		2700BB5A217005A900797537 /* CoreMLPredictiveModel.mm */ = {isa = PBXFileReference; lastKnownFileType = sourcecode.cpp.objcpp; path = CoreMLPredictiveModel.mm; sourceTree = "<group>"; };
		27047CE3233AE8DE009D1CE9 /* ListenerHarness.hh */ = {isa = PBXFileReference; lastKnownFileType = sourcecode.cpp.h; path = ListenerHarness.hh; sourceTree = "<group>"; };
		2705154C1D8CBE6C00D62D05 /* c4Query.cc */ = {isa = PBXFileReference; fileEncoding = 4; lastKnownFileType = sourcecode.cpp.cpp; path = c4Query.cc; sourceTree = "<group>"; };
		270515581D907F6200D62D05 /* CoreFoundation.framework */ = {isa = PBXFileReference; lastKnownFileType = wrapper.framework; name = CoreFoundation.framework; path = System/Library/Frameworks/CoreFoundation.framework; sourceTree = SDKROOT; };
		2705155E1D909CC700D62D05 /* XcodeWarnings.xcconfig */ = {isa = PBXFileReference; lastKnownFileType = text.xcconfig; path = XcodeWarnings.xcconfig; sourceTree = "<group>"; };
		2705155F1D90A29F00D62D05 /* Tests.xcconfig */ = {isa = PBXFileReference; lastKnownFileType = text.xcconfig; path = Tests.xcconfig; sourceTree = "<group>"; };
		270515601D91C2AE00D62D05 /* c4PerfTest.cc */ = {isa = PBXFileReference; fileEncoding = 4; lastKnownFileType = sourcecode.cpp.cpp; path = c4PerfTest.cc; sourceTree = "<group>"; };
		2708FE521CF4CC880022F721 /* LiteCoreCppTests */ = {isa = PBXFileReference; explicitFileType = "compiled.mach-o.executable"; includeInIndex = 0; path = LiteCoreCppTests; sourceTree = BUILT_PRODUCTS_DIR; };
		2708FE591CF4D0450022F721 /* LiteCoreTest.hh */ = {isa = PBXFileReference; lastKnownFileType = sourcecode.cpp.h; path = LiteCoreTest.hh; sourceTree = "<group>"; };
		2708FE5A1CF4D3370022F721 /* LiteCoreTest.cc */ = {isa = PBXFileReference; fileEncoding = 4; lastKnownFileType = sourcecode.cpp.cpp; path = LiteCoreTest.cc; sourceTree = "<group>"; };
		2708FE5C1CF6197D0022F721 /* RawRevTree.cc */ = {isa = PBXFileReference; fileEncoding = 4; lastKnownFileType = sourcecode.cpp.cpp; path = RawRevTree.cc; sourceTree = "<group>"; };
		2708FE5D1CF6197D0022F721 /* RawRevTree.hh */ = {isa = PBXFileReference; fileEncoding = 4; lastKnownFileType = sourcecode.cpp.h; path = RawRevTree.hh; sourceTree = "<group>"; };
		27098A95216C1D2E002751DA /* c4PredictiveQuery.cc */ = {isa = PBXFileReference; lastKnownFileType = sourcecode.cpp.cpp; path = c4PredictiveQuery.cc; sourceTree = "<group>"; };
		27098A96216C1D2E002751DA /* c4PredictiveQuery.h */ = {isa = PBXFileReference; lastKnownFileType = sourcecode.c.h; path = c4PredictiveQuery.h; sourceTree = "<group>"; };
		27098A9F216C1E88002751DA /* SQLitePredictionFunction.cc */ = {isa = PBXFileReference; lastKnownFileType = sourcecode.cpp.cpp; path = SQLitePredictionFunction.cc; sourceTree = "<group>"; };
		27098AA4216C2108002751DA /* PredictiveModel.cc */ = {isa = PBXFileReference; lastKnownFileType = sourcecode.cpp.cpp; path = PredictiveModel.cc; sourceTree = "<group>"; };
		27098AA5216C2108002751DA /* PredictiveModel.hh */ = {isa = PBXFileReference; lastKnownFileType = sourcecode.cpp.h; path = PredictiveModel.hh; sourceTree = "<group>"; };
		27098AA9216C2ED6002751DA /* PredictiveQueryTest.cc */ = {isa = PBXFileReference; lastKnownFileType = sourcecode.cpp.cpp; path = PredictiveQueryTest.cc; sourceTree = "<group>"; };
		27098AB721714AB0002751DA /* Vision.framework */ = {isa = PBXFileReference; lastKnownFileType = wrapper.framework; name = Vision.framework; path = System/Library/Frameworks/Vision.framework; sourceTree = SDKROOT; };
		27098ABB217525B7002751DA /* SQLiteKeyStore+FTSIndexes.cc */ = {isa = PBXFileReference; lastKnownFileType = sourcecode.cpp.cpp; path = "SQLiteKeyStore+FTSIndexes.cc"; sourceTree = "<group>"; };
		27098ABF2175279F002751DA /* SQLiteKeyStore+ArrayIndexes.cc */ = {isa = PBXFileReference; lastKnownFileType = sourcecode.cpp.cpp; path = "SQLiteKeyStore+ArrayIndexes.cc"; sourceTree = "<group>"; };
		27098AC321752A29002751DA /* SQLiteKeyStore+PredictiveIndexes.cc */ = {isa = PBXFileReference; lastKnownFileType = sourcecode.cpp.cpp; path = "SQLiteKeyStore+PredictiveIndexes.cc"; sourceTree = "<group>"; };
		2709D3A52363651B00462AF7 /* CertHelper.hh */ = {isa = PBXFileReference; lastKnownFileType = sourcecode.cpp.h; path = CertHelper.hh; sourceTree = "<group>"; };
		270BEE1D20647E8A005E8BE8 /* RESTSyncListener_stub.cc */ = {isa = PBXFileReference; fileEncoding = 4; lastKnownFileType = sourcecode.cpp.cpp; path = RESTSyncListener_stub.cc; sourceTree = "<group>"; };
		270BEE29206483C0005E8BE8 /* Listener */ = {isa = PBXFileReference; lastKnownFileType = folder; name = Listener; path = "../../../couchbase-lite-core-EE/Listener"; sourceTree = "<group>"; };
		270C6B681EB7DDAD00E73415 /* RESTListener+Replicate.cc */ = {isa = PBXFileReference; fileEncoding = 4; lastKnownFileType = sourcecode.cpp.cpp; path = "RESTListener+Replicate.cc"; sourceTree = "<group>"; };
		270C6B871EBA2CD600E73415 /* LogDecoder.cc */ = {isa = PBXFileReference; fileEncoding = 4; lastKnownFileType = sourcecode.cpp.cpp; path = LogDecoder.cc; sourceTree = "<group>"; };
		270C6B881EBA2CD600E73415 /* LogDecoder.hh */ = {isa = PBXFileReference; fileEncoding = 4; lastKnownFileType = sourcecode.cpp.h; path = LogDecoder.hh; sourceTree = "<group>"; };
		270C6B891EBA2CD600E73415 /* LogEncoder.cc */ = {isa = PBXFileReference; fileEncoding = 4; lastKnownFileType = sourcecode.cpp.cpp; path = LogEncoder.cc; sourceTree = "<group>"; };
		270C6B8A1EBA2CD600E73415 /* LogEncoder.hh */ = {isa = PBXFileReference; fileEncoding = 4; lastKnownFileType = sourcecode.cpp.h; path = LogEncoder.hh; sourceTree = "<group>"; };
		270C6B901EBA2D5600E73415 /* LogEncoderTest.cc */ = {isa = PBXFileReference; fileEncoding = 4; lastKnownFileType = sourcecode.cpp.cpp; path = LogEncoderTest.cc; sourceTree = "<group>"; };
		270F2BD32301E8AE00D8DB21 /* TCPSocket.hh */ = {isa = PBXFileReference; lastKnownFileType = sourcecode.cpp.h; path = TCPSocket.hh; sourceTree = "<group>"; };
		270F2BD42301E8AE00D8DB21 /* TCPSocket.cc */ = {isa = PBXFileReference; lastKnownFileType = sourcecode.cpp.cpp; path = TCPSocket.cc; sourceTree = "<group>"; };
		271057D61D3D70B10018247B /* Document.hh */ = {isa = PBXFileReference; lastKnownFileType = sourcecode.cpp.h; path = Document.hh; sourceTree = "<group>"; };
		27139B1F18F8E9750021A9A3 /* Foundation.framework */ = {isa = PBXFileReference; lastKnownFileType = wrapper.framework; name = Foundation.framework; path = System/Library/Frameworks/Foundation.framework; sourceTree = SDKROOT; };
		27139B3018F8E9750021A9A3 /* LiteCore Tests.xctest */ = {isa = PBXFileReference; explicitFileType = wrapper.cfbundle; includeInIndex = 0; path = "LiteCore Tests.xctest"; sourceTree = BUILT_PRODUCTS_DIR; };
		271507F1212259DE005FE6E8 /* c4Compat.h */ = {isa = PBXFileReference; lastKnownFileType = sourcecode.c.h; path = c4Compat.h; sourceTree = "<group>"; };
		271BA453227B691500D49D13 /* c4DatabaseEncryptionTest.cc */ = {isa = PBXFileReference; lastKnownFileType = sourcecode.cpp.cpp; path = c4DatabaseEncryptionTest.cc; sourceTree = "<group>"; };
		271BA53C2297008200D49D13 /* HTTPTypes.hh */ = {isa = PBXFileReference; lastKnownFileType = sourcecode.cpp.h; path = HTTPTypes.hh; sourceTree = "<group>"; };
		271C069723078176000EC09B /* HTTPTypes.cc */ = {isa = PBXFileReference; lastKnownFileType = sourcecode.cpp.cpp; path = HTTPTypes.cc; sourceTree = "<group>"; };
		2722504A1D7884110006D5A5 /* c4BlobStore.h */ = {isa = PBXFileReference; lastKnownFileType = sourcecode.c.h; path = c4BlobStore.h; sourceTree = "<group>"; };
		2722504D1D7892610006D5A5 /* c4BlobStore.cc */ = {isa = PBXFileReference; fileEncoding = 4; lastKnownFileType = sourcecode.cpp.cpp; path = c4BlobStore.cc; sourceTree = "<group>"; };
		272250501D78F07E0006D5A5 /* c4BlobStoreTest.cc */ = {isa = PBXFileReference; fileEncoding = 4; lastKnownFileType = sourcecode.cpp.cpp; path = c4BlobStoreTest.cc; sourceTree = "<group>"; };
		27234104211516C000DA9437 /* c4QueryTest.hh */ = {isa = PBXFileReference; lastKnownFileType = sourcecode.cpp.h; path = c4QueryTest.hh; sourceTree = "<group>"; };
		2723410F211B5FC400DA9437 /* QueryTest.hh */ = {isa = PBXFileReference; lastKnownFileType = sourcecode.cpp.h; path = QueryTest.hh; sourceTree = "<group>"; };
		2726F630207ED137007F2D02 /* ReplicatorTuning.hh */ = {isa = PBXFileReference; lastKnownFileType = sourcecode.cpp.h; path = ReplicatorTuning.hh; sourceTree = "<group>"; };
		272850A91E9AF53B009CA22F /* Upgrader.cc */ = {isa = PBXFileReference; fileEncoding = 4; lastKnownFileType = sourcecode.cpp.cpp; path = Upgrader.cc; sourceTree = "<group>"; };
		272850AA1E9AF53B009CA22F /* Upgrader.hh */ = {isa = PBXFileReference; fileEncoding = 4; lastKnownFileType = sourcecode.cpp.h; path = Upgrader.hh; sourceTree = "<group>"; };
		272850B41E9BE361009CA22F /* UpgraderTest.cc */ = {isa = PBXFileReference; fileEncoding = 4; lastKnownFileType = sourcecode.cpp.cpp; path = UpgraderTest.cc; sourceTree = "<group>"; };
		272850EC1E9D4B7D009CA22F /* CppTests.xcconfig */ = {isa = PBXFileReference; lastKnownFileType = text.xcconfig; path = CppTests.xcconfig; sourceTree = "<group>"; };
		272851201EA4537A009CA22F /* RESTListener.cc */ = {isa = PBXFileReference; fileEncoding = 4; lastKnownFileType = sourcecode.cpp.cpp; path = RESTListener.cc; sourceTree = "<group>"; };
		272851211EA4537A009CA22F /* RESTListener.hh */ = {isa = PBXFileReference; fileEncoding = 4; lastKnownFileType = sourcecode.cpp.h; path = RESTListener.hh; sourceTree = "<group>"; };
		272851271EA46421009CA22F /* Request.cc */ = {isa = PBXFileReference; fileEncoding = 4; lastKnownFileType = sourcecode.cpp.cpp; path = Request.cc; sourceTree = "<group>"; };
		272851281EA46421009CA22F /* Request.hh */ = {isa = PBXFileReference; fileEncoding = 4; lastKnownFileType = sourcecode.cpp.h; path = Request.hh; sourceTree = "<group>"; };
		2728512C1EA46475009CA22F /* Server.cc */ = {isa = PBXFileReference; fileEncoding = 4; lastKnownFileType = sourcecode.cpp.cpp; path = Server.cc; sourceTree = "<group>"; };
		2728512D1EA46475009CA22F /* Server.hh */ = {isa = PBXFileReference; fileEncoding = 4; lastKnownFileType = sourcecode.cpp.h; path = Server.hh; sourceTree = "<group>"; };
		272AEC3F1F55D87500051F0A /* StringUtil_icu.cc */ = {isa = PBXFileReference; lastKnownFileType = sourcecode.cpp.cpp; path = StringUtil_icu.cc; sourceTree = "<group>"; };
		272AEC431F55D87500051F0A /* StringUtil_winapi.cc */ = {isa = PBXFileReference; lastKnownFileType = sourcecode.cpp.cpp; path = StringUtil_winapi.cc; sourceTree = "<group>"; };
		272B1BDF1FB13B7400F56620 /* stopwordset.cc */ = {isa = PBXFileReference; lastKnownFileType = sourcecode.cpp.cpp; path = stopwordset.cc; sourceTree = "<group>"; };
		272B1BE01FB13B7400F56620 /* stopwordset.h */ = {isa = PBXFileReference; lastKnownFileType = sourcecode.c.h; path = stopwordset.h; sourceTree = "<group>"; };
		272B1BE91FB1477800F56620 /* stopwords_en.h */ = {isa = PBXFileReference; lastKnownFileType = sourcecode.c.h; path = stopwords_en.h; sourceTree = "<group>"; };
		272B1BEA1FB1513100F56620 /* FTSTest.cc */ = {isa = PBXFileReference; lastKnownFileType = sourcecode.cpp.cpp; path = FTSTest.cc; sourceTree = "<group>"; };
		272F00E3226FC15D00E62F72 /* BackgroundDB.hh */ = {isa = PBXFileReference; fileEncoding = 4; lastKnownFileType = sourcecode.cpp.h; path = BackgroundDB.hh; sourceTree = "<group>"; };
		272F00E9226FC15D00E62F72 /* BackgroundDB.cc */ = {isa = PBXFileReference; fileEncoding = 4; lastKnownFileType = sourcecode.cpp.cpp; path = BackgroundDB.cc; sourceTree = "<group>"; };
		272F00F42273D45000E62F72 /* LiveQuerier.hh */ = {isa = PBXFileReference; lastKnownFileType = sourcecode.cpp.h; path = LiveQuerier.hh; sourceTree = "<group>"; };
		272F00F52273D45000E62F72 /* LiveQuerier.cc */ = {isa = PBXFileReference; lastKnownFileType = sourcecode.cpp.cpp; path = LiveQuerier.cc; sourceTree = "<group>"; };
		27304A0323023FCF0049AC69 /* BuiltInWebSocket.hh */ = {isa = PBXFileReference; lastKnownFileType = sourcecode.cpp.h; path = BuiltInWebSocket.hh; sourceTree = "<group>"; };
		27304A0423023FCF0049AC69 /* BuiltInWebSocket.cc */ = {isa = PBXFileReference; lastKnownFileType = sourcecode.cpp.cpp; path = BuiltInWebSocket.cc; sourceTree = "<group>"; };
		273407211DEE116600EA5532 /* PlatformIO.cc */ = {isa = PBXFileReference; fileEncoding = 4; lastKnownFileType = sourcecode.cpp.cpp; path = PlatformIO.cc; sourceTree = "<group>"; };
		273407221DEE116600EA5532 /* PlatformIO.hh */ = {isa = PBXFileReference; fileEncoding = 4; lastKnownFileType = sourcecode.cpp.h; path = PlatformIO.hh; sourceTree = "<group>"; };
		2734F60D206978F100C982FF /* LiteCore-framework_Release.xcconfig */ = {isa = PBXFileReference; lastKnownFileType = text.xcconfig; path = "LiteCore-framework_Release.xcconfig"; sourceTree = "<group>"; };
		2734F619206ABEB000C982FF /* ReplicatorTypes.cc */ = {isa = PBXFileReference; lastKnownFileType = sourcecode.cpp.cpp; path = ReplicatorTypes.cc; sourceTree = "<group>"; };
		273613F71F1696E700ECB9DF /* ReplicatorLoopbackTest.hh */ = {isa = PBXFileReference; lastKnownFileType = sourcecode.cpp.h; path = ReplicatorLoopbackTest.hh; sourceTree = "<group>"; };
		273613FB1F16976300ECB9DF /* ReplicatorAPITest.hh */ = {isa = PBXFileReference; lastKnownFileType = sourcecode.cpp.h; path = ReplicatorAPITest.hh; sourceTree = "<group>"; };
		27393A861C8A353A00829C9B /* Error.cc */ = {isa = PBXFileReference; fileEncoding = 4; lastKnownFileType = sourcecode.cpp.cpp; path = Error.cc; sourceTree = "<group>"; };
		273AD3CF18F4B23A007D8C23 /* README.md */ = {isa = PBXFileReference; fileEncoding = 4; lastKnownFileType = net.daringfireball.markdown; name = README.md; path = ../README.md; sourceTree = "<group>"; wrapsLines = 1; };
		273B541823037A8400E4FC19 /* unix_acceptor.h */ = {isa = PBXFileReference; lastKnownFileType = sourcecode.c.h; path = unix_acceptor.h; sourceTree = "<group>"; };
		273B541923037A8400E4FC19 /* acceptor.h */ = {isa = PBXFileReference; lastKnownFileType = sourcecode.c.h; path = acceptor.h; sourceTree = "<group>"; };
		273B541A23037A8400E4FC19 /* tcp_acceptor.h */ = {isa = PBXFileReference; lastKnownFileType = sourcecode.c.h; path = tcp_acceptor.h; sourceTree = "<group>"; };
		273B541B23037A8400E4FC19 /* udp6_socket.h */ = {isa = PBXFileReference; lastKnownFileType = sourcecode.c.h; path = udp6_socket.h; sourceTree = "<group>"; };
		273B541C23037A8400E4FC19 /* tcp6_acceptor.h */ = {isa = PBXFileReference; lastKnownFileType = sourcecode.c.h; path = tcp6_acceptor.h; sourceTree = "<group>"; };
		273B541D23037A8400E4FC19 /* tcp_socket.h */ = {isa = PBXFileReference; lastKnownFileType = sourcecode.c.h; path = tcp_socket.h; sourceTree = "<group>"; };
		273B541E23037A8400E4FC19 /* sock_address.h */ = {isa = PBXFileReference; lastKnownFileType = sourcecode.c.h; path = sock_address.h; sourceTree = "<group>"; };
		273B541F23037A8400E4FC19 /* tcp_connector.h */ = {isa = PBXFileReference; lastKnownFileType = sourcecode.c.h; path = tcp_connector.h; sourceTree = "<group>"; };
		273B542023037A8400E4FC19 /* unix_connector.h */ = {isa = PBXFileReference; lastKnownFileType = sourcecode.c.h; path = unix_connector.h; sourceTree = "<group>"; };
		273B542123037A8400E4FC19 /* unix_stream_socket.h */ = {isa = PBXFileReference; lastKnownFileType = sourcecode.c.h; path = unix_stream_socket.h; sourceTree = "<group>"; };
		273B542223037A8400E4FC19 /* inet6_address.h */ = {isa = PBXFileReference; lastKnownFileType = sourcecode.c.h; path = inet6_address.h; sourceTree = "<group>"; };
		273B542323037A8400E4FC19 /* connector.h */ = {isa = PBXFileReference; lastKnownFileType = sourcecode.c.h; path = connector.h; sourceTree = "<group>"; };
		273B542423037A8400E4FC19 /* stream_socket.h */ = {isa = PBXFileReference; lastKnownFileType = sourcecode.c.h; path = stream_socket.h; sourceTree = "<group>"; };
		273B542523037A8400E4FC19 /* tcp6_connector.h */ = {isa = PBXFileReference; lastKnownFileType = sourcecode.c.h; path = tcp6_connector.h; sourceTree = "<group>"; };
		273B542623037A8400E4FC19 /* unix_dgram_socket.h */ = {isa = PBXFileReference; lastKnownFileType = sourcecode.c.h; path = unix_dgram_socket.h; sourceTree = "<group>"; };
		273B542723037A8400E4FC19 /* inet_address.h */ = {isa = PBXFileReference; lastKnownFileType = sourcecode.c.h; path = inet_address.h; sourceTree = "<group>"; };
		273B542823037A8400E4FC19 /* exception.h */ = {isa = PBXFileReference; lastKnownFileType = sourcecode.c.h; path = exception.h; sourceTree = "<group>"; };
		273B542923037A8400E4FC19 /* udp_socket.h */ = {isa = PBXFileReference; lastKnownFileType = sourcecode.c.h; path = udp_socket.h; sourceTree = "<group>"; };
		273B542A23037A8400E4FC19 /* tcp6_socket.h */ = {isa = PBXFileReference; lastKnownFileType = sourcecode.c.h; path = tcp6_socket.h; sourceTree = "<group>"; };
		273B542B23037A8400E4FC19 /* unix_address.h */ = {isa = PBXFileReference; lastKnownFileType = sourcecode.c.h; path = unix_address.h; sourceTree = "<group>"; };
		273B542C23037A8400E4FC19 /* platform.h */ = {isa = PBXFileReference; lastKnownFileType = sourcecode.c.h; path = platform.h; sourceTree = "<group>"; };
		273B542D23037A8400E4FC19 /* socket.h */ = {isa = PBXFileReference; lastKnownFileType = sourcecode.c.h; path = socket.h; sourceTree = "<group>"; };
		273B542E23037A8400E4FC19 /* datagram_socket.h */ = {isa = PBXFileReference; lastKnownFileType = sourcecode.c.h; path = datagram_socket.h; sourceTree = "<group>"; };
		273E9EC01C506C60003115A6 /* c4DocEnumerator.cc */ = {isa = PBXFileReference; fileEncoding = 4; lastKnownFileType = sourcecode.cpp.cpp; path = c4DocEnumerator.cc; sourceTree = "<group>"; };
		273E9EC11C506C60003115A6 /* c4DocEnumerator.h */ = {isa = PBXFileReference; fileEncoding = 4; lastKnownFileType = sourcecode.c.h; path = c4DocEnumerator.h; sourceTree = "<group>"; };
		273E9EC61C506C70003115A6 /* c4.def */ = {isa = PBXFileReference; lastKnownFileType = text; path = c4.def; sourceTree = "<group>"; };
		273E9ED31C506DB4003115A6 /* SecureDigest.hh */ = {isa = PBXFileReference; fileEncoding = 4; lastKnownFileType = sourcecode.cpp.h; path = SecureDigest.hh; sourceTree = "<group>"; };
		273E9ED41C506DB4003115A6 /* SecureRandomize.hh */ = {isa = PBXFileReference; fileEncoding = 4; lastKnownFileType = sourcecode.cpp.h; path = SecureRandomize.hh; sourceTree = "<group>"; };
		273E9F7A1C516B76003115A6 /* c4Private.h */ = {isa = PBXFileReference; lastKnownFileType = sourcecode.c.h; path = c4Private.h; sourceTree = "<group>"; };
		273E9F7D1C518793003115A6 /* c4.h */ = {isa = PBXFileReference; lastKnownFileType = sourcecode.c.h; path = c4.h; sourceTree = "<group>"; };
		273E9FAA1C519A1B003115A6 /* LiteCore static.xcconfig */ = {isa = PBXFileReference; lastKnownFileType = text.xcconfig; path = "LiteCore static.xcconfig"; sourceTree = "<group>"; };
		273E9FAD1C519A1B003115A6 /* LiteCore XCTests.xcconfig */ = {isa = PBXFileReference; lastKnownFileType = text.xcconfig; path = "LiteCore XCTests.xcconfig"; sourceTree = "<group>"; };
		273E9FB01C519A1B003115A6 /* LiteCore-dylib.xcconfig */ = {isa = PBXFileReference; lastKnownFileType = text.xcconfig; path = "LiteCore-dylib.xcconfig"; sourceTree = "<group>"; };
		273E9FB61C519A1B003115A6 /* C4Tests.xcconfig */ = {isa = PBXFileReference; lastKnownFileType = text.xcconfig; path = C4Tests.xcconfig; sourceTree = "<group>"; };
		273E9FBA1C519A1B003115A6 /* Project_Debug.xcconfig */ = {isa = PBXFileReference; lastKnownFileType = text.xcconfig; path = Project_Debug.xcconfig; sourceTree = "<group>"; };
		273E9FBB1C519A1B003115A6 /* Project_Release.xcconfig */ = {isa = PBXFileReference; lastKnownFileType = text.xcconfig; path = Project_Release.xcconfig; sourceTree = "<group>"; };
		273E9FBC1C519A1B003115A6 /* Project.xcconfig */ = {isa = PBXFileReference; lastKnownFileType = text.xcconfig; path = Project.xcconfig; sourceTree = "<group>"; };
		273E9FBF1C519A1B003115A6 /* Tokenizer.xcconfig */ = {isa = PBXFileReference; lastKnownFileType = text.xcconfig; path = Tokenizer.xcconfig; sourceTree = "<group>"; };
		27416E291E0494DF00F10F65 /* c4QueryTest.cc */ = {isa = PBXFileReference; fileEncoding = 4; lastKnownFileType = sourcecode.cpp.cpp; path = c4QueryTest.cc; sourceTree = "<group>"; };
		27456AFC1DC9507D00A38B20 /* SequenceTrackerTest.cc */ = {isa = PBXFileReference; fileEncoding = 4; lastKnownFileType = sourcecode.cpp.cpp; path = SequenceTrackerTest.cc; sourceTree = "<group>"; };
		2745DE4B1E735B9000F02CA0 /* ReplicatorAPITest.cc */ = {isa = PBXFileReference; fileEncoding = 4; lastKnownFileType = sourcecode.cpp.cpp; path = ReplicatorAPITest.cc; sourceTree = "<group>"; };
		27469CFB233C35EB00A1EE1A /* TLSContext.hh */ = {isa = PBXFileReference; lastKnownFileType = sourcecode.cpp.h; path = TLSContext.hh; sourceTree = "<group>"; };
		27469CFC233C35EB00A1EE1A /* TLSContext.cc */ = {isa = PBXFileReference; lastKnownFileType = sourcecode.cpp.cpp; path = TLSContext.cc; sourceTree = "<group>"; };
		27469D03233D488C00A1EE1A /* c4Certificate.h */ = {isa = PBXFileReference; lastKnownFileType = sourcecode.c.h; path = c4Certificate.h; sourceTree = "<group>"; };
		27469D04233D58D900A1EE1A /* c4Certificate.cc */ = {isa = PBXFileReference; lastKnownFileType = sourcecode.cpp.cpp; path = c4Certificate.cc; sourceTree = "<group>"; };
		274711C92037BE5A008E9A5A /* SecureSymmetricCrypto.cc */ = {isa = PBXFileReference; lastKnownFileType = sourcecode.cpp.cpp; path = SecureSymmetricCrypto.cc; sourceTree = "<group>"; };
		2747664520190841007B39D1 /* CMakeLists.txt */ = {isa = PBXFileReference; fileEncoding = 4; lastKnownFileType = text; path = CMakeLists.txt; sourceTree = "<group>"; };
		2747664720190841007B39D1 /* sqlite3.c */ = {isa = PBXFileReference; fileEncoding = 4; lastKnownFileType = sourcecode.c.c; path = sqlite3.c; sourceTree = "<group>"; };
		2747664820190841007B39D1 /* sqlite3.h */ = {isa = PBXFileReference; fileEncoding = 4; lastKnownFileType = sourcecode.c.h; path = sqlite3.h; sourceTree = "<group>"; };
		27491C9A1E7B1001001DC54B /* c4Socket.h */ = {isa = PBXFileReference; lastKnownFileType = sourcecode.c.h; path = c4Socket.h; sourceTree = "<group>"; };
		27491C9E1E7B2532001DC54B /* c4Socket.cc */ = {isa = PBXFileReference; fileEncoding = 4; lastKnownFileType = sourcecode.cpp.cpp; path = c4Socket.cc; sourceTree = "<group>"; };
		27491CA21E7B6A79001DC54B /* c4Socket+Internal.hh */ = {isa = PBXFileReference; lastKnownFileType = sourcecode.cpp.h; path = "c4Socket+Internal.hh"; sourceTree = "<group>"; };
		2749B9861EB298360068DBF9 /* RESTListener+Handlers.cc */ = {isa = PBXFileReference; fileEncoding = 4; lastKnownFileType = sourcecode.cpp.cpp; path = "RESTListener+Handlers.cc"; sourceTree = "<group>"; };
		274A116A1D7F484000E97A62 /* SecureSymmetricCrypto.hh */ = {isa = PBXFileReference; lastKnownFileType = sourcecode.cpp.h; path = SecureSymmetricCrypto.hh; sourceTree = "<group>"; };
		274A69871BED288D00D16D37 /* c4Document.cc */ = {isa = PBXFileReference; fileEncoding = 4; lastKnownFileType = sourcecode.cpp.cpp; path = c4Document.cc; sourceTree = "<group>"; };
		274A69881BED288D00D16D37 /* c4Document.h */ = {isa = PBXFileReference; fileEncoding = 4; lastKnownFileType = sourcecode.c.h; path = c4Document.h; sourceTree = "<group>"; };
		274D03E11BA732FC00FF7C35 /* JavaVM.framework */ = {isa = PBXFileReference; lastKnownFileType = wrapper.framework; name = JavaVM.framework; path = System/Library/Frameworks/JavaVM.framework; sourceTree = SDKROOT; };
		274D04001BA75C0400FF7C35 /* c4DatabaseTest.cc */ = {isa = PBXFileReference; fileEncoding = 4; lastKnownFileType = sourcecode.cpp.cpp; path = c4DatabaseTest.cc; sourceTree = "<group>"; };
		274D04081BA75E1C00FF7C35 /* C4Tests */ = {isa = PBXFileReference; explicitFileType = "compiled.mach-o.executable"; includeInIndex = 0; path = C4Tests; sourceTree = BUILT_PRODUCTS_DIR; };
		274D040A1BA75E1C00FF7C35 /* main.cpp */ = {isa = PBXFileReference; lastKnownFileType = sourcecode.cpp.cpp; path = main.cpp; sourceTree = "<group>"; };
		274D04231BA8932800FF7C35 /* c4.exp */ = {isa = PBXFileReference; lastKnownFileType = sourcecode.exports; path = c4.exp; sourceTree = "<group>"; };
		274D04261BA8A5BC00FF7C35 /* c4Internal.hh */ = {isa = PBXFileReference; lastKnownFileType = sourcecode.cpp.h; path = c4Internal.hh; sourceTree = "<group>"; };
		274D17812177ECCC007FD01A /* QueryParser+Prediction.cc */ = {isa = PBXFileReference; lastKnownFileType = sourcecode.cpp.cpp; path = "QueryParser+Prediction.cc"; sourceTree = "<group>"; };
		274D17842177F212007FD01A /* QueryParser+Private.hh */ = {isa = PBXFileReference; lastKnownFileType = sourcecode.cpp.h; path = "QueryParser+Private.hh"; sourceTree = "<group>"; };
		274D5BA31DF8D90100BDAF9D /* SecureRandomize.cc */ = {isa = PBXFileReference; fileEncoding = 4; lastKnownFileType = sourcecode.cpp.cpp; path = SecureRandomize.cc; sourceTree = "<group>"; };
		274EDDEA1DA2F488003AD158 /* SQLiteKeyStore.cc */ = {isa = PBXFileReference; fileEncoding = 4; lastKnownFileType = sourcecode.cpp.cpp; path = SQLiteKeyStore.cc; sourceTree = "<group>"; };
		274EDDEB1DA2F488003AD158 /* SQLiteKeyStore.hh */ = {isa = PBXFileReference; fileEncoding = 4; lastKnownFileType = sourcecode.cpp.h; path = SQLiteKeyStore.hh; sourceTree = "<group>"; };
		274EDDF41DA30B43003AD158 /* QueryParser.cc */ = {isa = PBXFileReference; fileEncoding = 4; lastKnownFileType = sourcecode.cpp.cpp; path = QueryParser.cc; sourceTree = "<group>"; };
		274EDDF51DA30B43003AD158 /* QueryParser.hh */ = {isa = PBXFileReference; fileEncoding = 4; lastKnownFileType = sourcecode.cpp.h; path = QueryParser.hh; sourceTree = "<group>"; };
		274EDDF91DA322D4003AD158 /* QueryParserTest.cc */ = {isa = PBXFileReference; fileEncoding = 4; lastKnownFileType = sourcecode.cpp.cpp; path = QueryParserTest.cc; sourceTree = "<group>"; };
		2750724418E3E52800A80C5A /* LiteCore-Prefix.pch */ = {isa = PBXFileReference; lastKnownFileType = sourcecode.c.h; path = "LiteCore-Prefix.pch"; sourceTree = "<group>"; };
		275072AB18E4A68E00A80C5A /* XCTest.framework */ = {isa = PBXFileReference; lastKnownFileType = wrapper.framework; name = XCTest.framework; path = Library/Frameworks/XCTest.framework; sourceTree = DEVELOPER_DIR; };
		275072AF18E4A68E00A80C5A /* LiteCore Tests-Info.plist */ = {isa = PBXFileReference; lastKnownFileType = text.plist.xml; path = "LiteCore Tests-Info.plist"; sourceTree = "<group>"; };
		275072B118E4A68E00A80C5A /* en */ = {isa = PBXFileReference; lastKnownFileType = text.plist.strings; name = en; path = en.lproj/InfoPlist.strings; sourceTree = "<group>"; };
		275072B518E4A68E00A80C5A /* LiteCore Tests-Prefix.pch */ = {isa = PBXFileReference; lastKnownFileType = sourcecode.c.h; path = "LiteCore Tests-Prefix.pch"; sourceTree = "<group>"; };
		275073581F4B5E13003D2CCE /* CMakeLists.txt */ = {isa = PBXFileReference; fileEncoding = 4; lastKnownFileType = text; name = CMakeLists.txt; path = ../CMakeLists.txt; sourceTree = "<group>"; };
		275073591F4B5E66003D2CCE /* CMakeLists.txt */ = {isa = PBXFileReference; fileEncoding = 4; lastKnownFileType = text; path = CMakeLists.txt; sourceTree = "<group>"; };
		2750735A1F4B5ECC003D2CCE /* CMakeLists.txt */ = {isa = PBXFileReference; fileEncoding = 4; lastKnownFileType = text; path = CMakeLists.txt; sourceTree = "<group>"; };
		2750735B1F4B5EDB003D2CCE /* CMakeLists.txt */ = {isa = PBXFileReference; fileEncoding = 4; lastKnownFileType = text; path = CMakeLists.txt; sourceTree = "<group>"; };
		27513A591A687E770055DC40 /* sqlite3_unicodesn_tokenizer.c */ = {isa = PBXFileReference; lastKnownFileType = sourcecode.c.c; path = sqlite3_unicodesn_tokenizer.c; sourceTree = "<group>"; };
		27513A5C1A687EA70055DC40 /* sqlite3_unicodesn_tokenizer.h */ = {isa = PBXFileReference; lastKnownFileType = sourcecode.c.h; path = sqlite3_unicodesn_tokenizer.h; sourceTree = "<group>"; };
		2753AF7C1EBD1BE300C12E98 /* Logging_Stub.cc */ = {isa = PBXFileReference; fileEncoding = 4; lastKnownFileType = sourcecode.cpp.cpp; path = Logging_Stub.cc; sourceTree = "<group>"; };
		2754B0C01E5F49AA00A05FD0 /* StringUtil.cc */ = {isa = PBXFileReference; fileEncoding = 4; lastKnownFileType = sourcecode.cpp.cpp; path = StringUtil.cc; sourceTree = "<group>"; };
		2754B0C11E5F49AA00A05FD0 /* StringUtil.hh */ = {isa = PBXFileReference; fileEncoding = 4; lastKnownFileType = sourcecode.cpp.h; path = StringUtil.hh; sourceTree = "<group>"; };
		2757DE561B9FC3C9002EE261 /* c4Database.cc */ = {isa = PBXFileReference; fileEncoding = 4; lastKnownFileType = sourcecode.cpp.cpp; path = c4Database.cc; sourceTree = "<group>"; };
		2757DE571B9FC3C9002EE261 /* c4Database.h */ = {isa = PBXFileReference; fileEncoding = 4; lastKnownFileType = sourcecode.c.h; path = c4Database.h; sourceTree = "<group>"; };
		2757DE591B9FC3F1002EE261 /* c4Base.h */ = {isa = PBXFileReference; explicitFileType = sourcecode.c.h; path = c4Base.h; sourceTree = "<group>"; };
		2757DE5A1B9FC5C7002EE261 /* c4.c */ = {isa = PBXFileReference; fileEncoding = 4; lastKnownFileType = sourcecode.c.c; name = c4.c; path = ../c4.c; sourceTree = "<group>"; };
		2759DC251E70908900F3C4B2 /* libz.tbd */ = {isa = PBXFileReference; lastKnownFileType = "sourcecode.text-based-dylib-definition"; name = libz.tbd; path = usr/lib/libz.tbd; sourceTree = SDKROOT; };
		275A73BD1ED255AF008CB57B /* c4Replicator.hh */ = {isa = PBXFileReference; lastKnownFileType = sourcecode.cpp.h; path = c4Replicator.hh; sourceTree = "<group>"; };
		275A74461ED37992008CB57B /* Base.hh */ = {isa = PBXFileReference; fileEncoding = 4; lastKnownFileType = sourcecode.cpp.h; path = Base.hh; sourceTree = "<group>"; };
		275A74CF1ED3A4E1008CB57B /* Listener.cc */ = {isa = PBXFileReference; fileEncoding = 4; lastKnownFileType = sourcecode.cpp.cpp; path = Listener.cc; sourceTree = "<group>"; };
		275A74D01ED3A4E1008CB57B /* Listener.hh */ = {isa = PBXFileReference; fileEncoding = 4; lastKnownFileType = sourcecode.cpp.h; path = Listener.hh; sourceTree = "<group>"; };
		275A74D51ED3AA11008CB57B /* c4Listener.cc */ = {isa = PBXFileReference; fileEncoding = 4; lastKnownFileType = sourcecode.cpp.cpp; path = c4Listener.cc; sourceTree = "<group>"; };
		275A74DF1ED4A05C008CB57B /* c4ListenerInternal.hh */ = {isa = PBXFileReference; lastKnownFileType = sourcecode.cpp.h; path = c4ListenerInternal.hh; sourceTree = "<group>"; };
		275B35A3234E753800FE9CF0 /* Housekeeper.hh */ = {isa = PBXFileReference; lastKnownFileType = sourcecode.cpp.h; path = Housekeeper.hh; sourceTree = "<group>"; };
		275B35A4234E753800FE9CF0 /* Housekeeper.cc */ = {isa = PBXFileReference; lastKnownFileType = sourcecode.cpp.cpp; path = Housekeeper.cc; sourceTree = "<group>"; };
		275BF36B1F5F671C0051374A /* get_repo_version.sh */ = {isa = PBXFileReference; lastKnownFileType = text.script.sh; path = get_repo_version.sh; sourceTree = "<group>"; };
		275BF37F1F61CD800051374A /* c4DatabaseInternalTest.cc */ = {isa = PBXFileReference; fileEncoding = 4; lastKnownFileType = sourcecode.cpp.cpp; path = c4DatabaseInternalTest.cc; sourceTree = "<group>"; };
		275CE0E11E57B7E70084E014 /* c4Replicator.cc */ = {isa = PBXFileReference; fileEncoding = 4; lastKnownFileType = sourcecode.cpp.cpp; path = c4Replicator.cc; sourceTree = "<group>"; };
		275CE0E21E57B7E70084E014 /* c4Replicator.h */ = {isa = PBXFileReference; fileEncoding = 4; lastKnownFileType = sourcecode.c.h; path = c4Replicator.h; sourceTree = "<group>"; };
		275CE1051E5B79A80084E014 /* ReplicatorLoopbackTest.cc */ = {isa = PBXFileReference; fileEncoding = 4; lastKnownFileType = sourcecode.cpp.cpp; path = ReplicatorLoopbackTest.cc; sourceTree = "<group>"; };
		275CE1131E5BAC180084E014 /* Worker.cc */ = {isa = PBXFileReference; fileEncoding = 4; lastKnownFileType = sourcecode.cpp.cpp; path = Worker.cc; sourceTree = "<group>"; };
		275CE1141E5BAC180084E014 /* Worker.hh */ = {isa = PBXFileReference; fileEncoding = 4; lastKnownFileType = sourcecode.cpp.h; path = Worker.hh; sourceTree = "<group>"; };
		275CED441D3ECE9B001DE46C /* TreeDocument.cc */ = {isa = PBXFileReference; fileEncoding = 4; lastKnownFileType = sourcecode.cpp.cpp; path = TreeDocument.cc; sourceTree = "<group>"; };
		275E4CCA22417D13006C5B71 /* Inserter.hh */ = {isa = PBXFileReference; lastKnownFileType = sourcecode.cpp.h; path = Inserter.hh; sourceTree = "<group>"; };
		275E4CCB22417D13006C5B71 /* Inserter.cc */ = {isa = PBXFileReference; lastKnownFileType = sourcecode.cpp.cpp; path = Inserter.cc; sourceTree = "<group>"; };
		275E4CD42241C763006C5B71 /* RevFinder.hh */ = {isa = PBXFileReference; lastKnownFileType = sourcecode.cpp.h; path = RevFinder.hh; sourceTree = "<group>"; };
		275E6B9B22C29EDB0032362A /* build_setup.sh */ = {isa = PBXFileReference; lastKnownFileType = text.script.sh; path = build_setup.sh; sourceTree = SOURCE_ROOT; };
		275E6B9D22C2A3860032362A /* LICENSE.md */ = {isa = PBXFileReference; lastKnownFileType = net.daringfireball.markdown; path = LICENSE.md; sourceTree = "<group>"; };
		275E6BBE22C2A3860032362A /* README.md */ = {isa = PBXFileReference; lastKnownFileType = net.daringfireball.markdown; path = README.md; sourceTree = "<group>"; };
		275E6BC022C2A3860032362A /* ios.toolchain.cmake */ = {isa = PBXFileReference; lastKnownFileType = text; path = ios.toolchain.cmake; sourceTree = "<group>"; };
		275FF6661E42A90C005F90DD /* QueryParserTables.hh */ = {isa = PBXFileReference; lastKnownFileType = sourcecode.cpp.h; path = QueryParserTables.hh; sourceTree = "<group>"; };
		275FF6D11E4947E1005F90DD /* c4BaseTest.cc */ = {isa = PBXFileReference; fileEncoding = 4; lastKnownFileType = sourcecode.cpp.cpp; path = c4BaseTest.cc; sourceTree = "<group>"; };
		2761F3EE1EE9CC58006D4BB8 /* CookieStore.cc */ = {isa = PBXFileReference; lastKnownFileType = sourcecode.cpp.cpp; path = CookieStore.cc; sourceTree = "<group>"; };
		2761F3EF1EE9CC58006D4BB8 /* CookieStore.hh */ = {isa = PBXFileReference; lastKnownFileType = sourcecode.cpp.h; path = CookieStore.hh; sourceTree = "<group>"; };
		2761F3F61EEA00C3006D4BB8 /* CookieStoreTest.cc */ = {isa = PBXFileReference; lastKnownFileType = sourcecode.cpp.cpp; path = CookieStoreTest.cc; sourceTree = "<group>"; };
		2762A00C22EA65E200F9AB18 /* Certificate.hh */ = {isa = PBXFileReference; lastKnownFileType = sourcecode.cpp.h; path = Certificate.hh; sourceTree = "<group>"; };
		2762A00D22EA65E200F9AB18 /* Certificate.cc */ = {isa = PBXFileReference; lastKnownFileType = sourcecode.cpp.cpp; path = Certificate.cc; sourceTree = "<group>"; };
		2762A01422EB7CC800F9AB18 /* CertificateTest.cc */ = {isa = PBXFileReference; lastKnownFileType = sourcecode.cpp.cpp; path = CertificateTest.cc; sourceTree = "<group>"; };
		2762A01722EB92B900F9AB18 /* PublicKey.hh */ = {isa = PBXFileReference; lastKnownFileType = sourcecode.cpp.h; path = PublicKey.hh; sourceTree = "<group>"; };
		2762A01822EB92B900F9AB18 /* PublicKey.cc */ = {isa = PBXFileReference; lastKnownFileType = sourcecode.cpp.cpp; path = PublicKey.cc; sourceTree = "<group>"; };
		2762A01B22EB933100F9AB18 /* mbedUtils.hh */ = {isa = PBXFileReference; lastKnownFileType = sourcecode.cpp.h; path = mbedUtils.hh; sourceTree = "<group>"; };
		2762A01C22EB933100F9AB18 /* mbedUtils.cc */ = {isa = PBXFileReference; lastKnownFileType = sourcecode.cpp.cpp; path = mbedUtils.cc; sourceTree = "<group>"; };
		2762A01F22EF641900F9AB18 /* Defer.hh */ = {isa = PBXFileReference; lastKnownFileType = sourcecode.cpp.h; path = Defer.hh; sourceTree = "<group>"; };
		2762A02022EF8C4E00F9AB18 /* PublicKey+Apple.mm */ = {isa = PBXFileReference; lastKnownFileType = sourcecode.cpp.objcpp; path = "PublicKey+Apple.mm"; sourceTree = "<group>"; };
		276301121F2FE960004A1592 /* UnicodeCollator_ICU.cc */ = {isa = PBXFileReference; lastKnownFileType = sourcecode.cpp.cpp; path = UnicodeCollator_ICU.cc; sourceTree = "<group>"; };
		2763011A1F32A7FD004A1592 /* UnicodeCollator_Stub.cc */ = {isa = PBXFileReference; lastKnownFileType = sourcecode.cpp.cpp; path = UnicodeCollator_Stub.cc; sourceTree = "<group>"; };
		2763011E1F338B77004A1592 /* wiki */ = {isa = PBXFileReference; lastKnownFileType = folder; name = wiki; path = ../wiki; sourceTree = "<group>"; };
		276301261F394407004A1592 /* UnicodeCollator_winapi.cc */ = {isa = PBXFileReference; lastKnownFileType = sourcecode.cpp.cpp; path = UnicodeCollator_winapi.cc; sourceTree = "<group>"; };
		2763012A1F3A36BD004A1592 /* StringUtil_Apple.mm */ = {isa = PBXFileReference; lastKnownFileType = sourcecode.cpp.objcpp; path = StringUtil_Apple.mm; sourceTree = "<group>"; };
		276683B41DC7DD2E00E3F187 /* SequenceTracker.cc */ = {isa = PBXFileReference; fileEncoding = 4; lastKnownFileType = sourcecode.cpp.cpp; path = SequenceTracker.cc; sourceTree = "<group>"; };
		276683B51DC7DD2E00E3F187 /* SequenceTracker.hh */ = {isa = PBXFileReference; fileEncoding = 4; lastKnownFileType = sourcecode.cpp.h; path = SequenceTracker.hh; sourceTree = "<group>"; };
		2766F9E51E64CC03008FC9E5 /* SequenceSet.hh */ = {isa = PBXFileReference; fileEncoding = 4; lastKnownFileType = sourcecode.cpp.h; path = SequenceSet.hh; sourceTree = "<group>"; };
		27687C6121A4E3E800F7209F /* ReplicatedRev.hh */ = {isa = PBXFileReference; lastKnownFileType = sourcecode.cpp.h; path = ReplicatedRev.hh; sourceTree = "<group>"; };
		276943881DCD4AAD00DB2555 /* c4Observer.h */ = {isa = PBXFileReference; lastKnownFileType = sourcecode.c.h; path = c4Observer.h; sourceTree = "<group>"; };
		2769438B1DCD502A00DB2555 /* c4Observer.cc */ = {isa = PBXFileReference; fileEncoding = 4; lastKnownFileType = sourcecode.cpp.cpp; path = c4Observer.cc; sourceTree = "<group>"; };
		2769438E1DD0ED3F00DB2555 /* c4ObserverTest.cc */ = {isa = PBXFileReference; fileEncoding = 4; lastKnownFileType = sourcecode.cpp.cpp; path = c4ObserverTest.cc; sourceTree = "<group>"; };
		276CD4261D77E92E001346A3 /* BlobStore.cc */ = {isa = PBXFileReference; fileEncoding = 4; lastKnownFileType = sourcecode.cpp.cpp; path = BlobStore.cc; sourceTree = "<group>"; };
		276CD4271D77E92E001346A3 /* BlobStore.hh */ = {isa = PBXFileReference; fileEncoding = 4; lastKnownFileType = sourcecode.cpp.h; path = BlobStore.hh; sourceTree = "<group>"; };
		276CE67C2267991400B681AC /* n1ql.cc */ = {isa = PBXFileReference; fileEncoding = 4; lastKnownFileType = sourcecode.cpp.cpp; path = n1ql.cc; sourceTree = "<group>"; };
		276CE67D2267991400B681AC /* Any.hh */ = {isa = PBXFileReference; fileEncoding = 4; lastKnownFileType = sourcecode.cpp.h; path = Any.hh; sourceTree = "<group>"; };
		276CE67E2267991500B681AC /* n1ql.leg */ = {isa = PBXFileReference; fileEncoding = 4; lastKnownFileType = text; path = n1ql.leg; sourceTree = "<group>"; };
		276CE67F2267991500B681AC /* n1ql_parser_internal.hh */ = {isa = PBXFileReference; fileEncoding = 4; lastKnownFileType = sourcecode.cpp.h; path = n1ql_parser_internal.hh; sourceTree = "<group>"; };
		276CE6822267991500B681AC /* n1ql_parser.hh */ = {isa = PBXFileReference; fileEncoding = 4; lastKnownFileType = sourcecode.cpp.h; path = n1ql_parser.hh; sourceTree = "<group>"; };
		276CE68D2267A02500B681AC /* N1QLParserTest.cc */ = {isa = PBXFileReference; fileEncoding = 4; lastKnownFileType = sourcecode.cpp.cpp; path = N1QLParserTest.cc; sourceTree = "<group>"; };
		276D153E1DFF53F500543B1B /* SQLiteEnumerator.cc */ = {isa = PBXFileReference; fileEncoding = 4; lastKnownFileType = sourcecode.cpp.cpp; path = SQLiteEnumerator.cc; sourceTree = "<group>"; };
		276D15401DFF541000543B1B /* SQLiteQuery.cc */ = {isa = PBXFileReference; fileEncoding = 4; lastKnownFileType = sourcecode.cpp.cpp; path = SQLiteQuery.cc; sourceTree = "<group>"; };
		276E02101EA9717200FEFE8A /* RESTListenerTest.cc */ = {isa = PBXFileReference; fileEncoding = 4; lastKnownFileType = sourcecode.cpp.cpp; path = RESTListenerTest.cc; sourceTree = "<group>"; };
		276E02191EA983EE00FEFE8A /* Response.cc */ = {isa = PBXFileReference; fileEncoding = 4; lastKnownFileType = sourcecode.cpp.cpp; path = Response.cc; sourceTree = "<group>"; };
		276E021A1EA983EE00FEFE8A /* Response.hh */ = {isa = PBXFileReference; fileEncoding = 4; lastKnownFileType = sourcecode.cpp.h; path = Response.hh; sourceTree = "<group>"; };
		27700DFD1FB642B80005D48E /* Increment.hh */ = {isa = PBXFileReference; lastKnownFileType = sourcecode.cpp.h; path = Increment.hh; sourceTree = "<group>"; };
		277015081D523E2E008BADD7 /* DataFileTest.cc */ = {isa = PBXFileReference; fileEncoding = 4; lastKnownFileType = sourcecode.cpp.cpp; path = DataFileTest.cc; sourceTree = "<group>"; };
		2771991B2272498300B18E0A /* QueryParserTest.hh */ = {isa = PBXFileReference; lastKnownFileType = sourcecode.cpp.h; path = QueryParserTest.hh; sourceTree = "<group>"; };
		2771A098228624C000B18E0A /* libLiteCoreWebSocket.a */ = {isa = PBXFileReference; explicitFileType = archive.ar; includeInIndex = 0; path = libLiteCoreWebSocket.a; sourceTree = BUILT_PRODUCTS_DIR; };
		2771A0A5228624DE00B18E0A /* LiteCoreWebSocket.xcconfig */ = {isa = PBXFileReference; lastKnownFileType = text.xcconfig; path = LiteCoreWebSocket.xcconfig; sourceTree = "<group>"; };
		2771A0EC228B832400B18E0A /* build_mbedtls.sh */ = {isa = PBXFileReference; lastKnownFileType = text.script.sh; path = build_mbedtls.sh; sourceTree = SOURCE_ROOT; };
		2771B00E1FB23DD800C6B794 /* stopwords_fr.h */ = {isa = PBXFileReference; lastKnownFileType = sourcecode.c.h; path = stopwords_fr.h; sourceTree = "<group>"; };
		2771B0191FB2817800C6B794 /* SQLiteKeyStore+Indexes.cc */ = {isa = PBXFileReference; lastKnownFileType = sourcecode.cpp.cpp; path = "SQLiteKeyStore+Indexes.cc"; sourceTree = "<group>"; };
		27727C52230F279D0082BCC9 /* HTTPLogic.hh */ = {isa = PBXFileReference; lastKnownFileType = sourcecode.cpp.h; path = HTTPLogic.hh; sourceTree = "<group>"; };
		27727C53230F279D0082BCC9 /* HTTPLogic.cc */ = {isa = PBXFileReference; lastKnownFileType = sourcecode.cpp.cpp; path = HTTPLogic.cc; sourceTree = "<group>"; };
		2773FCF41E6783A000108780 /* Checkpoint.cc */ = {isa = PBXFileReference; fileEncoding = 4; lastKnownFileType = sourcecode.cpp.cpp; path = Checkpoint.cc; sourceTree = "<group>"; };
		2773FCF51E6783A000108780 /* Checkpoint.hh */ = {isa = PBXFileReference; fileEncoding = 4; lastKnownFileType = sourcecode.cpp.h; path = Checkpoint.hh; sourceTree = "<group>"; };
		2773FCFC1E67A64D00108780 /* RemoteSequenceSet.hh */ = {isa = PBXFileReference; fileEncoding = 4; lastKnownFileType = sourcecode.cpp.h; path = RemoteSequenceSet.hh; sourceTree = "<group>"; };
		27766E151982DA8E00CAA464 /* Security.framework */ = {isa = PBXFileReference; lastKnownFileType = wrapper.framework; name = Security.framework; path = System/Library/Frameworks/Security.framework; sourceTree = SDKROOT; };
		2776AA252087FF6B004ACE85 /* LegacyAttachments.cc */ = {isa = PBXFileReference; lastKnownFileType = sourcecode.cpp.cpp; path = LegacyAttachments.cc; sourceTree = "<group>"; };
		2776AA262087FF6B004ACE85 /* LegacyAttachments.hh */ = {isa = PBXFileReference; lastKnownFileType = sourcecode.cpp.h; path = LegacyAttachments.hh; sourceTree = "<group>"; };
		2777146C1C5D6BDB003C0287 /* static_lib.xcconfig */ = {isa = PBXFileReference; lastKnownFileType = text.xcconfig; path = static_lib.xcconfig; sourceTree = "<group>"; };
		2779CC6E1E85E4FC00F0D251 /* ReplicatorTypes.hh */ = {isa = PBXFileReference; lastKnownFileType = sourcecode.cpp.h; path = ReplicatorTypes.hh; sourceTree = "<group>"; };
		277BE1C8204F4D45008047C9 /* RevTreeTest.cc */ = {isa = PBXFileReference; lastKnownFileType = sourcecode.cpp.cpp; path = RevTreeTest.cc; sourceTree = "<group>"; };
		277C14701EA8102B0075348F /* Document.cc */ = {isa = PBXFileReference; fileEncoding = 4; lastKnownFileType = sourcecode.cpp.cpp; path = Document.cc; sourceTree = "<group>"; };
		277C1B231F58794100031200 /* libreadline.tbd */ = {isa = PBXFileReference; lastKnownFileType = "sourcecode.text-based-dylib-definition"; name = libreadline.tbd; path = usr/lib/libreadline.tbd; sourceTree = SDKROOT; };
		277CB6251D0DED5E00702E56 /* Fleece.xcodeproj */ = {isa = PBXFileReference; lastKnownFileType = "wrapper.pb-project"; name = Fleece.xcodeproj; path = fleece/Fleece.xcodeproj; sourceTree = "<group>"; };
		277D19C9194E295B008E91EB /* Error.hh */ = {isa = PBXFileReference; fileEncoding = 4; lastKnownFileType = sourcecode.cpp.h; path = Error.hh; sourceTree = "<group>"; };
		277FEE5721ED10FA00B60E3C /* ReplicatorSGTest.cc */ = {isa = PBXFileReference; lastKnownFileType = sourcecode.cpp.cpp; path = ReplicatorSGTest.cc; sourceTree = "<group>"; };
		2783DF981D27436700F84E6E /* c4ThreadingTest.cc */ = {isa = PBXFileReference; fileEncoding = 4; lastKnownFileType = sourcecode.cpp.cpp; path = c4ThreadingTest.cc; sourceTree = "<group>"; };
		278963601D7A376900493096 /* EncryptedStream.cc */ = {isa = PBXFileReference; fileEncoding = 4; lastKnownFileType = sourcecode.cpp.cpp; name = EncryptedStream.cc; path = ../Support/EncryptedStream.cc; sourceTree = "<group>"; };
		278963611D7A376900493096 /* EncryptedStream.hh */ = {isa = PBXFileReference; fileEncoding = 4; lastKnownFileType = sourcecode.cpp.h; name = EncryptedStream.hh; path = ../Support/EncryptedStream.hh; sourceTree = "<group>"; };
		278963651D7B3E0E00493096 /* Stream.hh */ = {isa = PBXFileReference; lastKnownFileType = sourcecode.cpp.h; name = Stream.hh; path = ../Support/Stream.hh; sourceTree = "<group>"; };
		278963661D7B7E7D00493096 /* Stream.cc */ = {isa = PBXFileReference; fileEncoding = 4; lastKnownFileType = sourcecode.cpp.cpp; path = Stream.cc; sourceTree = "<group>"; };
		278BD6891EEB6756000DBF41 /* DatabaseCookies.cc */ = {isa = PBXFileReference; lastKnownFileType = sourcecode.cpp.cpp; path = DatabaseCookies.cc; sourceTree = "<group>"; };
		278BD68A1EEB6756000DBF41 /* DatabaseCookies.hh */ = {isa = PBXFileReference; lastKnownFileType = sourcecode.cpp.h; path = DatabaseCookies.hh; sourceTree = "<group>"; };
		2791EA1320326F7100BD813C /* SQLiteChooser.c */ = {isa = PBXFileReference; lastKnownFileType = sourcecode.c.c; path = SQLiteChooser.c; sourceTree = "<group>"; };
		2791EA192032732500BD813C /* Project_Debug_EE.xcconfig */ = {isa = PBXFileReference; lastKnownFileType = text.xcconfig; path = Project_Debug_EE.xcconfig; sourceTree = "<group>"; };
		2791EA1A203273BF00BD813C /* Project_Release_EE.xcconfig */ = {isa = PBXFileReference; lastKnownFileType = text.xcconfig; path = Project_Release_EE.xcconfig; sourceTree = "<group>"; };
		279691631ED4B29E0086565D /* libSupport.a */ = {isa = PBXFileReference; explicitFileType = archive.ar; includeInIndex = 0; path = libSupport.a; sourceTree = BUILT_PRODUCTS_DIR; };
		279691971ED4C3950086565D /* c4Listener+RESTFactory.cc */ = {isa = PBXFileReference; fileEncoding = 4; lastKnownFileType = sourcecode.cpp.cpp; path = "c4Listener+RESTFactory.cc"; sourceTree = "<group>"; };
		2797BCAE1C10F69E00E5C991 /* c4AllDocsPerformanceTest.cc */ = {isa = PBXFileReference; fileEncoding = 4; lastKnownFileType = sourcecode.cpp.cpp; path = c4AllDocsPerformanceTest.cc; sourceTree = "<group>"; };
		27984E422249AEDD000FE777 /* dylib_Release.xcconfig */ = {isa = PBXFileReference; lastKnownFileType = text.xcconfig; path = dylib_Release.xcconfig; sourceTree = "<group>"; };
		279976311E94AAD000B27639 /* IncomingBlob.cc */ = {isa = PBXFileReference; fileEncoding = 4; lastKnownFileType = sourcecode.cpp.cpp; path = IncomingBlob.cc; sourceTree = "<group>"; };
		279976321E94AAD000B27639 /* IncomingBlob.hh */ = {isa = PBXFileReference; fileEncoding = 4; lastKnownFileType = sourcecode.cpp.h; path = IncomingBlob.hh; sourceTree = "<group>"; };
		279C18EF1DF2051600D3221D /* SQLiteFTSRankFunction.cc */ = {isa = PBXFileReference; fileEncoding = 4; lastKnownFileType = sourcecode.cpp.cpp; path = SQLiteFTSRankFunction.cc; sourceTree = "<group>"; };
		279D40F51EA533D900D8DD9D /* netUtils.cc */ = {isa = PBXFileReference; fileEncoding = 4; lastKnownFileType = sourcecode.cpp.cpp; path = netUtils.cc; sourceTree = "<group>"; };
		279D40F61EA533D900D8DD9D /* netUtils.hh */ = {isa = PBXFileReference; fileEncoding = 4; lastKnownFileType = sourcecode.cpp.h; path = netUtils.hh; sourceTree = "<group>"; };
		279D41191EA555E900D8DD9D /* dylib.xcconfig */ = {isa = PBXFileReference; lastKnownFileType = text.xcconfig; path = dylib.xcconfig; sourceTree = "<group>"; };
		279D411A1EA5569D00D8DD9D /* REST-dylib.xcconfig */ = {isa = PBXFileReference; lastKnownFileType = text.xcconfig; path = "REST-dylib.xcconfig"; sourceTree = "<group>"; };
		279D41291EA55B3D00D8DD9D /* REST-dylib_Release.xcconfig */ = {isa = PBXFileReference; lastKnownFileType = text.xcconfig; path = "REST-dylib_Release.xcconfig"; sourceTree = "<group>"; };
		27A16314201FC2A500C18D9C /* DataFile+Shared.hh */ = {isa = PBXFileReference; lastKnownFileType = sourcecode.cpp.h; path = "DataFile+Shared.hh"; sourceTree = "<group>"; };
		27A657BE1CBC1A3D00A7A1D7 /* libc++.tbd */ = {isa = PBXFileReference; lastKnownFileType = "sourcecode.text-based-dylib-definition"; name = "libc++.tbd"; path = "usr/lib/libc++.tbd"; sourceTree = SDKROOT; };
		27A924941D9B316D00086206 /* LiteCore-iOS.app */ = {isa = PBXFileReference; explicitFileType = wrapper.application; includeInIndex = 0; path = "LiteCore-iOS.app"; sourceTree = BUILT_PRODUCTS_DIR; };
		27A924971D9B316D00086206 /* main.m */ = {isa = PBXFileReference; lastKnownFileType = sourcecode.c.objc; path = main.m; sourceTree = "<group>"; };
		27A924991D9B316D00086206 /* AppDelegate.h */ = {isa = PBXFileReference; lastKnownFileType = sourcecode.c.h; path = AppDelegate.h; sourceTree = "<group>"; };
		27A9249A1D9B316D00086206 /* AppDelegate.m */ = {isa = PBXFileReference; lastKnownFileType = sourcecode.c.objc; path = AppDelegate.m; sourceTree = "<group>"; };
		27A9249C1D9B316D00086206 /* ViewController.h */ = {isa = PBXFileReference; lastKnownFileType = sourcecode.c.h; path = ViewController.h; sourceTree = "<group>"; };
		27A9249D1D9B316D00086206 /* ViewController.m */ = {isa = PBXFileReference; lastKnownFileType = sourcecode.c.objc; path = ViewController.m; sourceTree = "<group>"; };
		27A924A01D9B316D00086206 /* Base */ = {isa = PBXFileReference; lastKnownFileType = file.storyboard; name = Base; path = Base.lproj/Main.storyboard; sourceTree = "<group>"; };
		27A924A21D9B316D00086206 /* Assets.xcassets */ = {isa = PBXFileReference; lastKnownFileType = folder.assetcatalog; path = Assets.xcassets; sourceTree = "<group>"; };
		27A924A51D9B316D00086206 /* Base */ = {isa = PBXFileReference; lastKnownFileType = file.storyboard; name = Base; path = Base.lproj/LaunchScreen.storyboard; sourceTree = "<group>"; };
		27A924A71D9B316D00086206 /* Info.plist */ = {isa = PBXFileReference; lastKnownFileType = text.plist.xml; path = Info.plist; sourceTree = "<group>"; };
		27A924AC1D9B316D00086206 /* LiteCore-iOS Tests.xctest */ = {isa = PBXFileReference; explicitFileType = wrapper.cfbundle; includeInIndex = 0; path = "LiteCore-iOS Tests.xctest"; sourceTree = BUILT_PRODUCTS_DIR; };
		27A924B21D9B316D00086206 /* Info.plist */ = {isa = PBXFileReference; lastKnownFileType = text.plist.xml; path = Info.plist; sourceTree = "<group>"; };
		27ABDCC02305CB9F00274E6B /* mbedtls_context.cpp */ = {isa = PBXFileReference; lastKnownFileType = sourcecode.cpp.cpp; path = mbedtls_context.cpp; sourceTree = "<group>"; };
		27ABDCC62305CBB800274E6B /* tls_socket.h */ = {isa = PBXFileReference; lastKnownFileType = sourcecode.c.h; path = tls_socket.h; sourceTree = "<group>"; };
		27ABDCC72305D0E100274E6B /* mbedtls_context.h */ = {isa = PBXFileReference; lastKnownFileType = sourcecode.c.h; path = mbedtls_context.h; sourceTree = "<group>"; };
		27ADA7871F2AB6C800D9DE25 /* UnicodeCollator_Apple.cc */ = {isa = PBXFileReference; lastKnownFileType = sourcecode.cpp.cpp; path = UnicodeCollator_Apple.cc; sourceTree = "<group>"; };
		27ADA7881F2AB6C800D9DE25 /* UnicodeCollator.hh */ = {isa = PBXFileReference; lastKnownFileType = sourcecode.cpp.h; path = UnicodeCollator.hh; sourceTree = "<group>"; };
		27ADA79A1F2BF64100D9DE25 /* UnicodeCollator.cc */ = {isa = PBXFileReference; lastKnownFileType = sourcecode.cpp.cpp; path = UnicodeCollator.cc; sourceTree = "<group>"; };
		27AFF39C23036B2500B4D6C4 /* inet6_address.cpp */ = {isa = PBXFileReference; fileEncoding = 4; lastKnownFileType = sourcecode.cpp.cpp; path = inet6_address.cpp; sourceTree = "<group>"; };
		27AFF39D23036B2500B4D6C4 /* inet_address.cpp */ = {isa = PBXFileReference; fileEncoding = 4; lastKnownFileType = sourcecode.cpp.cpp; path = inet_address.cpp; sourceTree = "<group>"; };
		27AFF39F23036B2500B4D6C4 /* exception.cpp */ = {isa = PBXFileReference; fileEncoding = 4; lastKnownFileType = sourcecode.cpp.cpp; path = exception.cpp; sourceTree = "<group>"; };
		27AFF3A023036B2500B4D6C4 /* socket.cpp */ = {isa = PBXFileReference; fileEncoding = 4; lastKnownFileType = sourcecode.cpp.cpp; path = socket.cpp; sourceTree = "<group>"; };
		27AFF3A123036B2500B4D6C4 /* acceptor.cpp */ = {isa = PBXFileReference; fileEncoding = 4; lastKnownFileType = sourcecode.cpp.cpp; path = acceptor.cpp; sourceTree = "<group>"; };
		27AFF3A423036B2500B4D6C4 /* connector.cpp */ = {isa = PBXFileReference; fileEncoding = 4; lastKnownFileType = sourcecode.cpp.cpp; path = connector.cpp; sourceTree = "<group>"; };
		27AFF3A523036B2500B4D6C4 /* stream_socket.cpp */ = {isa = PBXFileReference; fileEncoding = 4; lastKnownFileType = sourcecode.cpp.cpp; path = stream_socket.cpp; sourceTree = "<group>"; };
		27AFF3A623036B2500B4D6C4 /* datagram_socket.cpp */ = {isa = PBXFileReference; fileEncoding = 4; lastKnownFileType = sourcecode.cpp.cpp; path = datagram_socket.cpp; sourceTree = "<group>"; };
		27B341251D9C7A90009FFA0B /* SQLiteFleeceFunctions.cc */ = {isa = PBXFileReference; fileEncoding = 4; lastKnownFileType = sourcecode.cpp.cpp; path = SQLiteFleeceFunctions.cc; sourceTree = "<group>"; };
		27B341261D9C7A90009FFA0B /* SQLite_Internal.hh */ = {isa = PBXFileReference; fileEncoding = 4; lastKnownFileType = sourcecode.cpp.h; path = SQLite_Internal.hh; sourceTree = "<group>"; };
		27B6491F2065AD2B00FC12F7 /* SyncListenerTest.cc */ = {isa = PBXFileReference; lastKnownFileType = sourcecode.cpp.cpp; path = SyncListenerTest.cc; sourceTree = "<group>"; };
		27B64934206971FB00FC12F7 /* LiteCore.framework */ = {isa = PBXFileReference; explicitFileType = wrapper.framework; includeInIndex = 0; path = LiteCore.framework; sourceTree = BUILT_PRODUCTS_DIR; };
		27B64936206971FC00FC12F7 /* LiteCore.h */ = {isa = PBXFileReference; lastKnownFileType = sourcecode.c.h; name = LiteCore.h; path = ../../Xcode/LiteCore/LiteCore.h; sourceTree = "<group>"; };
		27B64937206971FC00FC12F7 /* Info.plist */ = {isa = PBXFileReference; lastKnownFileType = text.plist.xml; name = Info.plist; path = ../Xcode/LiteCore/Info.plist; sourceTree = "<group>"; };
		27B649592069731B00FC12F7 /* LiteCore-framework.xcconfig */ = {isa = PBXFileReference; lastKnownFileType = text.xcconfig; path = "LiteCore-framework.xcconfig"; sourceTree = "<group>"; };
		27B699DA1F27B50000782145 /* SQLiteN1QLFunctions.cc */ = {isa = PBXFileReference; lastKnownFileType = sourcecode.cpp.cpp; path = SQLiteN1QLFunctions.cc; sourceTree = "<group>"; };
		27B699E01F27B85900782145 /* SQLiteFleeceUtil.cc */ = {isa = PBXFileReference; lastKnownFileType = sourcecode.cpp.cpp; path = SQLiteFleeceUtil.cc; sourceTree = "<group>"; };
		27B8425B1E5BC8380094903E /* c4.hh */ = {isa = PBXFileReference; lastKnownFileType = sourcecode.cpp.h; path = c4.hh; sourceTree = "<group>"; };
		27B8425F1E5CC6500094903E /* Replicator+Checkpoints.cc */ = {isa = PBXFileReference; fileEncoding = 4; lastKnownFileType = sourcecode.cpp.cpp; path = "Replicator+Checkpoints.cc"; sourceTree = "<group>"; };
		27BB9DFB236D05650039C896 /* aes.c */ = {isa = PBXFileReference; lastKnownFileType = sourcecode.c.c; path = aes.c; sourceTree = "<group>"; };
		27BB9DFC236D05650039C896 /* psa_crypto_slot_management.c */ = {isa = PBXFileReference; lastKnownFileType = sourcecode.c.c; path = psa_crypto_slot_management.c; sourceTree = "<group>"; };
		27BB9DFD236D05650039C896 /* md4.c */ = {isa = PBXFileReference; lastKnownFileType = sourcecode.c.c; path = md4.c; sourceTree = "<group>"; };
		27BB9DFE236D05650039C896 /* camellia.c */ = {isa = PBXFileReference; lastKnownFileType = sourcecode.c.c; path = camellia.c; sourceTree = "<group>"; };
		27BB9DFF236D05650039C896 /* pk_wrap.c */ = {isa = PBXFileReference; lastKnownFileType = sourcecode.c.c; path = pk_wrap.c; sourceTree = "<group>"; };
		27BB9E00236D05650039C896 /* pk.c */ = {isa = PBXFileReference; lastKnownFileType = sourcecode.c.c; path = pk.c; sourceTree = "<group>"; };
		27BB9E02236D05650039C896 /* ecdh.c */ = {isa = PBXFileReference; lastKnownFileType = sourcecode.c.c; path = ecdh.c; sourceTree = "<group>"; };
		27BB9E03236D05650039C896 /* psa_crypto_se.h */ = {isa = PBXFileReference; lastKnownFileType = sourcecode.c.h; path = psa_crypto_se.h; sourceTree = "<group>"; };
		27BB9E04236D05650039C896 /* cipher_wrap.c */ = {isa = PBXFileReference; lastKnownFileType = sourcecode.c.c; path = cipher_wrap.c; sourceTree = "<group>"; };
		27BB9E05236D05650039C896 /* chacha20.c */ = {isa = PBXFileReference; lastKnownFileType = sourcecode.c.c; path = chacha20.c; sourceTree = "<group>"; };
		27BB9E06236D05650039C896 /* des.c */ = {isa = PBXFileReference; lastKnownFileType = sourcecode.c.c; path = des.c; sourceTree = "<group>"; };
		27BB9E07236D05650039C896 /* ctr_drbg.c */ = {isa = PBXFileReference; lastKnownFileType = sourcecode.c.c; path = ctr_drbg.c; sourceTree = "<group>"; };
		27BB9E08236D05650039C896 /* aesni.c */ = {isa = PBXFileReference; lastKnownFileType = sourcecode.c.c; path = aesni.c; sourceTree = "<group>"; };
		27BB9E09236D05650039C896 /* dhm.c */ = {isa = PBXFileReference; lastKnownFileType = sourcecode.c.c; path = dhm.c; sourceTree = "<group>"; };
		27BB9E0B236D05650039C896 /* hmac_drbg.c */ = {isa = PBXFileReference; lastKnownFileType = sourcecode.c.c; path = hmac_drbg.c; sourceTree = "<group>"; };
		27BB9E0C236D05650039C896 /* rsa.c */ = {isa = PBXFileReference; lastKnownFileType = sourcecode.c.c; path = rsa.c; sourceTree = "<group>"; };
		27BB9E0D236D05650039C896 /* asn1parse.c */ = {isa = PBXFileReference; lastKnownFileType = sourcecode.c.c; path = asn1parse.c; sourceTree = "<group>"; };
		27BB9E0E236D05650039C896 /* psa_crypto_storage.h */ = {isa = PBXFileReference; lastKnownFileType = sourcecode.c.h; path = psa_crypto_storage.h; sourceTree = "<group>"; };
		27BB9E0F236D05650039C896 /* pkwrite.c */ = {isa = PBXFileReference; lastKnownFileType = sourcecode.c.c; path = pkwrite.c; sourceTree = "<group>"; };
		27BB9E10236D05650039C896 /* gcm.c */ = {isa = PBXFileReference; lastKnownFileType = sourcecode.c.c; path = gcm.c; sourceTree = "<group>"; };
		27BB9E11236D05650039C896 /* sha1.c */ = {isa = PBXFileReference; lastKnownFileType = sourcecode.c.c; path = sha1.c; sourceTree = "<group>"; };
		27BB9E12236D05650039C896 /* asn1write.c */ = {isa = PBXFileReference; lastKnownFileType = sourcecode.c.c; path = asn1write.c; sourceTree = "<group>"; };
		27BB9E13236D05650039C896 /* havege.c */ = {isa = PBXFileReference; lastKnownFileType = sourcecode.c.c; path = havege.c; sourceTree = "<group>"; };
		27BB9E14236D05650039C896 /* ccm.c */ = {isa = PBXFileReference; lastKnownFileType = sourcecode.c.c; path = ccm.c; sourceTree = "<group>"; };
		27BB9E15236D05650039C896 /* version_features.c */ = {isa = PBXFileReference; lastKnownFileType = sourcecode.c.c; path = version_features.c; sourceTree = "<group>"; };
		27BB9E16236D05650039C896 /* aria.c */ = {isa = PBXFileReference; lastKnownFileType = sourcecode.c.c; path = aria.c; sourceTree = "<group>"; };
		27BB9E17236D05650039C896 /* entropy_poll.c */ = {isa = PBXFileReference; lastKnownFileType = sourcecode.c.c; path = entropy_poll.c; sourceTree = "<group>"; };
		27BB9E18236D05650039C896 /* platform.c */ = {isa = PBXFileReference; lastKnownFileType = sourcecode.c.c; path = platform.c; sourceTree = "<group>"; };
		27BB9E19236D05650039C896 /* cmac.c */ = {isa = PBXFileReference; lastKnownFileType = sourcecode.c.c; path = cmac.c; sourceTree = "<group>"; };
		27BB9E1A236D05650039C896 /* bignum.c */ = {isa = PBXFileReference; lastKnownFileType = sourcecode.c.c; path = bignum.c; sourceTree = "<group>"; };
		27BB9E1B236D05650039C896 /* psa_crypto_service_integration.h */ = {isa = PBXFileReference; lastKnownFileType = sourcecode.c.h; path = psa_crypto_service_integration.h; sourceTree = "<group>"; };
		27BB9E1C236D05650039C896 /* pkparse.c */ = {isa = PBXFileReference; lastKnownFileType = sourcecode.c.c; path = pkparse.c; sourceTree = "<group>"; };
		27BB9E1D236D05650039C896 /* psa_crypto_its.h */ = {isa = PBXFileReference; lastKnownFileType = sourcecode.c.h; path = psa_crypto_its.h; sourceTree = "<group>"; };
		27BB9E1E236D05650039C896 /* psa_crypto_core.h */ = {isa = PBXFileReference; lastKnownFileType = sourcecode.c.h; path = psa_crypto_core.h; sourceTree = "<group>"; };
		27BB9E1F236D05650039C896 /* ripemd160.c */ = {isa = PBXFileReference; lastKnownFileType = sourcecode.c.c; path = ripemd160.c; sourceTree = "<group>"; };
		27BB9E20236D05650039C896 /* blowfish.c */ = {isa = PBXFileReference; lastKnownFileType = sourcecode.c.c; path = blowfish.c; sourceTree = "<group>"; };
		27BB9E21236D05650039C896 /* psa_crypto_slot_management.h */ = {isa = PBXFileReference; lastKnownFileType = sourcecode.c.h; path = psa_crypto_slot_management.h; sourceTree = "<group>"; };
		27BB9E22236D05650039C896 /* rsa_internal.c */ = {isa = PBXFileReference; lastKnownFileType = sourcecode.c.c; path = rsa_internal.c; sourceTree = "<group>"; };
		27BB9E23236D05650039C896 /* pkcs5.c */ = {isa = PBXFileReference; lastKnownFileType = sourcecode.c.c; path = pkcs5.c; sourceTree = "<group>"; };
		27BB9E24236D05650039C896 /* pem.c */ = {isa = PBXFileReference; lastKnownFileType = sourcecode.c.c; path = pem.c; sourceTree = "<group>"; };
		27BB9E26236D05650039C896 /* oid.c */ = {isa = PBXFileReference; lastKnownFileType = sourcecode.c.c; path = oid.c; sourceTree = "<group>"; };
		27BB9E27236D05650039C896 /* error.c */ = {isa = PBXFileReference; lastKnownFileType = sourcecode.c.c; path = error.c; sourceTree = "<group>"; };
		27BB9E28236D05650039C896 /* md2.c */ = {isa = PBXFileReference; lastKnownFileType = sourcecode.c.c; path = md2.c; sourceTree = "<group>"; };
		27BB9E29236D05650039C896 /* psa_its_file.c */ = {isa = PBXFileReference; lastKnownFileType = sourcecode.c.c; path = psa_its_file.c; sourceTree = "<group>"; };
		27BB9E2A236D05650039C896 /* psa_crypto.c */ = {isa = PBXFileReference; lastKnownFileType = sourcecode.c.c; path = psa_crypto.c; sourceTree = "<group>"; };
		27BB9E2B236D05650039C896 /* platform_util.c */ = {isa = PBXFileReference; lastKnownFileType = sourcecode.c.c; path = platform_util.c; sourceTree = "<group>"; };
		27BB9E2C236D05650039C896 /* psa_crypto_se.c */ = {isa = PBXFileReference; lastKnownFileType = sourcecode.c.c; path = psa_crypto_se.c; sourceTree = "<group>"; };
		27BB9E2D236D05650039C896 /* psa_crypto_invasive.h */ = {isa = PBXFileReference; lastKnownFileType = sourcecode.c.h; path = psa_crypto_invasive.h; sourceTree = "<group>"; };
		27BB9E2E236D05650039C896 /* base64.c */ = {isa = PBXFileReference; lastKnownFileType = sourcecode.c.c; path = base64.c; sourceTree = "<group>"; };
		27BB9E2F236D05650039C896 /* memory_buffer_alloc.c */ = {isa = PBXFileReference; lastKnownFileType = sourcecode.c.c; path = memory_buffer_alloc.c; sourceTree = "<group>"; };
		27BB9E30236D05650039C896 /* ecp.c */ = {isa = PBXFileReference; lastKnownFileType = sourcecode.c.c; path = ecp.c; sourceTree = "<group>"; };
		27BB9E31236D05650039C896 /* version.c */ = {isa = PBXFileReference; lastKnownFileType = sourcecode.c.c; path = version.c; sourceTree = "<group>"; };
		27BB9E32236D05650039C896 /* chachapoly.c */ = {isa = PBXFileReference; lastKnownFileType = sourcecode.c.c; path = chachapoly.c; sourceTree = "<group>"; };
		27BB9E33236D05650039C896 /* sha256.c */ = {isa = PBXFileReference; lastKnownFileType = sourcecode.c.c; path = sha256.c; sourceTree = "<group>"; };
		27BB9E34236D05650039C896 /* ecp_curves.c */ = {isa = PBXFileReference; lastKnownFileType = sourcecode.c.c; path = ecp_curves.c; sourceTree = "<group>"; };
		27BB9E35236D05650039C896 /* md5.c */ = {isa = PBXFileReference; lastKnownFileType = sourcecode.c.c; path = md5.c; sourceTree = "<group>"; };
		27BB9E36236D05650039C896 /* arc4.c */ = {isa = PBXFileReference; lastKnownFileType = sourcecode.c.c; path = arc4.c; sourceTree = "<group>"; };
		27BB9E37236D05650039C896 /* timing.c */ = {isa = PBXFileReference; lastKnownFileType = sourcecode.c.c; path = timing.c; sourceTree = "<group>"; };
		27BB9E38236D05650039C896 /* psa_crypto_storage.c */ = {isa = PBXFileReference; lastKnownFileType = sourcecode.c.c; path = psa_crypto_storage.c; sourceTree = "<group>"; };
		27BB9E39236D05650039C896 /* poly1305.c */ = {isa = PBXFileReference; lastKnownFileType = sourcecode.c.c; path = poly1305.c; sourceTree = "<group>"; };
		27BB9E3A236D05650039C896 /* xtea.c */ = {isa = PBXFileReference; lastKnownFileType = sourcecode.c.c; path = xtea.c; sourceTree = "<group>"; };
		27BB9E3B236D05650039C896 /* hkdf.c */ = {isa = PBXFileReference; lastKnownFileType = sourcecode.c.c; path = hkdf.c; sourceTree = "<group>"; };
		27BB9E3C236D05650039C896 /* threading.c */ = {isa = PBXFileReference; lastKnownFileType = sourcecode.c.c; path = threading.c; sourceTree = "<group>"; };
		27BB9E3D236D05650039C896 /* padlock.c */ = {isa = PBXFileReference; lastKnownFileType = sourcecode.c.c; path = padlock.c; sourceTree = "<group>"; };
		27BB9E3E236D05650039C896 /* pkcs12.c */ = {isa = PBXFileReference; lastKnownFileType = sourcecode.c.c; path = pkcs12.c; sourceTree = "<group>"; };
		27BB9E3F236D05650039C896 /* entropy.c */ = {isa = PBXFileReference; lastKnownFileType = sourcecode.c.c; path = entropy.c; sourceTree = "<group>"; };
		27BB9E40236D05650039C896 /* sha512.c */ = {isa = PBXFileReference; lastKnownFileType = sourcecode.c.c; path = sha512.c; sourceTree = "<group>"; };
		27BB9E41236D05650039C896 /* md.c */ = {isa = PBXFileReference; lastKnownFileType = sourcecode.c.c; path = md.c; sourceTree = "<group>"; };
		27BB9E42236D05650039C896 /* ecjpake.c */ = {isa = PBXFileReference; lastKnownFileType = sourcecode.c.c; path = ecjpake.c; sourceTree = "<group>"; };
		27BB9E43236D05650039C896 /* cipher.c */ = {isa = PBXFileReference; lastKnownFileType = sourcecode.c.c; path = cipher.c; sourceTree = "<group>"; };
		27BB9E44236D05650039C896 /* ecdsa.c */ = {isa = PBXFileReference; lastKnownFileType = sourcecode.c.c; path = ecdsa.c; sourceTree = "<group>"; };
		27BB9E45236D05650039C896 /* nist_kw.c */ = {isa = PBXFileReference; lastKnownFileType = sourcecode.c.c; path = nist_kw.c; sourceTree = "<group>"; };
		27BF023C1FB61F5F003D5BB8 /* LibC++Debug.cc */ = {isa = PBXFileReference; lastKnownFileType = sourcecode.cpp.cpp; path = "LibC++Debug.cc"; sourceTree = "<group>"; };
		27C319EC1A143F5D00A89EDC /* KeyStore.cc */ = {isa = PBXFileReference; fileEncoding = 4; lastKnownFileType = sourcecode.cpp.cpp; path = KeyStore.cc; sourceTree = "<group>"; };
		27C319ED1A143F5D00A89EDC /* KeyStore.hh */ = {isa = PBXFileReference; fileEncoding = 4; lastKnownFileType = sourcecode.cpp.h; path = KeyStore.hh; sourceTree = "<group>"; };
		27C44C5C2345795500AF4265 /* c4Transaction.hh */ = {isa = PBXFileReference; lastKnownFileType = sourcecode.cpp.h; path = c4Transaction.hh; sourceTree = "<group>"; };
		27C77301216FCF5400D5FB44 /* c4PredictiveQueryTest+CoreML.mm */ = {isa = PBXFileReference; lastKnownFileType = sourcecode.cpp.objcpp; path = "c4PredictiveQueryTest+CoreML.mm"; sourceTree = "<group>"; };
		27CCC7B61E525DD800CE1989 /* blip_cpp.xcodeproj */ = {isa = PBXFileReference; lastKnownFileType = "wrapper.pb-project"; name = blip_cpp.xcodeproj; path = "BLIP-Cpp/blip_cpp.xcodeproj"; sourceTree = "<group>"; };
		27CCC7D61E52613C00CE1989 /* Replicator.cc */ = {isa = PBXFileReference; fileEncoding = 4; lastKnownFileType = sourcecode.cpp.cpp; path = Replicator.cc; sourceTree = "<group>"; };
		27CCC7D71E52613C00CE1989 /* Replicator.hh */ = {isa = PBXFileReference; fileEncoding = 4; lastKnownFileType = sourcecode.cpp.h; path = Replicator.hh; sourceTree = "<group>"; };
		27CCC7DE1E526CCC00CE1989 /* Puller.cc */ = {isa = PBXFileReference; fileEncoding = 4; lastKnownFileType = sourcecode.cpp.cpp; path = Puller.cc; sourceTree = "<group>"; };
		27CCC7DF1E526CCC00CE1989 /* Puller.hh */ = {isa = PBXFileReference; fileEncoding = 4; lastKnownFileType = sourcecode.cpp.h; path = Puller.hh; sourceTree = "<group>"; };
		27CCC7E21E52965200CE1989 /* Pusher.cc */ = {isa = PBXFileReference; fileEncoding = 4; lastKnownFileType = sourcecode.cpp.cpp; path = Pusher.cc; sourceTree = "<group>"; };
		27CCC7E31E52965200CE1989 /* Pusher.hh */ = {isa = PBXFileReference; fileEncoding = 4; lastKnownFileType = sourcecode.cpp.h; path = Pusher.hh; sourceTree = "<group>"; };
		27CE4CEF2077F51000ACA225 /* Address.hh */ = {isa = PBXFileReference; lastKnownFileType = sourcecode.cpp.h; path = Address.hh; sourceTree = "<group>"; };
		27CE4CF02077F51000ACA225 /* Address.cc */ = {isa = PBXFileReference; lastKnownFileType = sourcecode.cpp.cpp; path = Address.cc; sourceTree = "<group>"; };
		27D74A6D1D4D3DF500D806E0 /* SQLiteDataFile.cc */ = {isa = PBXFileReference; fileEncoding = 4; lastKnownFileType = sourcecode.cpp.cpp; path = SQLiteDataFile.cc; sourceTree = "<group>"; };
		27D74A6E1D4D3DF500D806E0 /* SQLiteDataFile.hh */ = {isa = PBXFileReference; fileEncoding = 4; lastKnownFileType = sourcecode.cpp.h; path = SQLiteDataFile.hh; sourceTree = "<group>"; };
		27D74A741D4D3F2300D806E0 /* Backup.cpp */ = {isa = PBXFileReference; fileEncoding = 4; lastKnownFileType = sourcecode.cpp.cpp; name = Backup.cpp; path = src/Backup.cpp; sourceTree = "<group>"; };
		27D74A751D4D3F2300D806E0 /* Column.cpp */ = {isa = PBXFileReference; fileEncoding = 4; lastKnownFileType = sourcecode.cpp.cpp; name = Column.cpp; path = src/Column.cpp; sourceTree = "<group>"; };
		27D74A761D4D3F2300D806E0 /* Database.cpp */ = {isa = PBXFileReference; fileEncoding = 4; lastKnownFileType = sourcecode.cpp.cpp; name = Database.cpp; path = src/Database.cpp; sourceTree = "<group>"; };
		27D74A771D4D3F2300D806E0 /* Exception.cpp */ = {isa = PBXFileReference; fileEncoding = 4; lastKnownFileType = sourcecode.cpp.cpp; name = Exception.cpp; path = src/Exception.cpp; sourceTree = "<group>"; };
		27D74A781D4D3F2300D806E0 /* Statement.cpp */ = {isa = PBXFileReference; fileEncoding = 4; lastKnownFileType = sourcecode.cpp.cpp; name = Statement.cpp; path = src/Statement.cpp; sourceTree = "<group>"; };
		27D74A791D4D3F2300D806E0 /* Transaction.cpp */ = {isa = PBXFileReference; fileEncoding = 4; lastKnownFileType = sourcecode.cpp.cpp; name = Transaction.cpp; path = src/Transaction.cpp; sourceTree = "<group>"; };
		27D74A861D4D3F3400D806E0 /* Assertion.h */ = {isa = PBXFileReference; fileEncoding = 4; lastKnownFileType = sourcecode.c.h; name = Assertion.h; path = include/SQLiteCpp/Assertion.h; sourceTree = "<group>"; };
		27D74A871D4D3F3400D806E0 /* Backup.h */ = {isa = PBXFileReference; fileEncoding = 4; lastKnownFileType = sourcecode.c.h; name = Backup.h; path = include/SQLiteCpp/Backup.h; sourceTree = "<group>"; };
		27D74A881D4D3F3400D806E0 /* Column.h */ = {isa = PBXFileReference; fileEncoding = 4; lastKnownFileType = sourcecode.c.h; name = Column.h; path = include/SQLiteCpp/Column.h; sourceTree = "<group>"; };
		27D74A891D4D3F3400D806E0 /* Database.h */ = {isa = PBXFileReference; fileEncoding = 4; lastKnownFileType = sourcecode.c.h; name = Database.h; path = include/SQLiteCpp/Database.h; sourceTree = "<group>"; };
		27D74A8A1D4D3F3400D806E0 /* Exception.h */ = {isa = PBXFileReference; fileEncoding = 4; lastKnownFileType = sourcecode.c.h; name = Exception.h; path = include/SQLiteCpp/Exception.h; sourceTree = "<group>"; };
		27D74A8B1D4D3F3400D806E0 /* SQLiteCpp.h */ = {isa = PBXFileReference; fileEncoding = 4; lastKnownFileType = sourcecode.c.h; name = SQLiteCpp.h; path = include/SQLiteCpp/SQLiteCpp.h; sourceTree = "<group>"; };
		27D74A8C1D4D3F3400D806E0 /* Statement.h */ = {isa = PBXFileReference; fileEncoding = 4; lastKnownFileType = sourcecode.c.h; name = Statement.h; path = include/SQLiteCpp/Statement.h; sourceTree = "<group>"; };
		27D74A8D1D4D3F3400D806E0 /* Transaction.h */ = {isa = PBXFileReference; fileEncoding = 4; lastKnownFileType = sourcecode.c.h; name = Transaction.h; path = include/SQLiteCpp/Transaction.h; sourceTree = "<group>"; };
		27D74A8E1D4D3F3400D806E0 /* VariadicBind.h */ = {isa = PBXFileReference; fileEncoding = 4; lastKnownFileType = sourcecode.c.h; name = VariadicBind.h; path = include/SQLiteCpp/VariadicBind.h; sourceTree = "<group>"; };
		27D74A9E1D4FF65000D806E0 /* c4Base.cc */ = {isa = PBXFileReference; fileEncoding = 4; lastKnownFileType = sourcecode.cpp.cpp; path = c4Base.cc; sourceTree = "<group>"; };
		27D965252330394C00F4A51C /* c4RemoteReplicator.hh */ = {isa = PBXFileReference; lastKnownFileType = sourcecode.cpp.h; path = c4RemoteReplicator.hh; sourceTree = "<group>"; };
		27D9652A23303A2B00F4A51C /* c4LocalReplicator.hh */ = {isa = PBXFileReference; lastKnownFileType = sourcecode.cpp.h; path = c4LocalReplicator.hh; sourceTree = "<group>"; };
		27D9652B23303B0C00F4A51C /* c4IncomingReplicator.hh */ = {isa = PBXFileReference; lastKnownFileType = sourcecode.cpp.h; path = c4IncomingReplicator.hh; sourceTree = "<group>"; };
		27D965522334608B00F4A51C /* SecureDigest.cc */ = {isa = PBXFileReference; lastKnownFileType = sourcecode.cpp.cpp; path = SecureDigest.cc; sourceTree = "<group>"; };
		27DD1511193CD005009A367D /* RevID.cc */ = {isa = PBXFileReference; fileEncoding = 4; lastKnownFileType = sourcecode.cpp.cpp; path = RevID.cc; sourceTree = "<group>"; };
		27DD1512193CD005009A367D /* RevID.hh */ = {isa = PBXFileReference; fileEncoding = 4; lastKnownFileType = sourcecode.cpp.h; path = RevID.hh; sourceTree = "<group>"; };
		27DDC52A23689BB100580B2B /* x509_create.c */ = {isa = PBXFileReference; lastKnownFileType = sourcecode.c.c; path = x509_create.c; sourceTree = "<group>"; };
		27DDC52B23689BB100580B2B /* x509_crt.c */ = {isa = PBXFileReference; lastKnownFileType = sourcecode.c.c; path = x509_crt.c; sourceTree = "<group>"; };
		27DDC52C23689BB100580B2B /* ssl_srv.c */ = {isa = PBXFileReference; lastKnownFileType = sourcecode.c.c; path = ssl_srv.c; sourceTree = "<group>"; };
		27DDC52E23689BB100580B2B /* ssl_tls.c */ = {isa = PBXFileReference; lastKnownFileType = sourcecode.c.c; path = ssl_tls.c; sourceTree = "<group>"; };
		27DDC52F23689BB100580B2B /* x509_crl.c */ = {isa = PBXFileReference; lastKnownFileType = sourcecode.c.c; path = x509_crl.c; sourceTree = "<group>"; };
		27DDC53023689BB100580B2B /* ssl_cookie.c */ = {isa = PBXFileReference; lastKnownFileType = sourcecode.c.c; path = ssl_cookie.c; sourceTree = "<group>"; };
		27DDC53123689BB100580B2B /* ssl_cache.c */ = {isa = PBXFileReference; lastKnownFileType = sourcecode.c.c; path = ssl_cache.c; sourceTree = "<group>"; };
		27DDC53223689BB100580B2B /* ssl_ciphersuites.c */ = {isa = PBXFileReference; lastKnownFileType = sourcecode.c.c; path = ssl_ciphersuites.c; sourceTree = "<group>"; };
		27DDC53423689BB100580B2B /* ssl_ticket.c */ = {isa = PBXFileReference; lastKnownFileType = sourcecode.c.c; path = ssl_ticket.c; sourceTree = "<group>"; };
		27DDC53523689BB100580B2B /* certs.c */ = {isa = PBXFileReference; lastKnownFileType = sourcecode.c.c; path = certs.c; sourceTree = "<group>"; };
		27DDC53623689BB100580B2B /* version_features.c */ = {isa = PBXFileReference; lastKnownFileType = sourcecode.c.c; path = version_features.c; sourceTree = "<group>"; };
		27DDC53723689BB100580B2B /* x509write_csr.c */ = {isa = PBXFileReference; lastKnownFileType = sourcecode.c.c; path = x509write_csr.c; sourceTree = "<group>"; };
		27DDC53823689BB100580B2B /* debug.c */ = {isa = PBXFileReference; lastKnownFileType = sourcecode.c.c; path = debug.c; sourceTree = "<group>"; };
		27DDC53923689BB100580B2B /* ssl_cli.c */ = {isa = PBXFileReference; lastKnownFileType = sourcecode.c.c; path = ssl_cli.c; sourceTree = "<group>"; };
		27DDC53B23689BB100580B2B /* error.c */ = {isa = PBXFileReference; lastKnownFileType = sourcecode.c.c; path = error.c; sourceTree = "<group>"; };
		27DDC53C23689BB100580B2B /* x509_csr.c */ = {isa = PBXFileReference; lastKnownFileType = sourcecode.c.c; path = x509_csr.c; sourceTree = "<group>"; };
		27DDC53D23689BB100580B2B /* pkcs11.c */ = {isa = PBXFileReference; lastKnownFileType = sourcecode.c.c; path = pkcs11.c; sourceTree = "<group>"; };
		27DDC53E23689BB100580B2B /* version.c */ = {isa = PBXFileReference; lastKnownFileType = sourcecode.c.c; path = version.c; sourceTree = "<group>"; };
		27DDC53F23689BB100580B2B /* x509.c */ = {isa = PBXFileReference; lastKnownFileType = sourcecode.c.c; path = x509.c; sourceTree = "<group>"; };
		27DDC54023689BB100580B2B /* x509write_crt.c */ = {isa = PBXFileReference; lastKnownFileType = sourcecode.c.c; path = x509write_crt.c; sourceTree = "<group>"; };
		27DDC54123689BB100580B2B /* net_sockets.c */ = {isa = PBXFileReference; lastKnownFileType = sourcecode.c.c; path = net_sockets.c; sourceTree = "<group>"; };
		27DDC549236B56D000580B2B /* CertRequest.hh */ = {isa = PBXFileReference; lastKnownFileType = sourcecode.cpp.h; path = CertRequest.hh; sourceTree = "<group>"; };
		27DDC54A236B56D000580B2B /* CertRequest.cc */ = {isa = PBXFileReference; lastKnownFileType = sourcecode.cpp.cpp; path = CertRequest.cc; sourceTree = "<group>"; };
		27DF46C21A12CF46007BB4A4 /* Record.cc */ = {isa = PBXFileReference; fileEncoding = 4; lastKnownFileType = sourcecode.cpp.cpp; path = Record.cc; sourceTree = "<group>"; };
		27DF46C31A12CF46007BB4A4 /* Record.hh */ = {isa = PBXFileReference; fileEncoding = 4; lastKnownFileType = sourcecode.cpp.h; path = Record.hh; sourceTree = "<group>"; };
		27DF7D631F4236500022F3DF /* libSQLite.a */ = {isa = PBXFileReference; explicitFileType = archive.ar; includeInIndex = 0; path = libSQLite.a; sourceTree = BUILT_PRODUCTS_DIR; };
		27DF7D6B1F4236E90022F3DF /* SQLite.xcconfig */ = {isa = PBXFileReference; lastKnownFileType = text.xcconfig; path = SQLite.xcconfig; sourceTree = "<group>"; wrapsLines = 1; };
		27DF7D6C1F42399E0022F3DF /* SQLite_Debug.xcconfig */ = {isa = PBXFileReference; lastKnownFileType = text.xcconfig; path = SQLite_Debug.xcconfig; sourceTree = "<group>"; wrapsLines = 1; };
		27DF7D6D1F4239A80022F3DF /* SQLite_Release.xcconfig */ = {isa = PBXFileReference; lastKnownFileType = text.xcconfig; path = SQLite_Release.xcconfig; sourceTree = "<group>"; };
		27E0CA9D1DBEAA130089A9C0 /* c4DocumentTest.cc */ = {isa = PBXFileReference; fileEncoding = 4; lastKnownFileType = sourcecode.cpp.cpp; path = c4DocumentTest.cc; sourceTree = "<group>"; };
		27E0CA9F1DBEB0BA0089A9C0 /* DocumentKeysTest.cc */ = {isa = PBXFileReference; fileEncoding = 4; lastKnownFileType = sourcecode.cpp.cpp; path = DocumentKeysTest.cc; sourceTree = "<group>"; };
		27E0CAA21DBEC3440089A9C0 /* DocumentKeys.hh */ = {isa = PBXFileReference; fileEncoding = 4; lastKnownFileType = sourcecode.cpp.h; path = DocumentKeys.hh; sourceTree = "<group>"; };
		27E19D652316EDEA00E031F8 /* RESTClientTest.cc */ = {isa = PBXFileReference; lastKnownFileType = sourcecode.cpp.cpp; path = RESTClientTest.cc; sourceTree = "<group>"; };
		27E35A9F1E8DD9AA00E103F9 /* IncomingRev.cc */ = {isa = PBXFileReference; fileEncoding = 4; lastKnownFileType = sourcecode.cpp.cpp; path = IncomingRev.cc; sourceTree = "<group>"; };
		27E35AA01E8DD9AA00E103F9 /* IncomingRev.hh */ = {isa = PBXFileReference; fileEncoding = 4; lastKnownFileType = sourcecode.cpp.h; path = IncomingRev.hh; sourceTree = "<group>"; };
		27E3DD351DB450B300F2872D /* Logging.cc */ = {isa = PBXFileReference; fileEncoding = 4; lastKnownFileType = sourcecode.cpp.cpp; path = Logging.cc; sourceTree = "<group>"; };
		27E3DD361DB450B300F2872D /* Logging.hh */ = {isa = PBXFileReference; fileEncoding = 4; lastKnownFileType = sourcecode.cpp.h; path = Logging.hh; sourceTree = "<group>"; };
		27E3DD571DB8524300F2872D /* Database.cc */ = {isa = PBXFileReference; fileEncoding = 4; lastKnownFileType = sourcecode.cpp.cpp; path = Database.cc; sourceTree = "<group>"; };
		27E48711192171EA007D8940 /* DataFile.cc */ = {isa = PBXFileReference; fileEncoding = 4; lastKnownFileType = sourcecode.cpp.cpp; path = DataFile.cc; sourceTree = "<group>"; };
		27E48712192171EA007D8940 /* DataFile.hh */ = {isa = PBXFileReference; fileEncoding = 4; lastKnownFileType = sourcecode.cpp.h; path = DataFile.hh; sourceTree = "<group>"; };
		27E487211922A64F007D8940 /* RevTree.cc */ = {isa = PBXFileReference; fileEncoding = 4; lastKnownFileType = sourcecode.cpp.cpp; path = RevTree.cc; sourceTree = "<group>"; };
		27E487221922A64F007D8940 /* RevTree.hh */ = {isa = PBXFileReference; fileEncoding = 4; lastKnownFileType = sourcecode.cpp.h; path = RevTree.hh; sourceTree = "<group>"; };
		27E487291923F24D007D8940 /* VersionedDocument.cc */ = {isa = PBXFileReference; fileEncoding = 4; lastKnownFileType = sourcecode.cpp.cpp; path = VersionedDocument.cc; sourceTree = "<group>"; };
		27E4872A1923F24D007D8940 /* VersionedDocument.hh */ = {isa = PBXFileReference; fileEncoding = 4; lastKnownFileType = sourcecode.cpp.h; path = VersionedDocument.hh; sourceTree = "<group>"; };
		27E609A11951E4C000202B72 /* RecordEnumerator.cc */ = {isa = PBXFileReference; fileEncoding = 4; lastKnownFileType = sourcecode.cpp.cpp; path = RecordEnumerator.cc; sourceTree = "<group>"; };
		27E609A41951E53F00202B72 /* RecordEnumerator.hh */ = {isa = PBXFileReference; lastKnownFileType = sourcecode.cpp.h; path = RecordEnumerator.hh; sourceTree = "<group>"; };
		27E6737C1EC78144008F50C4 /* QueryTest.cc */ = {isa = PBXFileReference; fileEncoding = 4; lastKnownFileType = sourcecode.cpp.cpp; path = QueryTest.cc; sourceTree = "<group>"; };
		27E6DFE81DA5A6C8008EB681 /* c4Query.h */ = {isa = PBXFileReference; lastKnownFileType = sourcecode.c.h; path = c4Query.h; sourceTree = "<group>"; };
		27E6DFEE1DA5AFF3008EB681 /* Query.cc */ = {isa = PBXFileReference; fileEncoding = 4; lastKnownFileType = sourcecode.cpp.cpp; path = Query.cc; sourceTree = "<group>"; };
		27E6DFEF1DA5AFF3008EB681 /* Query.hh */ = {isa = PBXFileReference; fileEncoding = 4; lastKnownFileType = sourcecode.cpp.h; path = Query.hh; sourceTree = "<group>"; };
		27E89BA41D679542002C32B3 /* FilePath.cc */ = {isa = PBXFileReference; fileEncoding = 4; lastKnownFileType = sourcecode.cpp.cpp; path = FilePath.cc; sourceTree = "<group>"; };
		27E89BA51D679542002C32B3 /* FilePath.hh */ = {isa = PBXFileReference; fileEncoding = 4; lastKnownFileType = sourcecode.cpp.h; path = FilePath.hh; sourceTree = "<group>"; };
		27ECCB011D89DCDB00FA8C4A /* Doxyfile */ = {isa = PBXFileReference; fileEncoding = 4; lastKnownFileType = text; path = Doxyfile; sourceTree = "<group>"; };
		27EDA9451FB2B9700023FBB9 /* CMakeLists.txt */ = {isa = PBXFileReference; lastKnownFileType = text; path = CMakeLists.txt; sourceTree = "<group>"; };
		27EF7FA51914296D00A327B9 /* fts3_tokenizer.h */ = {isa = PBXFileReference; fileEncoding = 4; lastKnownFileType = sourcecode.c.h; path = fts3_tokenizer.h; sourceTree = "<group>"; };
		27EF7FA61914296D00A327B9 /* fts3_unicode2.c */ = {isa = PBXFileReference; fileEncoding = 4; lastKnownFileType = sourcecode.c.c; path = fts3_unicode2.c; sourceTree = "<group>"; };
		27EF7FA71914296D00A327B9 /* fts3_unicodesn.c */ = {isa = PBXFileReference; fileEncoding = 4; lastKnownFileType = sourcecode.c.c; path = fts3_unicodesn.c; sourceTree = "<group>"; };
		27EF7FA81914296D00A327B9 /* fts3_unicodesn.h */ = {isa = PBXFileReference; fileEncoding = 4; lastKnownFileType = sourcecode.c.h; path = fts3_unicodesn.h; sourceTree = "<group>"; };
		27EF7FA91914296D00A327B9 /* fts3Int.h */ = {isa = PBXFileReference; fileEncoding = 4; lastKnownFileType = sourcecode.c.h; path = fts3Int.h; sourceTree = "<group>"; };
		27EF7FAA1914296D00A327B9 /* libstemmer.h */ = {isa = PBXFileReference; fileEncoding = 4; lastKnownFileType = sourcecode.c.h; path = libstemmer.h; sourceTree = "<group>"; };
		27EF7FAC1914296D00A327B9 /* libstemmer_c.in */ = {isa = PBXFileReference; fileEncoding = 4; lastKnownFileType = text; path = libstemmer_c.in; sourceTree = "<group>"; };
		27EF7FAD1914296D00A327B9 /* libstemmer_utf8.c */ = {isa = PBXFileReference; fileEncoding = 4; lastKnownFileType = sourcecode.c.c; path = libstemmer_utf8.c; sourceTree = "<group>"; };
		27EF7FAE1914296D00A327B9 /* modules_utf8.h */ = {isa = PBXFileReference; fileEncoding = 4; lastKnownFileType = sourcecode.c.h; path = modules_utf8.h; sourceTree = "<group>"; };
		27EF7FAF1914296D00A327B9 /* modules_utf8.txt */ = {isa = PBXFileReference; fileEncoding = 4; lastKnownFileType = text; path = modules_utf8.txt; sourceTree = "<group>"; };
		27EF7FB11914296D00A327B9 /* README */ = {isa = PBXFileReference; fileEncoding = 4; lastKnownFileType = text; path = README; sourceTree = "<group>"; };
		27EF7FB21914296D00A327B9 /* api.h */ = {isa = PBXFileReference; fileEncoding = 4; lastKnownFileType = sourcecode.c.h; path = api.h; sourceTree = "<group>"; };
		27EF7FB31914296D00A327B9 /* api_sq3.c */ = {isa = PBXFileReference; fileEncoding = 4; lastKnownFileType = sourcecode.c.c; path = api_sq3.c; sourceTree = "<group>"; };
		27EF7FB41914296D00A327B9 /* header.h */ = {isa = PBXFileReference; fileEncoding = 4; lastKnownFileType = sourcecode.c.h; path = header.h; sourceTree = "<group>"; };
		27EF7FB51914296D00A327B9 /* utilities_sq3.c */ = {isa = PBXFileReference; fileEncoding = 4; lastKnownFileType = sourcecode.c.c; path = utilities_sq3.c; sourceTree = "<group>"; };
		27EF7FB71914296D00A327B9 /* stem_ISO_8859_1_danish.c */ = {isa = PBXFileReference; fileEncoding = 4; lastKnownFileType = sourcecode.c.c; path = stem_ISO_8859_1_danish.c; sourceTree = "<group>"; };
		27EF7FB81914296D00A327B9 /* stem_ISO_8859_1_danish.h */ = {isa = PBXFileReference; fileEncoding = 4; lastKnownFileType = sourcecode.c.h; path = stem_ISO_8859_1_danish.h; sourceTree = "<group>"; };
		27EF7FB91914296D00A327B9 /* stem_ISO_8859_1_dutch.c */ = {isa = PBXFileReference; fileEncoding = 4; lastKnownFileType = sourcecode.c.c; path = stem_ISO_8859_1_dutch.c; sourceTree = "<group>"; };
		27EF7FBA1914296D00A327B9 /* stem_ISO_8859_1_dutch.h */ = {isa = PBXFileReference; fileEncoding = 4; lastKnownFileType = sourcecode.c.h; path = stem_ISO_8859_1_dutch.h; sourceTree = "<group>"; };
		27EF7FBB1914296D00A327B9 /* stem_ISO_8859_1_english.c */ = {isa = PBXFileReference; fileEncoding = 4; lastKnownFileType = sourcecode.c.c; path = stem_ISO_8859_1_english.c; sourceTree = "<group>"; };
		27EF7FBC1914296D00A327B9 /* stem_ISO_8859_1_english.h */ = {isa = PBXFileReference; fileEncoding = 4; lastKnownFileType = sourcecode.c.h; path = stem_ISO_8859_1_english.h; sourceTree = "<group>"; };
		27EF7FBD1914296D00A327B9 /* stem_ISO_8859_1_finnish.c */ = {isa = PBXFileReference; fileEncoding = 4; lastKnownFileType = sourcecode.c.c; path = stem_ISO_8859_1_finnish.c; sourceTree = "<group>"; };
		27EF7FBE1914296D00A327B9 /* stem_ISO_8859_1_finnish.h */ = {isa = PBXFileReference; fileEncoding = 4; lastKnownFileType = sourcecode.c.h; path = stem_ISO_8859_1_finnish.h; sourceTree = "<group>"; };
		27EF7FBF1914296D00A327B9 /* stem_ISO_8859_1_french.c */ = {isa = PBXFileReference; fileEncoding = 4; lastKnownFileType = sourcecode.c.c; path = stem_ISO_8859_1_french.c; sourceTree = "<group>"; };
		27EF7FC01914296D00A327B9 /* stem_ISO_8859_1_french.h */ = {isa = PBXFileReference; fileEncoding = 4; lastKnownFileType = sourcecode.c.h; path = stem_ISO_8859_1_french.h; sourceTree = "<group>"; };
		27EF7FC11914296D00A327B9 /* stem_ISO_8859_1_german.c */ = {isa = PBXFileReference; fileEncoding = 4; lastKnownFileType = sourcecode.c.c; path = stem_ISO_8859_1_german.c; sourceTree = "<group>"; };
		27EF7FC21914296D00A327B9 /* stem_ISO_8859_1_german.h */ = {isa = PBXFileReference; fileEncoding = 4; lastKnownFileType = sourcecode.c.h; path = stem_ISO_8859_1_german.h; sourceTree = "<group>"; };
		27EF7FC31914296D00A327B9 /* stem_ISO_8859_1_hungarian.c */ = {isa = PBXFileReference; fileEncoding = 4; lastKnownFileType = sourcecode.c.c; path = stem_ISO_8859_1_hungarian.c; sourceTree = "<group>"; };
		27EF7FC41914296D00A327B9 /* stem_ISO_8859_1_hungarian.h */ = {isa = PBXFileReference; fileEncoding = 4; lastKnownFileType = sourcecode.c.h; path = stem_ISO_8859_1_hungarian.h; sourceTree = "<group>"; };
		27EF7FC51914296D00A327B9 /* stem_ISO_8859_1_italian.c */ = {isa = PBXFileReference; fileEncoding = 4; lastKnownFileType = sourcecode.c.c; path = stem_ISO_8859_1_italian.c; sourceTree = "<group>"; };
		27EF7FC61914296D00A327B9 /* stem_ISO_8859_1_italian.h */ = {isa = PBXFileReference; fileEncoding = 4; lastKnownFileType = sourcecode.c.h; path = stem_ISO_8859_1_italian.h; sourceTree = "<group>"; };
		27EF7FC71914296D00A327B9 /* stem_ISO_8859_1_norwegian.c */ = {isa = PBXFileReference; fileEncoding = 4; lastKnownFileType = sourcecode.c.c; path = stem_ISO_8859_1_norwegian.c; sourceTree = "<group>"; };
		27EF7FC81914296D00A327B9 /* stem_ISO_8859_1_norwegian.h */ = {isa = PBXFileReference; fileEncoding = 4; lastKnownFileType = sourcecode.c.h; path = stem_ISO_8859_1_norwegian.h; sourceTree = "<group>"; };
		27EF7FC91914296D00A327B9 /* stem_ISO_8859_1_porter.c */ = {isa = PBXFileReference; fileEncoding = 4; lastKnownFileType = sourcecode.c.c; path = stem_ISO_8859_1_porter.c; sourceTree = "<group>"; };
		27EF7FCA1914296D00A327B9 /* stem_ISO_8859_1_porter.h */ = {isa = PBXFileReference; fileEncoding = 4; lastKnownFileType = sourcecode.c.h; path = stem_ISO_8859_1_porter.h; sourceTree = "<group>"; };
		27EF7FCB1914296D00A327B9 /* stem_ISO_8859_1_portuguese.c */ = {isa = PBXFileReference; fileEncoding = 4; lastKnownFileType = sourcecode.c.c; path = stem_ISO_8859_1_portuguese.c; sourceTree = "<group>"; };
		27EF7FCC1914296D00A327B9 /* stem_ISO_8859_1_portuguese.h */ = {isa = PBXFileReference; fileEncoding = 4; lastKnownFileType = sourcecode.c.h; path = stem_ISO_8859_1_portuguese.h; sourceTree = "<group>"; };
		27EF7FCD1914296D00A327B9 /* stem_ISO_8859_1_spanish.c */ = {isa = PBXFileReference; fileEncoding = 4; lastKnownFileType = sourcecode.c.c; path = stem_ISO_8859_1_spanish.c; sourceTree = "<group>"; };
		27EF7FCE1914296D00A327B9 /* stem_ISO_8859_1_spanish.h */ = {isa = PBXFileReference; fileEncoding = 4; lastKnownFileType = sourcecode.c.h; path = stem_ISO_8859_1_spanish.h; sourceTree = "<group>"; };
		27EF7FCF1914296D00A327B9 /* stem_ISO_8859_1_swedish.c */ = {isa = PBXFileReference; fileEncoding = 4; lastKnownFileType = sourcecode.c.c; path = stem_ISO_8859_1_swedish.c; sourceTree = "<group>"; };
		27EF7FD01914296D00A327B9 /* stem_ISO_8859_1_swedish.h */ = {isa = PBXFileReference; fileEncoding = 4; lastKnownFileType = sourcecode.c.h; path = stem_ISO_8859_1_swedish.h; sourceTree = "<group>"; };
		27EF7FD11914296D00A327B9 /* stem_ISO_8859_2_romanian.c */ = {isa = PBXFileReference; fileEncoding = 4; lastKnownFileType = sourcecode.c.c; path = stem_ISO_8859_2_romanian.c; sourceTree = "<group>"; };
		27EF7FD21914296D00A327B9 /* stem_ISO_8859_2_romanian.h */ = {isa = PBXFileReference; fileEncoding = 4; lastKnownFileType = sourcecode.c.h; path = stem_ISO_8859_2_romanian.h; sourceTree = "<group>"; };
		27EF7FD31914296D00A327B9 /* stem_KOI8_R_russian.c */ = {isa = PBXFileReference; fileEncoding = 4; lastKnownFileType = sourcecode.c.c; path = stem_KOI8_R_russian.c; sourceTree = "<group>"; };
		27EF7FD41914296D00A327B9 /* stem_KOI8_R_russian.h */ = {isa = PBXFileReference; fileEncoding = 4; lastKnownFileType = sourcecode.c.h; path = stem_KOI8_R_russian.h; sourceTree = "<group>"; };
		27EF7FD51914296D00A327B9 /* stem_UTF_8_danish.c */ = {isa = PBXFileReference; fileEncoding = 4; lastKnownFileType = sourcecode.c.c; path = stem_UTF_8_danish.c; sourceTree = "<group>"; };
		27EF7FD61914296D00A327B9 /* stem_UTF_8_danish.h */ = {isa = PBXFileReference; fileEncoding = 4; lastKnownFileType = sourcecode.c.h; path = stem_UTF_8_danish.h; sourceTree = "<group>"; };
		27EF7FD71914296D00A327B9 /* stem_UTF_8_dutch.c */ = {isa = PBXFileReference; fileEncoding = 4; lastKnownFileType = sourcecode.c.c; path = stem_UTF_8_dutch.c; sourceTree = "<group>"; };
		27EF7FD81914296D00A327B9 /* stem_UTF_8_dutch.h */ = {isa = PBXFileReference; fileEncoding = 4; lastKnownFileType = sourcecode.c.h; path = stem_UTF_8_dutch.h; sourceTree = "<group>"; };
		27EF7FD91914296D00A327B9 /* stem_UTF_8_english.c */ = {isa = PBXFileReference; fileEncoding = 4; lastKnownFileType = sourcecode.c.c; path = stem_UTF_8_english.c; sourceTree = "<group>"; };
		27EF7FDA1914296D00A327B9 /* stem_UTF_8_english.h */ = {isa = PBXFileReference; fileEncoding = 4; lastKnownFileType = sourcecode.c.h; path = stem_UTF_8_english.h; sourceTree = "<group>"; };
		27EF7FDB1914296D00A327B9 /* stem_UTF_8_finnish.c */ = {isa = PBXFileReference; fileEncoding = 4; lastKnownFileType = sourcecode.c.c; path = stem_UTF_8_finnish.c; sourceTree = "<group>"; };
		27EF7FDC1914296D00A327B9 /* stem_UTF_8_finnish.h */ = {isa = PBXFileReference; fileEncoding = 4; lastKnownFileType = sourcecode.c.h; path = stem_UTF_8_finnish.h; sourceTree = "<group>"; };
		27EF7FDD1914296D00A327B9 /* stem_UTF_8_french.c */ = {isa = PBXFileReference; fileEncoding = 4; lastKnownFileType = sourcecode.c.c; path = stem_UTF_8_french.c; sourceTree = "<group>"; };
		27EF7FDE1914296D00A327B9 /* stem_UTF_8_french.h */ = {isa = PBXFileReference; fileEncoding = 4; lastKnownFileType = sourcecode.c.h; path = stem_UTF_8_french.h; sourceTree = "<group>"; };
		27EF7FDF1914296D00A327B9 /* stem_UTF_8_german.c */ = {isa = PBXFileReference; fileEncoding = 4; lastKnownFileType = sourcecode.c.c; path = stem_UTF_8_german.c; sourceTree = "<group>"; };
		27EF7FE01914296D00A327B9 /* stem_UTF_8_german.h */ = {isa = PBXFileReference; fileEncoding = 4; lastKnownFileType = sourcecode.c.h; path = stem_UTF_8_german.h; sourceTree = "<group>"; };
		27EF7FE11914296D00A327B9 /* stem_UTF_8_hungarian.c */ = {isa = PBXFileReference; fileEncoding = 4; lastKnownFileType = sourcecode.c.c; path = stem_UTF_8_hungarian.c; sourceTree = "<group>"; };
		27EF7FE21914296D00A327B9 /* stem_UTF_8_hungarian.h */ = {isa = PBXFileReference; fileEncoding = 4; lastKnownFileType = sourcecode.c.h; path = stem_UTF_8_hungarian.h; sourceTree = "<group>"; };
		27EF7FE31914296D00A327B9 /* stem_UTF_8_italian.c */ = {isa = PBXFileReference; fileEncoding = 4; lastKnownFileType = sourcecode.c.c; path = stem_UTF_8_italian.c; sourceTree = "<group>"; };
		27EF7FE41914296D00A327B9 /* stem_UTF_8_italian.h */ = {isa = PBXFileReference; fileEncoding = 4; lastKnownFileType = sourcecode.c.h; path = stem_UTF_8_italian.h; sourceTree = "<group>"; };
		27EF7FE51914296D00A327B9 /* stem_UTF_8_norwegian.c */ = {isa = PBXFileReference; fileEncoding = 4; lastKnownFileType = sourcecode.c.c; path = stem_UTF_8_norwegian.c; sourceTree = "<group>"; };
		27EF7FE61914296D00A327B9 /* stem_UTF_8_norwegian.h */ = {isa = PBXFileReference; fileEncoding = 4; lastKnownFileType = sourcecode.c.h; path = stem_UTF_8_norwegian.h; sourceTree = "<group>"; };
		27EF7FE71914296D00A327B9 /* stem_UTF_8_porter.c */ = {isa = PBXFileReference; fileEncoding = 4; lastKnownFileType = sourcecode.c.c; path = stem_UTF_8_porter.c; sourceTree = "<group>"; };
		27EF7FE81914296D00A327B9 /* stem_UTF_8_porter.h */ = {isa = PBXFileReference; fileEncoding = 4; lastKnownFileType = sourcecode.c.h; path = stem_UTF_8_porter.h; sourceTree = "<group>"; };
		27EF7FE91914296D00A327B9 /* stem_UTF_8_portuguese.c */ = {isa = PBXFileReference; fileEncoding = 4; lastKnownFileType = sourcecode.c.c; path = stem_UTF_8_portuguese.c; sourceTree = "<group>"; };
		27EF7FEA1914296D00A327B9 /* stem_UTF_8_portuguese.h */ = {isa = PBXFileReference; fileEncoding = 4; lastKnownFileType = sourcecode.c.h; path = stem_UTF_8_portuguese.h; sourceTree = "<group>"; };
		27EF7FEB1914296D00A327B9 /* stem_UTF_8_romanian.c */ = {isa = PBXFileReference; fileEncoding = 4; lastKnownFileType = sourcecode.c.c; path = stem_UTF_8_romanian.c; sourceTree = "<group>"; };
		27EF7FEC1914296D00A327B9 /* stem_UTF_8_romanian.h */ = {isa = PBXFileReference; fileEncoding = 4; lastKnownFileType = sourcecode.c.h; path = stem_UTF_8_romanian.h; sourceTree = "<group>"; };
		27EF7FED1914296D00A327B9 /* stem_UTF_8_russian.c */ = {isa = PBXFileReference; fileEncoding = 4; lastKnownFileType = sourcecode.c.c; path = stem_UTF_8_russian.c; sourceTree = "<group>"; };
		27EF7FEE1914296D00A327B9 /* stem_UTF_8_russian.h */ = {isa = PBXFileReference; fileEncoding = 4; lastKnownFileType = sourcecode.c.h; path = stem_UTF_8_russian.h; sourceTree = "<group>"; };
		27EF7FEF1914296D00A327B9 /* stem_UTF_8_spanish.c */ = {isa = PBXFileReference; fileEncoding = 4; lastKnownFileType = sourcecode.c.c; path = stem_UTF_8_spanish.c; sourceTree = "<group>"; };
		27EF7FF01914296D00A327B9 /* stem_UTF_8_spanish.h */ = {isa = PBXFileReference; fileEncoding = 4; lastKnownFileType = sourcecode.c.h; path = stem_UTF_8_spanish.h; sourceTree = "<group>"; };
		27EF7FF11914296D00A327B9 /* stem_UTF_8_swedish.c */ = {isa = PBXFileReference; fileEncoding = 4; lastKnownFileType = sourcecode.c.c; path = stem_UTF_8_swedish.c; sourceTree = "<group>"; };
		27EF7FF21914296D00A327B9 /* stem_UTF_8_swedish.h */ = {isa = PBXFileReference; fileEncoding = 4; lastKnownFileType = sourcecode.c.h; path = stem_UTF_8_swedish.h; sourceTree = "<group>"; };
		27EF7FF31914296D00A327B9 /* stem_UTF_8_turkish.c */ = {isa = PBXFileReference; fileEncoding = 4; lastKnownFileType = sourcecode.c.c; path = stem_UTF_8_turkish.c; sourceTree = "<group>"; };
		27EF7FF41914296D00A327B9 /* stem_UTF_8_turkish.h */ = {isa = PBXFileReference; fileEncoding = 4; lastKnownFileType = sourcecode.c.h; path = stem_UTF_8_turkish.h; sourceTree = "<group>"; };
		27EF7FF71914296D00A327B9 /* README */ = {isa = PBXFileReference; fileEncoding = 4; lastKnownFileType = text; path = README; sourceTree = "<group>"; };
		27EF807419142C2500A327B9 /* libTokenizer.a */ = {isa = PBXFileReference; explicitFileType = archive.ar; includeInIndex = 0; path = libTokenizer.a; sourceTree = BUILT_PRODUCTS_DIR; };
		27EF81121917EEC600A327B9 /* libLiteCore-static.a */ = {isa = PBXFileReference; explicitFileType = archive.ar; includeInIndex = 0; path = "libLiteCore-static.a"; sourceTree = BUILT_PRODUCTS_DIR; };
		27F0426B2196264900D7C6FA /* SQLiteDataFile+Indexes.cc */ = {isa = PBXFileReference; lastKnownFileType = sourcecode.cpp.cpp; path = "SQLiteDataFile+Indexes.cc"; sourceTree = "<group>"; };
		27F2BE97221DC9DF006C13EE /* access_lock.hh */ = {isa = PBXFileReference; lastKnownFileType = sourcecode.cpp.h; path = access_lock.hh; sourceTree = "<group>"; };
		27F2BE9D221DE44B006C13EE /* ReplicatorOptions.hh */ = {isa = PBXFileReference; lastKnownFileType = sourcecode.cpp.h; path = ReplicatorOptions.hh; sourceTree = "<group>"; };
		27F2BE9E221DEF4E006C13EE /* DBAccess.hh */ = {isa = PBXFileReference; lastKnownFileType = sourcecode.cpp.h; path = DBAccess.hh; sourceTree = "<group>"; };
		27F2BE9F221DF1A0006C13EE /* DBAccess.cc */ = {isa = PBXFileReference; lastKnownFileType = sourcecode.cpp.cpp; path = DBAccess.cc; sourceTree = "<group>"; };
		27F370821DC02C3D0096F717 /* c4Document+Fleece.h */ = {isa = PBXFileReference; lastKnownFileType = sourcecode.c.h; path = "c4Document+Fleece.h"; sourceTree = "<group>"; };
		27F41D6C23297E9700EF27BB /* MultiLogDecoder.hh */ = {isa = PBXFileReference; lastKnownFileType = sourcecode.cpp.h; path = MultiLogDecoder.hh; sourceTree = "<group>"; };
		27F4F48323070C7F0075D7CB /* tls_context.h */ = {isa = PBXFileReference; lastKnownFileType = sourcecode.c.h; path = tls_context.h; sourceTree = "<group>"; };
		27F6F51B1BAA0482003FD798 /* c4Test.cc */ = {isa = PBXFileReference; fileEncoding = 4; lastKnownFileType = sourcecode.cpp.cpp; path = c4Test.cc; sourceTree = "<group>"; };
		27F6F51C1BAA0482003FD798 /* c4Test.hh */ = {isa = PBXFileReference; fileEncoding = 4; lastKnownFileType = sourcecode.cpp.h; path = c4Test.hh; sourceTree = "<group>"; };
		27F7A0BD1D5E2BAB00447BC6 /* Database.hh */ = {isa = PBXFileReference; lastKnownFileType = sourcecode.cpp.h; path = Database.hh; sourceTree = "<group>"; };
		27FA09D31D70EDBF005888AA /* Catch_Tests.mm */ = {isa = PBXFileReference; fileEncoding = 4; lastKnownFileType = sourcecode.cpp.objcpp; path = Catch_Tests.mm; sourceTree = "<group>"; };
		27FB0C37205B177100987D9C /* Instrumentation.hh */ = {isa = PBXFileReference; lastKnownFileType = sourcecode.cpp.h; path = Instrumentation.hh; sourceTree = "<group>"; };
		27FB0C3C205B18A500987D9C /* Instrumentation.cc */ = {isa = PBXFileReference; lastKnownFileType = sourcecode.cpp.cpp; path = Instrumentation.cc; sourceTree = "<group>"; };
		27FC81E81EAAB0D90028E38E /* libLiteCoreREST-static.a */ = {isa = PBXFileReference; explicitFileType = archive.ar; includeInIndex = 0; path = "libLiteCoreREST-static.a"; sourceTree = BUILT_PRODUCTS_DIR; };
		27FC81F31EAAB1000028E38E /* REST-static.xcconfig */ = {isa = PBXFileReference; lastKnownFileType = text.xcconfig; path = "REST-static.xcconfig"; sourceTree = "<group>"; };
		27FC81F41EAAB4D30028E38E /* REST.xcconfig */ = {isa = PBXFileReference; lastKnownFileType = text.xcconfig; path = REST.xcconfig; sourceTree = "<group>"; };
		27FC81F51EAAB57B0028E38E /* LiteCore.xcconfig */ = {isa = PBXFileReference; lastKnownFileType = text.xcconfig; path = LiteCore.xcconfig; sourceTree = "<group>"; wrapsLines = 1; };
		27FC8DB522135BCE0083B033 /* Pusher+DB.cc */ = {isa = PBXFileReference; lastKnownFileType = sourcecode.cpp.cpp; path = "Pusher+DB.cc"; sourceTree = "<group>"; };
		27FC8DBC22135BDA0083B033 /* RevFinder.cc */ = {isa = PBXFileReference; lastKnownFileType = sourcecode.cpp.cpp; path = RevFinder.cc; sourceTree = "<group>"; };
		27FC8E76221399AC0083B033 /* LeafDocument.cc */ = {isa = PBXFileReference; lastKnownFileType = sourcecode.cpp.cpp; path = LeafDocument.cc; sourceTree = "<group>"; };
		27FDDEF6236770F900860E69 /* pem.h */ = {isa = PBXFileReference; lastKnownFileType = sourcecode.c.h; path = pem.h; sourceTree = "<group>"; };
		27FDDEF7236770F900860E69 /* check_config.h */ = {isa = PBXFileReference; lastKnownFileType = sourcecode.c.h; path = check_config.h; sourceTree = "<group>"; };
		27FDDEF8236770F900860E69 /* error.h */ = {isa = PBXFileReference; lastKnownFileType = sourcecode.c.h; path = error.h; sourceTree = "<group>"; };
		27FDDEF9236770F900860E69 /* md2.h */ = {isa = PBXFileReference; lastKnownFileType = sourcecode.c.h; path = md2.h; sourceTree = "<group>"; };
		27FDDEFA236770F900860E69 /* oid.h */ = {isa = PBXFileReference; lastKnownFileType = sourcecode.c.h; path = oid.h; sourceTree = "<group>"; };
		27FDDEFB236770F900860E69 /* rsa_internal.h */ = {isa = PBXFileReference; lastKnownFileType = sourcecode.c.h; path = rsa_internal.h; sourceTree = "<group>"; };
		27FDDEFC236770F900860E69 /* pkcs5.h */ = {isa = PBXFileReference; lastKnownFileType = sourcecode.c.h; path = pkcs5.h; sourceTree = "<group>"; };
		27FDDEFD236770F900860E69 /* ripemd160.h */ = {isa = PBXFileReference; lastKnownFileType = sourcecode.c.h; path = ripemd160.h; sourceTree = "<group>"; };
		27FDDEFE236770F900860E69 /* blowfish.h */ = {isa = PBXFileReference; lastKnownFileType = sourcecode.c.h; path = blowfish.h; sourceTree = "<group>"; };
		27FDDEFF236770F900860E69 /* version.h */ = {isa = PBXFileReference; lastKnownFileType = sourcecode.c.h; path = version.h; sourceTree = "<group>"; };
		27FDDF00236770F900860E69 /* ecp.h */ = {isa = PBXFileReference; lastKnownFileType = sourcecode.c.h; path = ecp.h; sourceTree = "<group>"; };
		27FDDF01236770F900860E69 /* cipher_internal.h */ = {isa = PBXFileReference; lastKnownFileType = sourcecode.c.h; path = cipher_internal.h; sourceTree = "<group>"; };
		27FDDF02236770F900860E69 /* md_internal.h */ = {isa = PBXFileReference; lastKnownFileType = sourcecode.c.h; path = md_internal.h; sourceTree = "<group>"; };
		27FDDF03236770F900860E69 /* base64.h */ = {isa = PBXFileReference; lastKnownFileType = sourcecode.c.h; path = base64.h; sourceTree = "<group>"; };
		27FDDF04236770F900860E69 /* asn1.h */ = {isa = PBXFileReference; lastKnownFileType = sourcecode.c.h; path = asn1.h; sourceTree = "<group>"; };
		27FDDF05236770F900860E69 /* config.h */ = {isa = PBXFileReference; lastKnownFileType = sourcecode.c.h; path = config.h; sourceTree = "<group>"; };
		27FDDF06236770F900860E69 /* memory_buffer_alloc.h */ = {isa = PBXFileReference; lastKnownFileType = sourcecode.c.h; path = memory_buffer_alloc.h; sourceTree = "<group>"; };
		27FDDF07236770F900860E69 /* platform_util.h */ = {isa = PBXFileReference; lastKnownFileType = sourcecode.c.h; path = platform_util.h; sourceTree = "<group>"; };
		27FDDF08236770F900860E69 /* xtea.h */ = {isa = PBXFileReference; lastKnownFileType = sourcecode.c.h; path = xtea.h; sourceTree = "<group>"; };
		27FDDF09236770F900860E69 /* poly1305.h */ = {isa = PBXFileReference; lastKnownFileType = sourcecode.c.h; path = poly1305.h; sourceTree = "<group>"; };
		27FDDF0A236770F900860E69 /* threading.h */ = {isa = PBXFileReference; lastKnownFileType = sourcecode.c.h; path = threading.h; sourceTree = "<group>"; };
		27FDDF0B236770F900860E69 /* hkdf.h */ = {isa = PBXFileReference; lastKnownFileType = sourcecode.c.h; path = hkdf.h; sourceTree = "<group>"; };
		27FDDF0C236770F900860E69 /* compat-1.3.h */ = {isa = PBXFileReference; lastKnownFileType = sourcecode.c.h; path = "compat-1.3.h"; sourceTree = "<group>"; };
		27FDDF0D236770F900860E69 /* md5.h */ = {isa = PBXFileReference; lastKnownFileType = sourcecode.c.h; path = md5.h; sourceTree = "<group>"; };
		27FDDF0E236770F900860E69 /* timing.h */ = {isa = PBXFileReference; lastKnownFileType = sourcecode.c.h; path = timing.h; sourceTree = "<group>"; };
		27FDDF0F236770F900860E69 /* arc4.h */ = {isa = PBXFileReference; lastKnownFileType = sourcecode.c.h; path = arc4.h; sourceTree = "<group>"; };
		27FDDF10236770F900860E69 /* chachapoly.h */ = {isa = PBXFileReference; lastKnownFileType = sourcecode.c.h; path = chachapoly.h; sourceTree = "<group>"; };
		27FDDF11236770F900860E69 /* sha256.h */ = {isa = PBXFileReference; lastKnownFileType = sourcecode.c.h; path = sha256.h; sourceTree = "<group>"; };
		27FDDF12236770F900860E69 /* ecdsa.h */ = {isa = PBXFileReference; lastKnownFileType = sourcecode.c.h; path = ecdsa.h; sourceTree = "<group>"; };
		27FDDF13236770F900860E69 /* nist_kw.h */ = {isa = PBXFileReference; lastKnownFileType = sourcecode.c.h; path = nist_kw.h; sourceTree = "<group>"; };
		27FDDF14236770F900860E69 /* md.h */ = {isa = PBXFileReference; lastKnownFileType = sourcecode.c.h; path = md.h; sourceTree = "<group>"; };
		27FDDF15236770F900860E69 /* cipher.h */ = {isa = PBXFileReference; lastKnownFileType = sourcecode.c.h; path = cipher.h; sourceTree = "<group>"; };
		27FDDF16236770F900860E69 /* ecjpake.h */ = {isa = PBXFileReference; lastKnownFileType = sourcecode.c.h; path = ecjpake.h; sourceTree = "<group>"; };
		27FDDF17236770F900860E69 /* entropy.h */ = {isa = PBXFileReference; lastKnownFileType = sourcecode.c.h; path = entropy.h; sourceTree = "<group>"; };
		27FDDF18236770F900860E69 /* pkcs12.h */ = {isa = PBXFileReference; lastKnownFileType = sourcecode.c.h; path = pkcs12.h; sourceTree = "<group>"; };
		27FDDF19236770F900860E69 /* padlock.h */ = {isa = PBXFileReference; lastKnownFileType = sourcecode.c.h; path = padlock.h; sourceTree = "<group>"; };
		27FDDF1A236770F900860E69 /* sha512.h */ = {isa = PBXFileReference; lastKnownFileType = sourcecode.c.h; path = sha512.h; sourceTree = "<group>"; };
		27FDDF1B236770F900860E69 /* bn_mul.h */ = {isa = PBXFileReference; lastKnownFileType = sourcecode.c.h; path = bn_mul.h; sourceTree = "<group>"; };
		27FDDF1C236770F900860E69 /* pk.h */ = {isa = PBXFileReference; lastKnownFileType = sourcecode.c.h; path = pk.h; sourceTree = "<group>"; };
		27FDDF1D236770F900860E69 /* ecp_internal.h */ = {isa = PBXFileReference; lastKnownFileType = sourcecode.c.h; path = ecp_internal.h; sourceTree = "<group>"; };
		27FDDF1E236770F900860E69 /* platform_time.h */ = {isa = PBXFileReference; lastKnownFileType = sourcecode.c.h; path = platform_time.h; sourceTree = "<group>"; };
		27FDDF1F236770F900860E69 /* camellia.h */ = {isa = PBXFileReference; lastKnownFileType = sourcecode.c.h; path = camellia.h; sourceTree = "<group>"; };
		27FDDF20236770F900860E69 /* md4.h */ = {isa = PBXFileReference; lastKnownFileType = sourcecode.c.h; path = md4.h; sourceTree = "<group>"; };
		27FDDF21236770F900860E69 /* aes.h */ = {isa = PBXFileReference; lastKnownFileType = sourcecode.c.h; path = aes.h; sourceTree = "<group>"; };
		27FDDF22236770F900860E69 /* pk_internal.h */ = {isa = PBXFileReference; lastKnownFileType = sourcecode.c.h; path = pk_internal.h; sourceTree = "<group>"; };
		27FDDF23236770F900860E69 /* dhm.h */ = {isa = PBXFileReference; lastKnownFileType = sourcecode.c.h; path = dhm.h; sourceTree = "<group>"; };
		27FDDF24236770F900860E69 /* aesni.h */ = {isa = PBXFileReference; lastKnownFileType = sourcecode.c.h; path = aesni.h; sourceTree = "<group>"; };
		27FDDF25236770F900860E69 /* ctr_drbg.h */ = {isa = PBXFileReference; lastKnownFileType = sourcecode.c.h; path = ctr_drbg.h; sourceTree = "<group>"; };
		27FDDF26236770F900860E69 /* chacha20.h */ = {isa = PBXFileReference; lastKnownFileType = sourcecode.c.h; path = chacha20.h; sourceTree = "<group>"; };
		27FDDF27236770F900860E69 /* des.h */ = {isa = PBXFileReference; lastKnownFileType = sourcecode.c.h; path = des.h; sourceTree = "<group>"; };
		27FDDF28236770F900860E69 /* ecdh.h */ = {isa = PBXFileReference; lastKnownFileType = sourcecode.c.h; path = ecdh.h; sourceTree = "<group>"; };
		27FDDF29236770F900860E69 /* psa_util.h */ = {isa = PBXFileReference; lastKnownFileType = sourcecode.c.h; path = psa_util.h; sourceTree = "<group>"; };
		27FDDF2A236770F900860E69 /* sha1.h */ = {isa = PBXFileReference; lastKnownFileType = sourcecode.c.h; path = sha1.h; sourceTree = "<group>"; };
		27FDDF2B236770F900860E69 /* gcm.h */ = {isa = PBXFileReference; lastKnownFileType = sourcecode.c.h; path = gcm.h; sourceTree = "<group>"; };
		27FDDF2C236770F900860E69 /* rsa.h */ = {isa = PBXFileReference; lastKnownFileType = sourcecode.c.h; path = rsa.h; sourceTree = "<group>"; };
		27FDDF2D236770F900860E69 /* hmac_drbg.h */ = {isa = PBXFileReference; lastKnownFileType = sourcecode.c.h; path = hmac_drbg.h; sourceTree = "<group>"; };
		27FDDF2E236770F900860E69 /* cmac.h */ = {isa = PBXFileReference; lastKnownFileType = sourcecode.c.h; path = cmac.h; sourceTree = "<group>"; };
		27FDDF2F236770F900860E69 /* platform.h */ = {isa = PBXFileReference; lastKnownFileType = sourcecode.c.h; path = platform.h; sourceTree = "<group>"; };
		27FDDF30236770F900860E69 /* bignum.h */ = {isa = PBXFileReference; lastKnownFileType = sourcecode.c.h; path = bignum.h; sourceTree = "<group>"; };
		27FDDF31236770F900860E69 /* aria.h */ = {isa = PBXFileReference; lastKnownFileType = sourcecode.c.h; path = aria.h; sourceTree = "<group>"; };
		27FDDF32236770F900860E69 /* entropy_poll.h */ = {isa = PBXFileReference; lastKnownFileType = sourcecode.c.h; path = entropy_poll.h; sourceTree = "<group>"; };
		27FDDF33236770F900860E69 /* havege.h */ = {isa = PBXFileReference; lastKnownFileType = sourcecode.c.h; path = havege.h; sourceTree = "<group>"; };
		27FDDF34236770F900860E69 /* asn1write.h */ = {isa = PBXFileReference; lastKnownFileType = sourcecode.c.h; path = asn1write.h; sourceTree = "<group>"; };
		27FDDF35236770F900860E69 /* ccm.h */ = {isa = PBXFileReference; lastKnownFileType = sourcecode.c.h; path = ccm.h; sourceTree = "<group>"; };
		27FDE1B62367715E00860E69 /* pkcs11.h */ = {isa = PBXFileReference; lastKnownFileType = sourcecode.c.h; path = pkcs11.h; sourceTree = "<group>"; };
		27FDE1B72367715E00860E69 /* net_sockets.h */ = {isa = PBXFileReference; lastKnownFileType = sourcecode.c.h; path = net_sockets.h; sourceTree = "<group>"; };
		27FDE1B82367715E00860E69 /* compat-1.3.h */ = {isa = PBXFileReference; lastKnownFileType = sourcecode.c.h; path = "compat-1.3.h"; sourceTree = "<group>"; };
		27FDE1B92367715E00860E69 /* net.h */ = {isa = PBXFileReference; lastKnownFileType = sourcecode.c.h; path = net.h; sourceTree = "<group>"; };
		27FDE1BA2367715E00860E69 /* x509_csr.h */ = {isa = PBXFileReference; lastKnownFileType = sourcecode.c.h; path = x509_csr.h; sourceTree = "<group>"; };
		27FDE1BB2367715E00860E69 /* error.h */ = {isa = PBXFileReference; lastKnownFileType = sourcecode.c.h; path = error.h; sourceTree = "<group>"; };
		27FDE1BC2367715E00860E69 /* ssl_ticket.h */ = {isa = PBXFileReference; lastKnownFileType = sourcecode.c.h; path = ssl_ticket.h; sourceTree = "<group>"; };
		27FDE1BD2367715E00860E69 /* ssl.h */ = {isa = PBXFileReference; lastKnownFileType = sourcecode.c.h; path = ssl.h; sourceTree = "<group>"; };
		27FDE1BE2367715E00860E69 /* x509_crl.h */ = {isa = PBXFileReference; lastKnownFileType = sourcecode.c.h; path = x509_crl.h; sourceTree = "<group>"; };
		27FDE1BF2367715E00860E69 /* ssl_cache.h */ = {isa = PBXFileReference; lastKnownFileType = sourcecode.c.h; path = ssl_cache.h; sourceTree = "<group>"; };
		27FDE1C02367715E00860E69 /* config.h */ = {isa = PBXFileReference; lastKnownFileType = sourcecode.c.h; path = config.h; sourceTree = "<group>"; };
		27FDE1C12367715E00860E69 /* debug.h */ = {isa = PBXFileReference; lastKnownFileType = sourcecode.c.h; path = debug.h; sourceTree = "<group>"; };
		27FDE1C22367715E00860E69 /* x509.h */ = {isa = PBXFileReference; lastKnownFileType = sourcecode.c.h; path = x509.h; sourceTree = "<group>"; };
		27FDE1C32367715E00860E69 /* x509_crt.h */ = {isa = PBXFileReference; lastKnownFileType = sourcecode.c.h; path = x509_crt.h; sourceTree = "<group>"; };
		27FDE1C42367715E00860E69 /* certs.h */ = {isa = PBXFileReference; lastKnownFileType = sourcecode.c.h; path = certs.h; sourceTree = "<group>"; };
		27FDE1C52367715E00860E69 /* ssl_cookie.h */ = {isa = PBXFileReference; lastKnownFileType = sourcecode.c.h; path = ssl_cookie.h; sourceTree = "<group>"; };
		27FDE1C62367715E00860E69 /* version.h */ = {isa = PBXFileReference; lastKnownFileType = sourcecode.c.h; path = version.h; sourceTree = "<group>"; };
		27FDE1C72367715E00860E69 /* ssl_ciphersuites.h */ = {isa = PBXFileReference; lastKnownFileType = sourcecode.c.h; path = ssl_ciphersuites.h; sourceTree = "<group>"; };
		27FDE1C82367715E00860E69 /* check_config.h */ = {isa = PBXFileReference; lastKnownFileType = sourcecode.c.h; path = check_config.h; sourceTree = "<group>"; };
		27FDE1C92367715E00860E69 /* ssl_internal.h */ = {isa = PBXFileReference; lastKnownFileType = sourcecode.c.h; path = ssl_internal.h; sourceTree = "<group>"; };
		27FDF1371DA8116A0087B4E6 /* SQLiteFleeceEach.cc */ = {isa = PBXFileReference; fileEncoding = 4; lastKnownFileType = sourcecode.cpp.cpp; path = SQLiteFleeceEach.cc; sourceTree = "<group>"; };
		27FDF13E1DA84EE70087B4E6 /* SQLiteFleeceUtil.hh */ = {isa = PBXFileReference; lastKnownFileType = sourcecode.cpp.h; path = SQLiteFleeceUtil.hh; sourceTree = "<group>"; };
		27FDF1421DAC22230087B4E6 /* SQLiteFunctionsTest.cc */ = {isa = PBXFileReference; fileEncoding = 4; lastKnownFileType = sourcecode.cpp.cpp; path = SQLiteFunctionsTest.cc; sourceTree = "<group>"; };
		27FDF1A21DAD79450087B4E6 /* LiteCore-dylib_Release.xcconfig */ = {isa = PBXFileReference; lastKnownFileType = text.xcconfig; path = "LiteCore-dylib_Release.xcconfig"; sourceTree = "<group>"; };
		720EA3F51BA7EAD9002B8416 /* libLiteCore.dylib */ = {isa = PBXFileReference; explicitFileType = "compiled.mach-o.dylib"; includeInIndex = 0; path = libLiteCore.dylib; sourceTree = BUILT_PRODUCTS_DIR; };
		726F2B8F1EB2C36E00C1EC3C /* DefaultLogger.cc */ = {isa = PBXFileReference; fileEncoding = 4; lastKnownFileType = sourcecode.cpp.cpp; path = DefaultLogger.cc; sourceTree = "<group>"; };
		7280F7F01E3AC9A600E3F097 /* libLiteCore.dylib */ = {isa = PBXFileReference; lastKnownFileType = "compiled.mach-o.dylib"; name = libLiteCore.dylib; path = ../build_cmake/libLiteCore.dylib; sourceTree = "<group>"; };
		728EC54C1EC14611002C9A73 /* c4Listener.h */ = {isa = PBXFileReference; fileEncoding = 4; lastKnownFileType = sourcecode.c.h; path = c4Listener.h; sourceTree = "<group>"; };
		729272F12238DB8500E7208E /* c4ExceptionUtils.cc */ = {isa = PBXFileReference; fileEncoding = 4; lastKnownFileType = sourcecode.cpp.cpp; path = c4ExceptionUtils.cc; sourceTree = "<group>"; };
		729272F22238DB8500E7208E /* c4ExceptionUtils.hh */ = {isa = PBXFileReference; fileEncoding = 4; lastKnownFileType = sourcecode.cpp.h; path = c4ExceptionUtils.hh; sourceTree = "<group>"; };
		72A3AF871F424EC0001E16D4 /* PrebuiltCopier.cc */ = {isa = PBXFileReference; fileEncoding = 4; lastKnownFileType = sourcecode.cpp.cpp; path = PrebuiltCopier.cc; sourceTree = "<group>"; };
		72A3AF881F424EC0001E16D4 /* PrebuiltCopier.hh */ = {isa = PBXFileReference; fileEncoding = 4; lastKnownFileType = sourcecode.cpp.h; path = PrebuiltCopier.hh; sourceTree = "<group>"; };
		72C086921CBDEB2000808CE7 /* c4DocExpiration.cc */ = {isa = PBXFileReference; fileEncoding = 4; lastKnownFileType = sourcecode.cpp.cpp; path = c4DocExpiration.cc; sourceTree = "<group>"; };
		930BE2AC1EE0C47500CCC14C /* libz.tbd */ = {isa = PBXFileReference; lastKnownFileType = "sourcecode.text-based-dylib-definition"; name = libz.tbd; path = Platforms/iPhoneOS.platform/Developer/SDKs/iPhoneOS10.3.sdk/usr/lib/libz.tbd; sourceTree = DEVELOPER_DIR; };
		93FA3F481EE21A4D00D15CF5 /* LiteCoreServ-iOS.app */ = {isa = PBXFileReference; explicitFileType = wrapper.application; includeInIndex = 0; path = "LiteCoreServ-iOS.app"; sourceTree = BUILT_PRODUCTS_DIR; };
		93FA3F4B1EE21A4D00D15CF5 /* main.m */ = {isa = PBXFileReference; lastKnownFileType = sourcecode.c.objc; path = main.m; sourceTree = "<group>"; };
		93FA3F4D1EE21A4D00D15CF5 /* AppDelegate.h */ = {isa = PBXFileReference; lastKnownFileType = sourcecode.c.h; path = AppDelegate.h; sourceTree = "<group>"; };
		93FA3F4E1EE21A4D00D15CF5 /* AppDelegate.m */ = {isa = PBXFileReference; lastKnownFileType = sourcecode.c.objc; path = AppDelegate.m; sourceTree = "<group>"; };
		93FA3F501EE21A4D00D15CF5 /* ViewController.h */ = {isa = PBXFileReference; lastKnownFileType = sourcecode.c.h; path = ViewController.h; sourceTree = "<group>"; };
		93FA3F511EE21A4D00D15CF5 /* ViewController.m */ = {isa = PBXFileReference; lastKnownFileType = sourcecode.c.objc; path = ViewController.m; sourceTree = "<group>"; };
		93FA3F541EE21A4D00D15CF5 /* Base */ = {isa = PBXFileReference; lastKnownFileType = file.storyboard; name = Base; path = Base.lproj/Main.storyboard; sourceTree = "<group>"; };
		93FA3F561EE21A4D00D15CF5 /* Assets.xcassets */ = {isa = PBXFileReference; lastKnownFileType = folder.assetcatalog; path = Assets.xcassets; sourceTree = "<group>"; };
		93FA3F591EE21A4D00D15CF5 /* Base */ = {isa = PBXFileReference; lastKnownFileType = file.storyboard; name = Base; path = Base.lproj/LaunchScreen.storyboard; sourceTree = "<group>"; };
		93FA3F5B1EE21A4D00D15CF5 /* Info.plist */ = {isa = PBXFileReference; lastKnownFileType = text.plist.xml; path = Info.plist; sourceTree = "<group>"; };
		93FA3F6A1EE21BAE00D15CF5 /* LCSServer.h */ = {isa = PBXFileReference; fileEncoding = 4; lastKnownFileType = sourcecode.c.h; path = LCSServer.h; sourceTree = "<group>"; };
		93FA3F6B1EE21BAE00D15CF5 /* LCSServer.mm */ = {isa = PBXFileReference; fileEncoding = 4; lastKnownFileType = sourcecode.cpp.objcpp; path = LCSServer.mm; sourceTree = "<group>"; };
		93FA3F6C1EE21BAE00D15CF5 /* LCSServerConfig.h */ = {isa = PBXFileReference; fileEncoding = 4; lastKnownFileType = sourcecode.c.h; path = LCSServerConfig.h; sourceTree = "<group>"; };
		93FA3F6D1EE21BAE00D15CF5 /* LCSServerConfig.m */ = {isa = PBXFileReference; fileEncoding = 4; lastKnownFileType = sourcecode.c.objc; path = LCSServerConfig.m; sourceTree = "<group>"; };
/* End PBXFileReference section */

/* Begin PBXFrameworksBuildPhase section */
		2708FE4B1CF4CC880022F721 /* Frameworks */ = {
			isa = PBXFrameworksBuildPhase;
			buildActionMask = 2147483647;
			files = (
				275067E2230B6C5400FA23B2 /* libLiteCoreREST-static.a in Frameworks */,
				2708FE561CF4CD170022F721 /* libLiteCore-static.a in Frameworks */,
				2762A01622EB826B00F9AB18 /* libLiteCoreWebSocket.a in Frameworks */,
				27E3DD511DB7CCF600F2872D /* libc++.tbd in Frameworks */,
				272850EE1E9D4D23009CA22F /* libz.tbd in Frameworks */,
				27DF7D351F3ACEBF0022F3DF /* Foundation.framework in Frameworks */,
				2753AFC91EC0F4E900C12E98 /* CoreFoundation.framework in Frameworks */,
				2787EB271F4C91B000DB97B0 /* Security.framework in Frameworks */,
			);
			runOnlyForDeploymentPostprocessing = 0;
		};
		27139B2D18F8E9750021A9A3 /* Frameworks */ = {
			isa = PBXFrameworksBuildPhase;
			buildActionMask = 2147483647;
			files = (
				27139B3118F8E9750021A9A3 /* XCTest.framework in Frameworks */,
				2701C22C1C4DA4D2006D7A99 /* libLiteCore.dylib in Frameworks */,
				2797BCB41C10F76100E5C991 /* libLiteCore-static.a in Frameworks */,
				27766E161982DA8E00CAA464 /* Security.framework in Frameworks */,
			);
			runOnlyForDeploymentPostprocessing = 0;
		};
		274D04051BA75E1C00FF7C35 /* Frameworks */ = {
			isa = PBXFrameworksBuildPhase;
			buildActionMask = 2147483647;
			files = (
				27DE2EE72125FAD600123597 /* libfleeceBase.a in Frameworks */,
				27DE2E862125F32700123597 /* libactors.a in Frameworks */,
				274D04201BA892B100FF7C35 /* libLiteCore.dylib in Frameworks */,
				279691771ED4B3720086565D /* libSupport.a in Frameworks */,
				270C7D522022916D00FF86D3 /* CoreFoundation.framework in Frameworks */,
				2771A0CF228B4CD700B18E0A /* Security.framework in Frameworks */,
				2700BB53216FF2DB00797537 /* CoreML.framework in Frameworks */,
				27098AB821714AB0002751DA /* Vision.framework in Frameworks */,
			);
			runOnlyForDeploymentPostprocessing = 0;
		};
		2771A096228624C000B18E0A /* Frameworks */ = {
			isa = PBXFrameworksBuildPhase;
			buildActionMask = 2147483647;
			files = (
			);
			runOnlyForDeploymentPostprocessing = 0;
		};
		279691601ED4B29E0086565D /* Frameworks */ = {
			isa = PBXFrameworksBuildPhase;
			buildActionMask = 2147483647;
			files = (
			);
			runOnlyForDeploymentPostprocessing = 0;
		};
		27A924911D9B316D00086206 /* Frameworks */ = {
			isa = PBXFrameworksBuildPhase;
			buildActionMask = 2147483647;
			files = (
				7280F7F11E3AC9A600E3F097 /* libLiteCore.dylib in Frameworks */,
				27B6493B206971FC00FC12F7 /* LiteCore.framework in Frameworks */,
			);
			runOnlyForDeploymentPostprocessing = 0;
		};
		27A924A91D9B316D00086206 /* Frameworks */ = {
			isa = PBXFrameworksBuildPhase;
			buildActionMask = 2147483647;
			files = (
				273E55671F79B564000182F1 /* libSupport.a in Frameworks */,
				272850F21E9D4FB1009CA22F /* libfleeceStatic.a in Frameworks */,
				7280F7F21E3AC9BB00E3F097 /* libLiteCore.dylib in Frameworks */,
			);
			runOnlyForDeploymentPostprocessing = 0;
		};
		27B64930206971FB00FC12F7 /* Frameworks */ = {
			isa = PBXFrameworksBuildPhase;
			buildActionMask = 2147483647;
			files = (
				27B649472069721F00FC12F7 /* libLiteCore-static.a in Frameworks */,
				27B64960206975F900FC12F7 /* libc++.tbd in Frameworks */,
				27B6495D2069758F00FC12F7 /* libz.tbd in Frameworks */,
				27B6495A2069757D00FC12F7 /* CoreFoundation.framework in Frameworks */,
				27B6495B2069758300FC12F7 /* Foundation.framework in Frameworks */,
				27B6495C2069758800FC12F7 /* Security.framework in Frameworks */,
			);
			runOnlyForDeploymentPostprocessing = 0;
		};
		27DF7D601F4236500022F3DF /* Frameworks */ = {
			isa = PBXFrameworksBuildPhase;
			buildActionMask = 2147483647;
			files = (
			);
			runOnlyForDeploymentPostprocessing = 0;
		};
		27EF807119142C2500A327B9 /* Frameworks */ = {
			isa = PBXFrameworksBuildPhase;
			buildActionMask = 2147483647;
			files = (
			);
			runOnlyForDeploymentPostprocessing = 0;
		};
		27EF810B1917EEC600A327B9 /* Frameworks */ = {
			isa = PBXFrameworksBuildPhase;
			buildActionMask = 2147483647;
			files = (
				27DF7D6A1F4236950022F3DF /* libSQLite.a in Frameworks */,
				93CD011A1E933C0B00AFB3FA /* libblip_cpp.a in Frameworks */,
				27FA09CB1D70BA42005888AA /* libfleeceStatic.a in Frameworks */,
				27FA99E01917EF9600912F96 /* libTokenizer.a in Frameworks */,
			);
			runOnlyForDeploymentPostprocessing = 0;
		};
		27FC81E51EAAB0D90028E38E /* Frameworks */ = {
			isa = PBXFrameworksBuildPhase;
			buildActionMask = 2147483647;
			files = (
			);
			runOnlyForDeploymentPostprocessing = 0;
		};
		720EA3E91BA7EAD9002B8416 /* Frameworks */ = {
			isa = PBXFrameworksBuildPhase;
			buildActionMask = 2147483647;
			files = (
				2700BB75217905FE00797537 /* libLiteCore-static.a in Frameworks */,
				2700BB772179070900797537 /* libc++.tbd in Frameworks */,
				72DE481B1E9C559B00B60952 /* libz.tbd in Frameworks */,
				270515591D907F6200D62D05 /* CoreFoundation.framework in Frameworks */,
				2753B00D1EC39E5D00C12E98 /* Foundation.framework in Frameworks */,
				2787EB291F4C929C00DB97B0 /* Security.framework in Frameworks */,
			);
			runOnlyForDeploymentPostprocessing = 0;
		};
		93FA3F451EE21A4D00D15CF5 /* Frameworks */ = {
			isa = PBXFrameworksBuildPhase;
			buildActionMask = 2147483647;
			files = (
				93FA3F681EE21B6600D15CF5 /* libz.tbd in Frameworks */,
				93FA3F651EE21B5400D15CF5 /* libLiteCore-static.a in Frameworks */,
				93FA3F661EE21B5400D15CF5 /* libLiteCoreREST-static.a in Frameworks */,
				93FA3F671EE21B5400D15CF5 /* libfleeceStatic.a in Frameworks */,
			);
			runOnlyForDeploymentPostprocessing = 0;
		};
/* End PBXFrameworksBuildPhase section */

/* Begin PBXGroup section */
		2700BB612170117F00797537 /* EE */ = {
			isa = PBXGroup;
			children = (
				271BA453227B691500D49D13 /* c4DatabaseEncryptionTest.cc */,
				27C77301216FCF5400D5FB44 /* c4PredictiveQueryTest+CoreML.mm */,
				2700BB59217005A900797537 /* CoreMLPredictiveModel.hh */,
				2700BB5A217005A900797537 /* CoreMLPredictiveModel.mm */,
			);
			name = EE;
			sourceTree = "<group>";
		};
		270BEE1C20647E8A005E8BE8 /* EE */ = {
			isa = PBXGroup;
			children = (
				270BEE1D20647E8A005E8BE8 /* RESTSyncListener_stub.cc */,
				270BEE29206483C0005E8BE8 /* Listener */,
			);
			path = EE;
			sourceTree = "<group>";
		};
		271057C21D3997230018247B /* C++ Tests */ = {
			isa = PBXGroup;
			children = (
				275FF6D11E4947E1005F90DD /* c4BaseTest.cc */,
				277015081D523E2E008BADD7 /* DataFileTest.cc */,
				27E0CA9F1DBEB0BA0089A9C0 /* DocumentKeysTest.cc */,
				272B1BEA1FB1513100F56620 /* FTSTest.cc */,
				270C6B901EBA2D5600E73415 /* LogEncoderTest.cc */,
				27098AA9216C2ED6002751DA /* PredictiveQueryTest.cc */,
				276CE68D2267A02500B681AC /* N1QLParserTest.cc */,
				274EDDF91DA322D4003AD158 /* QueryParserTest.cc */,
				2771991B2272498300B18E0A /* QueryParserTest.hh */,
				27E6737C1EC78144008F50C4 /* QueryTest.cc */,
				2723410F211B5FC400DA9437 /* QueryTest.hh */,
				277BE1C8204F4D45008047C9 /* RevTreeTest.cc */,
				27456AFC1DC9507D00A38B20 /* SequenceTrackerTest.cc */,
				27FDF1421DAC22230087B4E6 /* SQLiteFunctionsTest.cc */,
				272850B41E9BE361009CA22F /* UpgraderTest.cc */,
				2708FE5A1CF4D3370022F721 /* LiteCoreTest.cc */,
				2708FE591CF4D0450022F721 /* LiteCoreTest.hh */,
				274D040A1BA75E1C00FF7C35 /* main.cpp */,
				2750735A1F4B5ECC003D2CCE /* CMakeLists.txt */,
			);
			name = "C++ Tests";
			path = tests;
			sourceTree = "<group>";
		};
		27139B1E18F8E9750021A9A3 /* Other Frameworks */ = {
			isa = PBXGroup;
			children = (
				27139B1F18F8E9750021A9A3 /* Foundation.framework */,
			);
			name = "Other Frameworks";
			sourceTree = "<group>";
		};
		271BA53122960DF900D49D13 /* Networking */ = {
			isa = PBXGroup;
			children = (
				27CE4CF02077F51000ACA225 /* Address.cc */,
				27CE4CEF2077F51000ACA225 /* Address.hh */,
				2761F3EF1EE9CC58006D4BB8 /* CookieStore.hh */,
				2761F3EE1EE9CC58006D4BB8 /* CookieStore.cc */,
				271C069723078176000EC09B /* HTTPTypes.cc */,
				271BA53C2297008200D49D13 /* HTTPTypes.hh */,
				27727C53230F279D0082BCC9 /* HTTPLogic.cc */,
				27727C52230F279D0082BCC9 /* HTTPLogic.hh */,
				270F2BD42301E8AE00D8DB21 /* TCPSocket.cc */,
				270F2BD32301E8AE00D8DB21 /* TCPSocket.hh */,
				27304A0423023FCF0049AC69 /* BuiltInWebSocket.cc */,
				27304A0323023FCF0049AC69 /* BuiltInWebSocket.hh */,
				27469CFC233C35EB00A1EE1A /* TLSContext.cc */,
				27469CFB233C35EB00A1EE1A /* TLSContext.hh */,
			);
			name = Networking;
			path = ../Networking;
			sourceTree = "<group>";
		};
		272851111EA44902009CA22F /* REST */ = {
			isa = PBXGroup;
			children = (
				275A74CF1ED3A4E1008CB57B /* Listener.cc */,
				275A74D01ED3A4E1008CB57B /* Listener.hh */,
				272851201EA4537A009CA22F /* RESTListener.cc */,
				2749B9861EB298360068DBF9 /* RESTListener+Handlers.cc */,
				270C6B681EB7DDAD00E73415 /* RESTListener+Replicate.cc */,
				272851211EA4537A009CA22F /* RESTListener.hh */,
				2728512C1EA46475009CA22F /* Server.cc */,
				2728512D1EA46475009CA22F /* Server.hh */,
				276E02191EA983EE00FEFE8A /* Response.cc */,
				276E021A1EA983EE00FEFE8A /* Response.hh */,
				272851271EA46421009CA22F /* Request.cc */,
				272851281EA46421009CA22F /* Request.hh */,
				275A74D51ED3AA11008CB57B /* c4Listener.cc */,
				279691971ED4C3950086565D /* c4Listener+RESTFactory.cc */,
				275A74DF1ED4A05C008CB57B /* c4ListenerInternal.hh */,
				27DDC549236B56D000580B2B /* CertRequest.hh */,
				27DDC54A236B56D000580B2B /* CertRequest.cc */,
				279D40F51EA533D900D8DD9D /* netUtils.cc */,
				279D40F61EA533D900D8DD9D /* netUtils.hh */,
				270BEE1C20647E8A005E8BE8 /* EE */,
				276E020F1EA9712700FEFE8A /* tests */,
				2750735B1F4B5EDB003D2CCE /* CMakeLists.txt */,
			);
			name = REST;
			path = ../REST;
			sourceTree = "<group>";
		};
		273B541623037A8400E4FC19 /* include */ = {
			isa = PBXGroup;
			children = (
				273B541723037A8400E4FC19 /* sockpp */,
			);
			path = include;
			sourceTree = "<group>";
		};
		273B541723037A8400E4FC19 /* sockpp */ = {
			isa = PBXGroup;
			children = (
				273B541923037A8400E4FC19 /* acceptor.h */,
				273B542323037A8400E4FC19 /* connector.h */,
				273B542E23037A8400E4FC19 /* datagram_socket.h */,
				273B542823037A8400E4FC19 /* exception.h */,
				273B542723037A8400E4FC19 /* inet_address.h */,
				273B542223037A8400E4FC19 /* inet6_address.h */,
				27ABDCC72305D0E100274E6B /* mbedtls_context.h */,
				273B542C23037A8400E4FC19 /* platform.h */,
				273B541E23037A8400E4FC19 /* sock_address.h */,
				273B542D23037A8400E4FC19 /* socket.h */,
				273B542423037A8400E4FC19 /* stream_socket.h */,
				273B541A23037A8400E4FC19 /* tcp_acceptor.h */,
				273B541F23037A8400E4FC19 /* tcp_connector.h */,
				273B541D23037A8400E4FC19 /* tcp_socket.h */,
				273B541C23037A8400E4FC19 /* tcp6_acceptor.h */,
				273B542523037A8400E4FC19 /* tcp6_connector.h */,
				273B542A23037A8400E4FC19 /* tcp6_socket.h */,
				27F4F48323070C7F0075D7CB /* tls_context.h */,
				27ABDCC62305CBB800274E6B /* tls_socket.h */,
				273B542923037A8400E4FC19 /* udp_socket.h */,
				273B541B23037A8400E4FC19 /* udp6_socket.h */,
				273B541823037A8400E4FC19 /* unix_acceptor.h */,
				273B542B23037A8400E4FC19 /* unix_address.h */,
				273B542023037A8400E4FC19 /* unix_connector.h */,
				273B542623037A8400E4FC19 /* unix_dgram_socket.h */,
				273B542123037A8400E4FC19 /* unix_stream_socket.h */,
			);
			path = sockpp;
			sourceTree = "<group>";
		};
		273E9F7C1C518678003115A6 /* Rev-Trees */ = {
			isa = PBXGroup;
			children = (
				27E487291923F24D007D8940 /* VersionedDocument.cc */,
				27E4872A1923F24D007D8940 /* VersionedDocument.hh */,
				27DD1511193CD005009A367D /* RevID.cc */,
				27DD1512193CD005009A367D /* RevID.hh */,
				27E487211922A64F007D8940 /* RevTree.cc */,
				27E487221922A64F007D8940 /* RevTree.hh */,
				2708FE5C1CF6197D0022F721 /* RawRevTree.cc */,
				2708FE5D1CF6197D0022F721 /* RawRevTree.hh */,
			);
			name = "Rev-Trees";
			path = RevTrees;
			sourceTree = "<group>";
		};
		273E9FA41C519A1B003115A6 /* xcconfigs */ = {
			isa = PBXGroup;
			children = (
				2705155E1D909CC700D62D05 /* XcodeWarnings.xcconfig */,
				2705155F1D90A29F00D62D05 /* Tests.xcconfig */,
				2777146C1C5D6BDB003C0287 /* static_lib.xcconfig */,
				279D41191EA555E900D8DD9D /* dylib.xcconfig */,
				27984E422249AEDD000FE777 /* dylib_Release.xcconfig */,
				27FC81F51EAAB57B0028E38E /* LiteCore.xcconfig */,
				273E9FAA1C519A1B003115A6 /* LiteCore static.xcconfig */,
				273E9FB01C519A1B003115A6 /* LiteCore-dylib.xcconfig */,
				27FDF1A21DAD79450087B4E6 /* LiteCore-dylib_Release.xcconfig */,
				27B649592069731B00FC12F7 /* LiteCore-framework.xcconfig */,
				2734F60D206978F100C982FF /* LiteCore-framework_Release.xcconfig */,
				273E9FAD1C519A1B003115A6 /* LiteCore XCTests.xcconfig */,
				2771A0A5228624DE00B18E0A /* LiteCoreWebSocket.xcconfig */,
				27FC81F41EAAB4D30028E38E /* REST.xcconfig */,
				279D411A1EA5569D00D8DD9D /* REST-dylib.xcconfig */,
				279D41291EA55B3D00D8DD9D /* REST-dylib_Release.xcconfig */,
				27FC81F31EAAB1000028E38E /* REST-static.xcconfig */,
				273E9FB61C519A1B003115A6 /* C4Tests.xcconfig */,
				272850EC1E9D4B7D009CA22F /* CppTests.xcconfig */,
				273E9FBC1C519A1B003115A6 /* Project.xcconfig */,
				273E9FBA1C519A1B003115A6 /* Project_Debug.xcconfig */,
				273E9FBB1C519A1B003115A6 /* Project_Release.xcconfig */,
				2791EA192032732500BD813C /* Project_Debug_EE.xcconfig */,
				2791EA1A203273BF00BD813C /* Project_Release_EE.xcconfig */,
				27DF7D6B1F4236E90022F3DF /* SQLite.xcconfig */,
				27DF7D6C1F42399E0022F3DF /* SQLite_Debug.xcconfig */,
				27DF7D6D1F4239A80022F3DF /* SQLite_Release.xcconfig */,
				273E9FBF1C519A1B003115A6 /* Tokenizer.xcconfig */,
			);
			path = xcconfigs;
			sourceTree = "<group>";
		};
		2747664420190841007B39D1 /* sqlite3 */ = {
			isa = PBXGroup;
			children = (
				2747664520190841007B39D1 /* CMakeLists.txt */,
				2747664720190841007B39D1 /* sqlite3.c */,
				2747664820190841007B39D1 /* sqlite3.h */,
			);
			path = sqlite3;
			sourceTree = "<group>";
		};
		274D03FF1BA7554700FF7C35 /* tests */ = {
			isa = PBXGroup;
			children = (
				2757DE5A1B9FC5C7002EE261 /* c4.c */,
				27F6F51B1BAA0482003FD798 /* c4Test.cc */,
				27F6F51C1BAA0482003FD798 /* c4Test.hh */,
				274D04001BA75C0400FF7C35 /* c4DatabaseTest.cc */,
				275BF37F1F61CD800051374A /* c4DatabaseInternalTest.cc */,
				27E0CA9D1DBEAA130089A9C0 /* c4DocumentTest.cc */,
				2769438E1DD0ED3F00DB2555 /* c4ObserverTest.cc */,
				272250501D78F07E0006D5A5 /* c4BlobStoreTest.cc */,
				27416E291E0494DF00F10F65 /* c4QueryTest.cc */,
				27234104211516C000DA9437 /* c4QueryTest.hh */,
				2797BCAE1C10F69E00E5C991 /* c4AllDocsPerformanceTest.cc */,
				270515601D91C2AE00D62D05 /* c4PerfTest.cc */,
				2783DF981D27436700F84E6E /* c4ThreadingTest.cc */,
				2700BB612170117F00797537 /* EE */,
				275073591F4B5E66003D2CCE /* CMakeLists.txt */,
			);
			path = tests;
			sourceTree = "<group>";
		};
		274D178B2178101B007FD01A /* EE */ = {
			isa = PBXGroup;
			children = (
				27098AC321752A29002751DA /* SQLiteKeyStore+PredictiveIndexes.cc */,
				274D17812177ECCC007FD01A /* QueryParser+Prediction.cc */,
				27098AA4216C2108002751DA /* PredictiveModel.cc */,
				27098AA5216C2108002751DA /* PredictiveModel.hh */,
				27098A9F216C1E88002751DA /* SQLitePredictionFunction.cc */,
			);
			name = EE;
			sourceTree = "<group>";
		};
		2750723218E3E52800A80C5A = {
			isa = PBXGroup;
			children = (
				273AD3CF18F4B23A007D8C23 /* README.md */,
				275073581F4B5E13003D2CCE /* CMakeLists.txt */,
				2757DE551B9FC34E002EE261 /* C API */,
				27E4871019217187007D8940 /* LiteCore */,
				27CCC7CA1E525E6D00CE1989 /* Replicator */,
				271BA53122960DF900D49D13 /* Networking */,
				272851111EA44902009CA22F /* REST */,
				2754616A22F21F3900DF87B0 /* Crypto */,
				275072AD18E4A68E00A80C5A /* Objective-C Tests */,
				27A924951D9B316D00086206 /* LiteCore iOS */,
				93FA3F491EE21A4D00D15CF5 /* LiteCoreServ iOS */,
				27D74A721D4D3EC000D806E0 /* vendor */,
				2763011E1F338B77004A1592 /* wiki */,
				273E9FA41C519A1B003115A6 /* xcconfigs */,
				275BF36A1F5F671C0051374A /* Scripts */,
				2750723D18E3E52800A80C5A /* Frameworks */,
				2750723C18E3E52800A80C5A /* Products */,
			);
			sourceTree = "<group>";
			wrapsLines = 0;
		};
		2750723C18E3E52800A80C5A /* Products */ = {
			isa = PBXGroup;
			children = (
				27139B3018F8E9750021A9A3 /* LiteCore Tests.xctest */,
				27EF807419142C2500A327B9 /* libTokenizer.a */,
				27EF81121917EEC600A327B9 /* libLiteCore-static.a */,
				274D04081BA75E1C00FF7C35 /* C4Tests */,
				720EA3F51BA7EAD9002B8416 /* libLiteCore.dylib */,
				2708FE521CF4CC880022F721 /* LiteCoreCppTests */,
				27A924941D9B316D00086206 /* LiteCore-iOS.app */,
				27A924AC1D9B316D00086206 /* LiteCore-iOS Tests.xctest */,
				27FC81E81EAAB0D90028E38E /* libLiteCoreREST-static.a */,
				279691631ED4B29E0086565D /* libSupport.a */,
				93FA3F481EE21A4D00D15CF5 /* LiteCoreServ-iOS.app */,
				27DF7D631F4236500022F3DF /* libSQLite.a */,
				27B64934206971FB00FC12F7 /* LiteCore.framework */,
				2771A098228624C000B18E0A /* libLiteCoreWebSocket.a */,
			);
			name = Products;
			sourceTree = "<group>";
		};
		2750723D18E3E52800A80C5A /* Frameworks */ = {
			isa = PBXGroup;
			children = (
				27098AB721714AB0002751DA /* Vision.framework */,
				2700BB4D216FF2DA00797537 /* CoreML.framework */,
				277C1B231F58794100031200 /* libreadline.tbd */,
				27A657BE1CBC1A3D00A7A1D7 /* libc++.tbd */,
				930BE2AC1EE0C47500CCC14C /* libz.tbd */,
				2759DC251E70908900F3C4B2 /* libz.tbd */,
				7280F7F01E3AC9A600E3F097 /* libLiteCore.dylib */,
				270515581D907F6200D62D05 /* CoreFoundation.framework */,
				274D03E11BA732FC00FF7C35 /* JavaVM.framework */,
				27766E151982DA8E00CAA464 /* Security.framework */,
				275072AB18E4A68E00A80C5A /* XCTest.framework */,
				27139B1E18F8E9750021A9A3 /* Other Frameworks */,
			);
			name = Frameworks;
			sourceTree = "<group>";
		};
		2750724318E3E52800A80C5A /* Support */ = {
			isa = PBXGroup;
			children = (
				276CE67D2267991400B681AC /* Any.hh */,
				275A74461ED37992008CB57B /* Base.hh */,
				729272F12238DB8500E7208E /* c4ExceptionUtils.cc */,
				729272F22238DB8500E7208E /* c4ExceptionUtils.hh */,
				27393A861C8A353A00829C9B /* Error.cc */,
				277D19C9194E295B008E91EB /* Error.hh */,
				27E89BA41D679542002C32B3 /* FilePath.cc */,
				27E89BA51D679542002C32B3 /* FilePath.hh */,
				27700DFD1FB642B80005D48E /* Increment.hh */,
				27BF023C1FB61F5F003D5BB8 /* LibC++Debug.cc */,
				27BF033C1FB62A87003D5BB8 /* Logging */,
				273407211DEE116600EA5532 /* PlatformIO.cc */,
				273407221DEE116600EA5532 /* PlatformIO.hh */,
				2773FCFC1E67A64D00108780 /* RemoteSequenceSet.hh */,
				2766F9E51E64CC03008FC9E5 /* SequenceSet.hh */,
				2754B0C01E5F49AA00A05FD0 /* StringUtil.cc */,
				2754B0C11E5F49AA00A05FD0 /* StringUtil.hh */,
				2763012A1F3A36BD004A1592 /* StringUtil_Apple.mm */,
				272AEC3F1F55D87500051F0A /* StringUtil_icu.cc */,
				272AEC431F55D87500051F0A /* StringUtil_winapi.cc */,
				2750724418E3E52800A80C5A /* LiteCore-Prefix.pch */,
				27FB0C37205B177100987D9C /* Instrumentation.hh */,
				27FB0C3C205B18A500987D9C /* Instrumentation.cc */,
				27F2BE97221DC9DF006C13EE /* access_lock.hh */,
				2762A01F22EF641900F9AB18 /* Defer.hh */,
			);
			path = Support;
			sourceTree = "<group>";
		};
		275072AD18E4A68E00A80C5A /* Objective-C Tests */ = {
			isa = PBXGroup;
			children = (
				27FA09D31D70EDBF005888AA /* Catch_Tests.mm */,
				275072AE18E4A68E00A80C5A /* Supporting Files */,
			);
			name = "Objective-C Tests";
			path = XcodeTests;
			sourceTree = "<group>";
		};
		275072AE18E4A68E00A80C5A /* Supporting Files */ = {
			isa = PBXGroup;
			children = (
				275072AF18E4A68E00A80C5A /* LiteCore Tests-Info.plist */,
				275072B018E4A68E00A80C5A /* InfoPlist.strings */,
				275072B518E4A68E00A80C5A /* LiteCore Tests-Prefix.pch */,
			);
			name = "Supporting Files";
			sourceTree = "<group>";
		};
		2754616A22F21F3900DF87B0 /* Crypto */ = {
			isa = PBXGroup;
			children = (
				27D965522334608B00F4A51C /* SecureDigest.cc */,
				273E9ED31C506DB4003115A6 /* SecureDigest.hh */,
				274D5BA31DF8D90100BDAF9D /* SecureRandomize.cc */,
				273E9ED41C506DB4003115A6 /* SecureRandomize.hh */,
				274711C92037BE5A008E9A5A /* SecureSymmetricCrypto.cc */,
				274A116A1D7F484000E97A62 /* SecureSymmetricCrypto.hh */,
				2762A00C22EA65E200F9AB18 /* Certificate.hh */,
				2762A00D22EA65E200F9AB18 /* Certificate.cc */,
				2762A01722EB92B900F9AB18 /* PublicKey.hh */,
				2762A01822EB92B900F9AB18 /* PublicKey.cc */,
				2762A02022EF8C4E00F9AB18 /* PublicKey+Apple.mm */,
				2762A01B22EB933100F9AB18 /* mbedUtils.hh */,
				2762A01C22EB933100F9AB18 /* mbedUtils.cc */,
				275E6B9B22C29EDB0032362A /* build_setup.sh */,
				2771A0EC228B832400B18E0A /* build_mbedtls.sh */,
				2754622322FB3BC200DF87B0 /* tests */,
			);
			name = Crypto;
			path = ../Crypto;
			sourceTree = "<group>";
		};
		2754622322FB3BC200DF87B0 /* tests */ = {
			isa = PBXGroup;
			children = (
				2762A01422EB7CC800F9AB18 /* CertificateTest.cc */,
			);
			name = tests;
			sourceTree = "<group>";
		};
		2757DE551B9FC34E002EE261 /* C API */ = {
			isa = PBXGroup;
			children = (
				27F7A0C11D5E5C3500447BC6 /* include */,
				273E9F7A1C516B76003115A6 /* c4Private.h */,
				274D04261BA8A5BC00FF7C35 /* c4Internal.hh */,
				27D74A9E1D4FF65000D806E0 /* c4Base.cc */,
				2722504D1D7892610006D5A5 /* c4BlobStore.cc */,
				27469D04233D58D900A1EE1A /* c4Certificate.cc */,
				2757DE561B9FC3C9002EE261 /* c4Database.cc */,
				274A69871BED288D00D16D37 /* c4Document.cc */,
				273E9EC01C506C60003115A6 /* c4DocEnumerator.cc */,
				72C086921CBDEB2000808CE7 /* c4DocExpiration.cc */,
				2769438B1DCD502A00DB2555 /* c4Observer.cc */,
				27098A95216C1D2E002751DA /* c4PredictiveQuery.cc */,
				2705154C1D8CBE6C00D62D05 /* c4Query.cc */,
				27ECCB011D89DCDB00FA8C4A /* Doxyfile */,
				274D04231BA8932800FF7C35 /* c4.exp */,
				273E9EC61C506C70003115A6 /* c4.def */,
				27B64937206971FC00FC12F7 /* Info.plist */,
				274D03FF1BA7554700FF7C35 /* tests */,
			);
			name = "C API";
			path = ../C;
			sourceTree = "<group>";
		};
		275BF36A1F5F671C0051374A /* Scripts */ = {
			isa = PBXGroup;
			children = (
				275BF36B1F5F671C0051374A /* get_repo_version.sh */,
			);
			name = Scripts;
			path = ../build_cmake/scripts;
			sourceTree = "<group>";
		};
		275CE0FC1E5B78570084E014 /* tests */ = {
			isa = PBXGroup;
			children = (
				275CE1051E5B79A80084E014 /* ReplicatorLoopbackTest.cc */,
				273613F71F1696E700ECB9DF /* ReplicatorLoopbackTest.hh */,
				2745DE4B1E735B9000F02CA0 /* ReplicatorAPITest.cc */,
				277FEE5721ED10FA00B60E3C /* ReplicatorSGTest.cc */,
				273613FB1F16976300ECB9DF /* ReplicatorAPITest.hh */,
				2761F3F61EEA00C3006D4BB8 /* CookieStoreTest.cc */,
			);
			path = tests;
			sourceTree = "<group>";
		};
		275E4CD22241C701006C5B71 /* Pull */ = {
			isa = PBXGroup;
			children = (
				27CCC7DE1E526CCC00CE1989 /* Puller.cc */,
				27CCC7DF1E526CCC00CE1989 /* Puller.hh */,
				27FC8DBC22135BDA0083B033 /* RevFinder.cc */,
				275E4CD42241C763006C5B71 /* RevFinder.hh */,
				27E35A9F1E8DD9AA00E103F9 /* IncomingRev.cc */,
				27E35AA01E8DD9AA00E103F9 /* IncomingRev.hh */,
				279976311E94AAD000B27639 /* IncomingBlob.cc */,
				279976321E94AAD000B27639 /* IncomingBlob.hh */,
				275E4CCA22417D13006C5B71 /* Inserter.hh */,
				275E4CCB22417D13006C5B71 /* Inserter.cc */,
			);
			name = Pull;
			sourceTree = "<group>";
		};
		275E4CD32241C726006C5B71 /* Push */ = {
			isa = PBXGroup;
			children = (
				27CCC7E21E52965200CE1989 /* Pusher.cc */,
				27FC8DB522135BCE0083B033 /* Pusher+DB.cc */,
				27CCC7E31E52965200CE1989 /* Pusher.hh */,
			);
			name = Push;
			sourceTree = "<group>";
		};
		275E6B9C22C2A3860032362A /* ios-cmake */ = {
			isa = PBXGroup;
			children = (
				275E6B9D22C2A3860032362A /* LICENSE.md */,
				275E6BBE22C2A3860032362A /* README.md */,
				275E6BC022C2A3860032362A /* ios.toolchain.cmake */,
			);
			path = "ios-cmake";
			sourceTree = "<group>";
		};
		276683B31DC7DCBC00E3F187 /* Database */ = {
			isa = PBXGroup;
			children = (
				27F7A0BD1D5E2BAB00447BC6 /* Database.hh */,
				27E3DD571DB8524300F2872D /* Database.cc */,
				272F00E9226FC15D00E62F72 /* BackgroundDB.cc */,
				272F00E3226FC15D00E62F72 /* BackgroundDB.hh */,
				275B35A4234E753800FE9CF0 /* Housekeeper.cc */,
				275B35A3234E753800FE9CF0 /* Housekeeper.hh */,
				272F00F42273D45000E62F72 /* LiveQuerier.hh */,
				272F00F52273D45000E62F72 /* LiveQuerier.cc */,
				277C14701EA8102B0075348F /* Document.cc */,
				271057D61D3D70B10018247B /* Document.hh */,
				275CED441D3ECE9B001DE46C /* TreeDocument.cc */,
				27FC8E76221399AC0083B033 /* LeafDocument.cc */,
				2776AA252087FF6B004ACE85 /* LegacyAttachments.cc */,
				2776AA262087FF6B004ACE85 /* LegacyAttachments.hh */,
				276683B41DC7DD2E00E3F187 /* SequenceTracker.cc */,
				276683B51DC7DD2E00E3F187 /* SequenceTracker.hh */,
				272850A91E9AF53B009CA22F /* Upgrader.cc */,
				272850AA1E9AF53B009CA22F /* Upgrader.hh */,
				72A3AF871F424EC0001E16D4 /* PrebuiltCopier.cc */,
				72A3AF881F424EC0001E16D4 /* PrebuiltCopier.hh */,
			);
			path = Database;
			sourceTree = "<group>";
		};
		276CD4251D77E8F7001346A3 /* Blobs */ = {
			isa = PBXGroup;
			children = (
				276CD4261D77E92E001346A3 /* BlobStore.cc */,
				276CD4271D77E92E001346A3 /* BlobStore.hh */,
				278963601D7A376900493096 /* EncryptedStream.cc */,
				278963611D7A376900493096 /* EncryptedStream.hh */,
				278963661D7B7E7D00493096 /* Stream.cc */,
				278963651D7B3E0E00493096 /* Stream.hh */,
			);
			name = Blobs;
			path = BlobStore;
			sourceTree = "<group>";
		};
		276CE676226798D200B681AC /* N1QL_Parser */ = {
			isa = PBXGroup;
			children = (
				276CE67F2267991500B681AC /* n1ql_parser_internal.hh */,
				276CE6822267991500B681AC /* n1ql_parser.hh */,
				276CE67C2267991400B681AC /* n1ql.cc */,
				276CE67E2267991500B681AC /* n1ql.leg */,
			);
			path = N1QL_Parser;
			sourceTree = "<group>";
		};
		276D153D1DFF528B00543B1B /* Query */ = {
			isa = PBXGroup;
			children = (
				27F0426B2196264900D7C6FA /* SQLiteDataFile+Indexes.cc */,
				2771B0191FB2817800C6B794 /* SQLiteKeyStore+Indexes.cc */,
				27098ABB217525B7002751DA /* SQLiteKeyStore+FTSIndexes.cc */,
				27098ABF2175279F002751DA /* SQLiteKeyStore+ArrayIndexes.cc */,
				27E6DFEE1DA5AFF3008EB681 /* Query.cc */,
				27E6DFEF1DA5AFF3008EB681 /* Query.hh */,
				276D15401DFF541000543B1B /* SQLiteQuery.cc */,
				274EDDF41DA30B43003AD158 /* QueryParser.cc */,
				274EDDF51DA30B43003AD158 /* QueryParser.hh */,
				274D17842177F212007FD01A /* QueryParser+Private.hh */,
				275FF6661E42A90C005F90DD /* QueryParserTables.hh */,
				27B341251D9C7A90009FFA0B /* SQLiteFleeceFunctions.cc */,
				27B699DA1F27B50000782145 /* SQLiteN1QLFunctions.cc */,
				27FDF1371DA8116A0087B4E6 /* SQLiteFleeceEach.cc */,
				279C18EF1DF2051600D3221D /* SQLiteFTSRankFunction.cc */,
				27B699E01F27B85900782145 /* SQLiteFleeceUtil.cc */,
				27FDF13E1DA84EE70087B4E6 /* SQLiteFleeceUtil.hh */,
				276CE676226798D200B681AC /* N1QL_Parser */,
				274D178B2178101B007FD01A /* EE */,
			);
			path = Query;
			sourceTree = "<group>";
		};
		276E020F1EA9712700FEFE8A /* tests */ = {
			isa = PBXGroup;
			children = (
				2709D3A52363651B00462AF7 /* CertHelper.hh */,
				27047CE3233AE8DE009D1CE9 /* ListenerHarness.hh */,
				27E19D652316EDEA00E031F8 /* RESTClientTest.cc */,
				276E02101EA9717200FEFE8A /* RESTListenerTest.cc */,
				27B6491F2065AD2B00FC12F7 /* SyncListenerTest.cc */,
			);
			path = tests;
			sourceTree = "<group>";
		};
		2771A01F2284EA9F00B18E0A /* mbedtls */ = {
			isa = PBXGroup;
			children = (
				27DDC52923689BB100580B2B /* library */,
				27FDDEED236770F900860E69 /* crypto */,
				2771A0202284EB1D00B18E0A /* include */,
			);
			path = mbedtls;
			sourceTree = "<group>";
		};
		2771A0202284EB1D00B18E0A /* include */ = {
			isa = PBXGroup;
			children = (
				2771A0222284EB1D00B18E0A /* mbedtls */,
			);
			path = include;
			sourceTree = "<group>";
		};
		2771A0222284EB1D00B18E0A /* mbedtls */ = {
			isa = PBXGroup;
			children = (
				27FDE1C42367715E00860E69 /* certs.h */,
				27FDE1C82367715E00860E69 /* check_config.h */,
				27FDE1B82367715E00860E69 /* compat-1.3.h */,
				27FDE1C02367715E00860E69 /* config.h */,
				27FDE1C12367715E00860E69 /* debug.h */,
				27FDE1BB2367715E00860E69 /* error.h */,
				27FDE1B72367715E00860E69 /* net_sockets.h */,
				27FDE1B92367715E00860E69 /* net.h */,
				27FDE1B62367715E00860E69 /* pkcs11.h */,
				27FDE1BF2367715E00860E69 /* ssl_cache.h */,
				27FDE1C72367715E00860E69 /* ssl_ciphersuites.h */,
				27FDE1C52367715E00860E69 /* ssl_cookie.h */,
				27FDE1C92367715E00860E69 /* ssl_internal.h */,
				27FDE1BC2367715E00860E69 /* ssl_ticket.h */,
				27FDE1BD2367715E00860E69 /* ssl.h */,
				27FDE1C62367715E00860E69 /* version.h */,
				27FDE1BE2367715E00860E69 /* x509_crl.h */,
				27FDE1C32367715E00860E69 /* x509_crt.h */,
				27FDE1BA2367715E00860E69 /* x509_csr.h */,
				27FDE1C22367715E00860E69 /* x509.h */,
			);
			path = mbedtls;
			sourceTree = "<group>";
		};
		277B956122459796005B7E79 /* API implementation */ = {
			isa = PBXGroup;
			children = (
				27491C9E1E7B2532001DC54B /* c4Socket.cc */,
				27491CA21E7B6A79001DC54B /* c4Socket+Internal.hh */,
				275CE0E11E57B7E70084E014 /* c4Replicator.cc */,
				275A73BD1ED255AF008CB57B /* c4Replicator.hh */,
				27D965252330394C00F4A51C /* c4RemoteReplicator.hh */,
				27D9652A23303A2B00F4A51C /* c4LocalReplicator.hh */,
				27D9652B23303B0C00F4A51C /* c4IncomingReplicator.hh */,
				278BD6891EEB6756000DBF41 /* DatabaseCookies.cc */,
				278BD68A1EEB6756000DBF41 /* DatabaseCookies.hh */,
			);
			name = "API implementation";
			sourceTree = "<group>";
		};
		277B9567224597E1005B7E79 /* Support */ = {
			isa = PBXGroup;
			children = (
				2773FCF41E6783A000108780 /* Checkpoint.cc */,
				2773FCF51E6783A000108780 /* Checkpoint.hh */,
				27F2BE9F221DF1A0006C13EE /* DBAccess.cc */,
				27F2BE9E221DEF4E006C13EE /* DBAccess.hh */,
				2726F630207ED137007F2D02 /* ReplicatorTuning.hh */,
				2734F619206ABEB000C982FF /* ReplicatorTypes.cc */,
				2779CC6E1E85E4FC00F0D251 /* ReplicatorTypes.hh */,
				275CE1131E5BAC180084E014 /* Worker.cc */,
				275CE1141E5BAC180084E014 /* Worker.hh */,
			);
			name = Support;
			sourceTree = "<group>";
		};
		27A924951D9B316D00086206 /* LiteCore iOS */ = {
			isa = PBXGroup;
			children = (
				27A924991D9B316D00086206 /* AppDelegate.h */,
				27A9249A1D9B316D00086206 /* AppDelegate.m */,
				27A9249C1D9B316D00086206 /* ViewController.h */,
				27A9249D1D9B316D00086206 /* ViewController.m */,
				27A9249F1D9B316D00086206 /* Main.storyboard */,
				27A924A21D9B316D00086206 /* Assets.xcassets */,
				27A924A41D9B316D00086206 /* LaunchScreen.storyboard */,
				27A924A71D9B316D00086206 /* Info.plist */,
				27A924961D9B316D00086206 /* Supporting Files */,
				27A924AF1D9B316D00086206 /* LiteCore-iOS Tests */,
			);
			name = "LiteCore iOS";
			path = "LiteCore-iOS";
			sourceTree = "<group>";
		};
		27A924961D9B316D00086206 /* Supporting Files */ = {
			isa = PBXGroup;
			children = (
				27A924971D9B316D00086206 /* main.m */,
			);
			name = "Supporting Files";
			sourceTree = "<group>";
		};
		27A924AF1D9B316D00086206 /* LiteCore-iOS Tests */ = {
			isa = PBXGroup;
			children = (
				27A924B21D9B316D00086206 /* Info.plist */,
			);
			path = "LiteCore-iOS Tests";
			sourceTree = SOURCE_ROOT;
		};
		27AFF38F23036A7100B4D6C4 /* socketpp */ = {
			isa = PBXGroup;
			children = (
				273B541623037A8400E4FC19 /* include */,
				27AFF39B23036B2500B4D6C4 /* src */,
			);
			name = socketpp;
			path = sockpp;
			sourceTree = "<group>";
		};
		27AFF39B23036B2500B4D6C4 /* src */ = {
			isa = PBXGroup;
			children = (
				27AFF3A123036B2500B4D6C4 /* acceptor.cpp */,
				27AFF3A423036B2500B4D6C4 /* connector.cpp */,
				27AFF3A623036B2500B4D6C4 /* datagram_socket.cpp */,
				27AFF39F23036B2500B4D6C4 /* exception.cpp */,
				27AFF39D23036B2500B4D6C4 /* inet_address.cpp */,
				27AFF39C23036B2500B4D6C4 /* inet6_address.cpp */,
				27ABDCC02305CB9F00274E6B /* mbedtls_context.cpp */,
				27AFF3A023036B2500B4D6C4 /* socket.cpp */,
				27AFF3A523036B2500B4D6C4 /* stream_socket.cpp */,
			);
			path = src;
			sourceTree = "<group>";
		};
		27BB9DFA236D05650039C896 /* library */ = {
			isa = PBXGroup;
			children = (
				27BB9DFB236D05650039C896 /* aes.c */,
				27BB9E08236D05650039C896 /* aesni.c */,
				27BB9E36236D05650039C896 /* arc4.c */,
				27BB9E16236D05650039C896 /* aria.c */,
				27BB9E0D236D05650039C896 /* asn1parse.c */,
				27BB9E12236D05650039C896 /* asn1write.c */,
				27BB9E2E236D05650039C896 /* base64.c */,
				27BB9E1A236D05650039C896 /* bignum.c */,
				27BB9E20236D05650039C896 /* blowfish.c */,
				27BB9DFE236D05650039C896 /* camellia.c */,
				27BB9E14236D05650039C896 /* ccm.c */,
				27BB9E05236D05650039C896 /* chacha20.c */,
				27BB9E32236D05650039C896 /* chachapoly.c */,
				27BB9E04236D05650039C896 /* cipher_wrap.c */,
				27BB9E43236D05650039C896 /* cipher.c */,
				27BB9E19236D05650039C896 /* cmac.c */,
				27BB9E07236D05650039C896 /* ctr_drbg.c */,
				27BB9E06236D05650039C896 /* des.c */,
				27BB9E09236D05650039C896 /* dhm.c */,
				27BB9E02236D05650039C896 /* ecdh.c */,
				27BB9E44236D05650039C896 /* ecdsa.c */,
				27BB9E42236D05650039C896 /* ecjpake.c */,
				27BB9E34236D05650039C896 /* ecp_curves.c */,
				27BB9E30236D05650039C896 /* ecp.c */,
				27BB9E17236D05650039C896 /* entropy_poll.c */,
				27BB9E3F236D05650039C896 /* entropy.c */,
				27BB9E27236D05650039C896 /* error.c */,
				27BB9E10236D05650039C896 /* gcm.c */,
				27BB9E13236D05650039C896 /* havege.c */,
				27BB9E3B236D05650039C896 /* hkdf.c */,
				27BB9E0B236D05650039C896 /* hmac_drbg.c */,
				27BB9E41236D05650039C896 /* md.c */,
				27BB9E28236D05650039C896 /* md2.c */,
				27BB9DFD236D05650039C896 /* md4.c */,
				27BB9E35236D05650039C896 /* md5.c */,
				27BB9E2F236D05650039C896 /* memory_buffer_alloc.c */,
				27BB9E45236D05650039C896 /* nist_kw.c */,
				27BB9E26236D05650039C896 /* oid.c */,
				27BB9E3D236D05650039C896 /* padlock.c */,
				27BB9E24236D05650039C896 /* pem.c */,
				27BB9DFF236D05650039C896 /* pk_wrap.c */,
				27BB9E00236D05650039C896 /* pk.c */,
				27BB9E23236D05650039C896 /* pkcs5.c */,
				27BB9E3E236D05650039C896 /* pkcs12.c */,
				27BB9E1C236D05650039C896 /* pkparse.c */,
				27BB9E0F236D05650039C896 /* pkwrite.c */,
				27BB9E2B236D05650039C896 /* platform_util.c */,
				27BB9E18236D05650039C896 /* platform.c */,
				27BB9E39236D05650039C896 /* poly1305.c */,
				27BB9E1E236D05650039C896 /* psa_crypto_core.h */,
				27BB9E2D236D05650039C896 /* psa_crypto_invasive.h */,
				27BB9E1D236D05650039C896 /* psa_crypto_its.h */,
				27BB9E2C236D05650039C896 /* psa_crypto_se.c */,
				27BB9E03236D05650039C896 /* psa_crypto_se.h */,
				27BB9E1B236D05650039C896 /* psa_crypto_service_integration.h */,
				27BB9DFC236D05650039C896 /* psa_crypto_slot_management.c */,
				27BB9E21236D05650039C896 /* psa_crypto_slot_management.h */,
				27BB9E38236D05650039C896 /* psa_crypto_storage.c */,
				27BB9E0E236D05650039C896 /* psa_crypto_storage.h */,
				27BB9E2A236D05650039C896 /* psa_crypto.c */,
				27BB9E29236D05650039C896 /* psa_its_file.c */,
				27BB9E1F236D05650039C896 /* ripemd160.c */,
				27BB9E22236D05650039C896 /* rsa_internal.c */,
				27BB9E0C236D05650039C896 /* rsa.c */,
				27BB9E11236D05650039C896 /* sha1.c */,
				27BB9E33236D05650039C896 /* sha256.c */,
				27BB9E40236D05650039C896 /* sha512.c */,
				27BB9E3C236D05650039C896 /* threading.c */,
				27BB9E37236D05650039C896 /* timing.c */,
				27BB9E15236D05650039C896 /* version_features.c */,
				27BB9E31236D05650039C896 /* version.c */,
				27BB9E3A236D05650039C896 /* xtea.c */,
			);
			path = library;
			sourceTree = "<group>";
		};
		27BF033C1FB62A87003D5BB8 /* Logging */ = {
			isa = PBXGroup;
			children = (
				270C6B871EBA2CD600E73415 /* LogDecoder.cc */,
				270C6B881EBA2CD600E73415 /* LogDecoder.hh */,
				27F41D6C23297E9700EF27BB /* MultiLogDecoder.hh */,
				270C6B891EBA2CD600E73415 /* LogEncoder.cc */,
				270C6B8A1EBA2CD600E73415 /* LogEncoder.hh */,
				27E3DD351DB450B300F2872D /* Logging.cc */,
				27E3DD361DB450B300F2872D /* Logging.hh */,
				726F2B8F1EB2C36E00C1EC3C /* DefaultLogger.cc */,
				2753AF7C1EBD1BE300C12E98 /* Logging_Stub.cc */,
			);
			name = Logging;
			sourceTree = "<group>";
		};
		27CCC7B71E525DD800CE1989 /* Products */ = {
			isa = PBXGroup;
			children = (
				27CCC7BD1E525DD800CE1989 /* libblip_cpp.a */,
				27DE2E852125F32700123597 /* libactors.a */,
				27CCC7C11E525DD800CE1989 /* bliptest */,
			);
			name = Products;
			sourceTree = "<group>";
		};
		27CCC7CA1E525E6D00CE1989 /* Replicator */ = {
			isa = PBXGroup;
			children = (
				27F2BE9D221DE44B006C13EE /* ReplicatorOptions.hh */,
				27687C6121A4E3E800F7209F /* ReplicatedRev.hh */,
				27CCC7D61E52613C00CE1989 /* Replicator.cc */,
				27B8425F1E5CC6500094903E /* Replicator+Checkpoints.cc */,
				27CCC7D71E52613C00CE1989 /* Replicator.hh */,
				275E4CD22241C701006C5B71 /* Pull */,
				275E4CD32241C726006C5B71 /* Push */,
				277B9567224597E1005B7E79 /* Support */,
				277B956122459796005B7E79 /* API implementation */,
				275CE0FC1E5B78570084E014 /* tests */,
			);
			name = Replicator;
			path = ../Replicator;
			sourceTree = "<group>";
		};
		27D74A5F1D4C063A00D806E0 /* Storage */ = {
			isa = PBXGroup;
			children = (
				27C319EC1A143F5D00A89EDC /* KeyStore.cc */,
				27C319ED1A143F5D00A89EDC /* KeyStore.hh */,
				27E48711192171EA007D8940 /* DataFile.cc */,
				27E48712192171EA007D8940 /* DataFile.hh */,
				27A16314201FC2A500C18D9C /* DataFile+Shared.hh */,
				27E0CAA21DBEC3440089A9C0 /* DocumentKeys.hh */,
				27DF46C21A12CF46007BB4A4 /* Record.cc */,
				27DF46C31A12CF46007BB4A4 /* Record.hh */,
				27E609A11951E4C000202B72 /* RecordEnumerator.cc */,
				27E609A41951E53F00202B72 /* RecordEnumerator.hh */,
				27D74A6D1D4D3DF500D806E0 /* SQLiteDataFile.cc */,
				27D74A6E1D4D3DF500D806E0 /* SQLiteDataFile.hh */,
				274EDDEA1DA2F488003AD158 /* SQLiteKeyStore.cc */,
				274EDDEB1DA2F488003AD158 /* SQLiteKeyStore.hh */,
				276D153E1DFF53F500543B1B /* SQLiteEnumerator.cc */,
				27B341261D9C7A90009FFA0B /* SQLite_Internal.hh */,
				27ADA79A1F2BF64100D9DE25 /* UnicodeCollator.cc */,
				27ADA7881F2AB6C800D9DE25 /* UnicodeCollator.hh */,
				27ADA7871F2AB6C800D9DE25 /* UnicodeCollator_Apple.cc */,
				276301121F2FE960004A1592 /* UnicodeCollator_ICU.cc */,
				2763011A1F32A7FD004A1592 /* UnicodeCollator_Stub.cc */,
				276301261F394407004A1592 /* UnicodeCollator_winapi.cc */,
				2791EA1320326F7100BD813C /* SQLiteChooser.c */,
			);
			path = Storage;
			sourceTree = "<group>";
		};
		27D74A721D4D3EC000D806E0 /* vendor */ = {
			isa = PBXGroup;
			children = (
				27CCC7B61E525DD800CE1989 /* blip_cpp.xcodeproj */,
				277CB6251D0DED5E00702E56 /* Fleece.xcodeproj */,
				275E6B9C22C2A3860032362A /* ios-cmake */,
				2771A01F2284EA9F00B18E0A /* mbedtls */,
				27AFF38F23036A7100B4D6C4 /* socketpp */,
				27EF7FFA1914296D00A327B9 /* sqlite3-unicodesn */,
				27D74A731D4D3F0700D806E0 /* SQLiteCpp */,
			);
			name = vendor;
			path = ../vendor;
			sourceTree = "<group>";
		};
		27D74A731D4D3F0700D806E0 /* SQLiteCpp */ = {
			isa = PBXGroup;
			children = (
				27D74A861D4D3F3400D806E0 /* Assertion.h */,
				27D74A871D4D3F3400D806E0 /* Backup.h */,
				27D74A881D4D3F3400D806E0 /* Column.h */,
				27D74A891D4D3F3400D806E0 /* Database.h */,
				27D74A8A1D4D3F3400D806E0 /* Exception.h */,
				27D74A8B1D4D3F3400D806E0 /* SQLiteCpp.h */,
				27D74A8C1D4D3F3400D806E0 /* Statement.h */,
				27D74A8D1D4D3F3400D806E0 /* Transaction.h */,
				27D74A8E1D4D3F3400D806E0 /* VariadicBind.h */,
				27D74A741D4D3F2300D806E0 /* Backup.cpp */,
				27D74A751D4D3F2300D806E0 /* Column.cpp */,
				27D74A761D4D3F2300D806E0 /* Database.cpp */,
				27D74A771D4D3F2300D806E0 /* Exception.cpp */,
				27D74A781D4D3F2300D806E0 /* Statement.cpp */,
				27D74A791D4D3F2300D806E0 /* Transaction.cpp */,
				2747664420190841007B39D1 /* sqlite3 */,
			);
			path = SQLiteCpp;
			sourceTree = "<group>";
		};
		27DDC52923689BB100580B2B /* library */ = {
			isa = PBXGroup;
			children = (
				27DDC53523689BB100580B2B /* certs.c */,
				27DDC53823689BB100580B2B /* debug.c */,
				27DDC53B23689BB100580B2B /* error.c */,
				27DDC54123689BB100580B2B /* net_sockets.c */,
				27DDC53D23689BB100580B2B /* pkcs11.c */,
				27DDC53123689BB100580B2B /* ssl_cache.c */,
				27DDC53223689BB100580B2B /* ssl_ciphersuites.c */,
				27DDC53923689BB100580B2B /* ssl_cli.c */,
				27DDC53023689BB100580B2B /* ssl_cookie.c */,
				27DDC52C23689BB100580B2B /* ssl_srv.c */,
				27DDC53423689BB100580B2B /* ssl_ticket.c */,
				27DDC52E23689BB100580B2B /* ssl_tls.c */,
				27DDC53623689BB100580B2B /* version_features.c */,
				27DDC53E23689BB100580B2B /* version.c */,
				27DDC52A23689BB100580B2B /* x509_create.c */,
				27DDC52F23689BB100580B2B /* x509_crl.c */,
				27DDC52B23689BB100580B2B /* x509_crt.c */,
				27DDC53C23689BB100580B2B /* x509_csr.c */,
				27DDC53F23689BB100580B2B /* x509.c */,
				27DDC54023689BB100580B2B /* x509write_crt.c */,
				27DDC53723689BB100580B2B /* x509write_csr.c */,
			);
			path = library;
			sourceTree = "<group>";
		};
		27E4871019217187007D8940 /* LiteCore */ = {
			isa = PBXGroup;
			children = (
				276683B31DC7DCBC00E3F187 /* Database */,
				27D74A5F1D4C063A00D806E0 /* Storage */,
				273E9F7C1C518678003115A6 /* Rev-Trees */,
				276D153D1DFF528B00543B1B /* Query */,
				276CD4251D77E8F7001346A3 /* Blobs */,
				2750724318E3E52800A80C5A /* Support */,
				271057C21D3997230018247B /* C++ Tests */,
			);
			name = LiteCore;
			path = ../LiteCore;
			sourceTree = "<group>";
		};
		27EF7FAB1914296D00A327B9 /* include */ = {
			isa = PBXGroup;
			children = (
				27EF7FAA1914296D00A327B9 /* libstemmer.h */,
			);
			path = include;
			sourceTree = "<group>";
		};
		27EF7FB01914296D00A327B9 /* libstemmer */ = {
			isa = PBXGroup;
			children = (
				27EF7FAC1914296D00A327B9 /* libstemmer_c.in */,
				27EF7FAD1914296D00A327B9 /* libstemmer_utf8.c */,
				27EF7FAE1914296D00A327B9 /* modules_utf8.h */,
				27EF7FAF1914296D00A327B9 /* modules_utf8.txt */,
			);
			path = libstemmer;
			sourceTree = "<group>";
		};
		27EF7FB61914296D00A327B9 /* runtime */ = {
			isa = PBXGroup;
			children = (
				27EF7FB21914296D00A327B9 /* api.h */,
				27EF7FB31914296D00A327B9 /* api_sq3.c */,
				27EF7FB41914296D00A327B9 /* header.h */,
				27EF7FB51914296D00A327B9 /* utilities_sq3.c */,
			);
			path = runtime;
			sourceTree = "<group>";
		};
		27EF7FF51914296D00A327B9 /* src_c */ = {
			isa = PBXGroup;
			children = (
				27EF7FB71914296D00A327B9 /* stem_ISO_8859_1_danish.c */,
				27EF7FB81914296D00A327B9 /* stem_ISO_8859_1_danish.h */,
				27EF7FB91914296D00A327B9 /* stem_ISO_8859_1_dutch.c */,
				27EF7FBA1914296D00A327B9 /* stem_ISO_8859_1_dutch.h */,
				27EF7FBB1914296D00A327B9 /* stem_ISO_8859_1_english.c */,
				27EF7FBC1914296D00A327B9 /* stem_ISO_8859_1_english.h */,
				27EF7FBD1914296D00A327B9 /* stem_ISO_8859_1_finnish.c */,
				27EF7FBE1914296D00A327B9 /* stem_ISO_8859_1_finnish.h */,
				27EF7FBF1914296D00A327B9 /* stem_ISO_8859_1_french.c */,
				27EF7FC01914296D00A327B9 /* stem_ISO_8859_1_french.h */,
				27EF7FC11914296D00A327B9 /* stem_ISO_8859_1_german.c */,
				27EF7FC21914296D00A327B9 /* stem_ISO_8859_1_german.h */,
				27EF7FC31914296D00A327B9 /* stem_ISO_8859_1_hungarian.c */,
				27EF7FC41914296D00A327B9 /* stem_ISO_8859_1_hungarian.h */,
				27EF7FC51914296D00A327B9 /* stem_ISO_8859_1_italian.c */,
				27EF7FC61914296D00A327B9 /* stem_ISO_8859_1_italian.h */,
				27EF7FC71914296D00A327B9 /* stem_ISO_8859_1_norwegian.c */,
				27EF7FC81914296D00A327B9 /* stem_ISO_8859_1_norwegian.h */,
				27EF7FC91914296D00A327B9 /* stem_ISO_8859_1_porter.c */,
				27EF7FCA1914296D00A327B9 /* stem_ISO_8859_1_porter.h */,
				27EF7FCB1914296D00A327B9 /* stem_ISO_8859_1_portuguese.c */,
				27EF7FCC1914296D00A327B9 /* stem_ISO_8859_1_portuguese.h */,
				27EF7FCD1914296D00A327B9 /* stem_ISO_8859_1_spanish.c */,
				27EF7FCE1914296D00A327B9 /* stem_ISO_8859_1_spanish.h */,
				27EF7FCF1914296D00A327B9 /* stem_ISO_8859_1_swedish.c */,
				27EF7FD01914296D00A327B9 /* stem_ISO_8859_1_swedish.h */,
				27EF7FD11914296D00A327B9 /* stem_ISO_8859_2_romanian.c */,
				27EF7FD21914296D00A327B9 /* stem_ISO_8859_2_romanian.h */,
				27EF7FD31914296D00A327B9 /* stem_KOI8_R_russian.c */,
				27EF7FD41914296D00A327B9 /* stem_KOI8_R_russian.h */,
				27EF7FD51914296D00A327B9 /* stem_UTF_8_danish.c */,
				27EF7FD61914296D00A327B9 /* stem_UTF_8_danish.h */,
				27EF7FD71914296D00A327B9 /* stem_UTF_8_dutch.c */,
				27EF7FD81914296D00A327B9 /* stem_UTF_8_dutch.h */,
				27EF7FD91914296D00A327B9 /* stem_UTF_8_english.c */,
				27EF7FDA1914296D00A327B9 /* stem_UTF_8_english.h */,
				27EF7FDB1914296D00A327B9 /* stem_UTF_8_finnish.c */,
				27EF7FDC1914296D00A327B9 /* stem_UTF_8_finnish.h */,
				27EF7FDD1914296D00A327B9 /* stem_UTF_8_french.c */,
				27EF7FDE1914296D00A327B9 /* stem_UTF_8_french.h */,
				27EF7FDF1914296D00A327B9 /* stem_UTF_8_german.c */,
				27EF7FE01914296D00A327B9 /* stem_UTF_8_german.h */,
				27EF7FE11914296D00A327B9 /* stem_UTF_8_hungarian.c */,
				27EF7FE21914296D00A327B9 /* stem_UTF_8_hungarian.h */,
				27EF7FE31914296D00A327B9 /* stem_UTF_8_italian.c */,
				27EF7FE41914296D00A327B9 /* stem_UTF_8_italian.h */,
				27EF7FE51914296D00A327B9 /* stem_UTF_8_norwegian.c */,
				27EF7FE61914296D00A327B9 /* stem_UTF_8_norwegian.h */,
				27EF7FE71914296D00A327B9 /* stem_UTF_8_porter.c */,
				27EF7FE81914296D00A327B9 /* stem_UTF_8_porter.h */,
				27EF7FE91914296D00A327B9 /* stem_UTF_8_portuguese.c */,
				27EF7FEA1914296D00A327B9 /* stem_UTF_8_portuguese.h */,
				27EF7FEB1914296D00A327B9 /* stem_UTF_8_romanian.c */,
				27EF7FEC1914296D00A327B9 /* stem_UTF_8_romanian.h */,
				27EF7FED1914296D00A327B9 /* stem_UTF_8_russian.c */,
				27EF7FEE1914296D00A327B9 /* stem_UTF_8_russian.h */,
				27EF7FEF1914296D00A327B9 /* stem_UTF_8_spanish.c */,
				27EF7FF01914296D00A327B9 /* stem_UTF_8_spanish.h */,
				27EF7FF11914296D00A327B9 /* stem_UTF_8_swedish.c */,
				27EF7FF21914296D00A327B9 /* stem_UTF_8_swedish.h */,
				27EF7FF31914296D00A327B9 /* stem_UTF_8_turkish.c */,
				27EF7FF41914296D00A327B9 /* stem_UTF_8_turkish.h */,
			);
			path = src_c;
			sourceTree = "<group>";
		};
		27EF7FF61914296D00A327B9 /* libstemmer_c */ = {
			isa = PBXGroup;
			children = (
				27EF7FAB1914296D00A327B9 /* include */,
				27EF7FB01914296D00A327B9 /* libstemmer */,
				27EF7FB11914296D00A327B9 /* README */,
				27EF7FB61914296D00A327B9 /* runtime */,
				27EF7FF51914296D00A327B9 /* src_c */,
			);
			path = libstemmer_c;
			sourceTree = "<group>";
		};
		27EF7FFA1914296D00A327B9 /* sqlite3-unicodesn */ = {
			isa = PBXGroup;
			children = (
				27EF7FA51914296D00A327B9 /* fts3_tokenizer.h */,
				27EF7FA61914296D00A327B9 /* fts3_unicode2.c */,
				272B1BE91FB1477800F56620 /* stopwords_en.h */,
				2771B00E1FB23DD800C6B794 /* stopwords_fr.h */,
				272B1BDF1FB13B7400F56620 /* stopwordset.cc */,
				272B1BE01FB13B7400F56620 /* stopwordset.h */,
				27EF7FA71914296D00A327B9 /* fts3_unicodesn.c */,
				27EF7FA81914296D00A327B9 /* fts3_unicodesn.h */,
				27EF7FA91914296D00A327B9 /* fts3Int.h */,
				27513A591A687E770055DC40 /* sqlite3_unicodesn_tokenizer.c */,
				27513A5C1A687EA70055DC40 /* sqlite3_unicodesn_tokenizer.h */,
				27EF7FF61914296D00A327B9 /* libstemmer_c */,
				27EDA9451FB2B9700023FBB9 /* CMakeLists.txt */,
				27EF7FF71914296D00A327B9 /* README */,
			);
			path = "sqlite3-unicodesn";
			sourceTree = "<group>";
		};
		27F7A0C11D5E5C3500447BC6 /* include */ = {
			isa = PBXGroup;
			children = (
				273E9F7D1C518793003115A6 /* c4.h */,
				27B8425B1E5BC8380094903E /* c4.hh */,
				27C44C5C2345795500AF4265 /* c4Transaction.hh */,
				2757DE591B9FC3F1002EE261 /* c4Base.h */,
				271507F1212259DE005FE6E8 /* c4Compat.h */,
				2722504A1D7884110006D5A5 /* c4BlobStore.h */,
				27469D03233D488C00A1EE1A /* c4Certificate.h */,
				2757DE571B9FC3C9002EE261 /* c4Database.h */,
				274A69881BED288D00D16D37 /* c4Document.h */,
				27F370821DC02C3D0096F717 /* c4Document+Fleece.h */,
				273E9EC11C506C60003115A6 /* c4DocEnumerator.h */,
				728EC54C1EC14611002C9A73 /* c4Listener.h */,
				276943881DCD4AAD00DB2555 /* c4Observer.h */,
				27098A96216C1D2E002751DA /* c4PredictiveQuery.h */,
				27E6DFE81DA5A6C8008EB681 /* c4Query.h */,
				275CE0E21E57B7E70084E014 /* c4Replicator.h */,
				27491C9A1E7B1001001DC54B /* c4Socket.h */,
				27B64936206971FC00FC12F7 /* LiteCore.h */,
			);
			path = include;
			sourceTree = "<group>";
		};
		27FA09B61D70ADE8005888AA /* Products */ = {
			isa = PBXGroup;
			children = (
				27FA09BC1D70ADE8005888AA /* libfleeceStatic.a */,
				27DE2EE62125FAD600123597 /* libfleeceBase.a */,
				27744B3321406D1B00399DCA /* libfleece.dylib */,
				272B1BE81FB13B7500F56620 /* libFleeceMutableObjC.a */,
				27FA09BE1D70ADE8005888AA /* Test */,
				27FA09C01D70ADE8005888AA /* fleece */,
			);
			name = Products;
			sourceTree = "<group>";
		};
		27FDDEED236770F900860E69 /* crypto */ = {
			isa = PBXGroup;
			children = (
				27BB9DFA236D05650039C896 /* library */,
				27FDDEF3236770F900860E69 /* include */,
			);
			path = crypto;
			sourceTree = "<group>";
		};
		27FDDEF3236770F900860E69 /* include */ = {
			isa = PBXGroup;
			children = (
				27FDDEF5236770F900860E69 /* mbedtls */,
			);
			path = include;
			sourceTree = "<group>";
		};
		27FDDEF5236770F900860E69 /* mbedtls */ = {
			isa = PBXGroup;
			children = (
				27FDDF21236770F900860E69 /* aes.h */,
				27FDDF24236770F900860E69 /* aesni.h */,
				27FDDF0F236770F900860E69 /* arc4.h */,
				27FDDF31236770F900860E69 /* aria.h */,
				27FDDF04236770F900860E69 /* asn1.h */,
				27FDDF34236770F900860E69 /* asn1write.h */,
				27FDDF03236770F900860E69 /* base64.h */,
				27FDDF30236770F900860E69 /* bignum.h */,
				27FDDEFE236770F900860E69 /* blowfish.h */,
				27FDDF1B236770F900860E69 /* bn_mul.h */,
				27FDDF1F236770F900860E69 /* camellia.h */,
				27FDDF35236770F900860E69 /* ccm.h */,
				27FDDF26236770F900860E69 /* chacha20.h */,
				27FDDF10236770F900860E69 /* chachapoly.h */,
				27FDDEF7236770F900860E69 /* check_config.h */,
				27FDDF01236770F900860E69 /* cipher_internal.h */,
				27FDDF15236770F900860E69 /* cipher.h */,
				27FDDF2E236770F900860E69 /* cmac.h */,
				27FDDF0C236770F900860E69 /* compat-1.3.h */,
				27FDDF05236770F900860E69 /* config.h */,
				27FDDF25236770F900860E69 /* ctr_drbg.h */,
				27FDDF27236770F900860E69 /* des.h */,
				27FDDF23236770F900860E69 /* dhm.h */,
				27FDDF28236770F900860E69 /* ecdh.h */,
				27FDDF12236770F900860E69 /* ecdsa.h */,
				27FDDF16236770F900860E69 /* ecjpake.h */,
				27FDDF1D236770F900860E69 /* ecp_internal.h */,
				27FDDF00236770F900860E69 /* ecp.h */,
				27FDDF32236770F900860E69 /* entropy_poll.h */,
				27FDDF17236770F900860E69 /* entropy.h */,
				27FDDEF8236770F900860E69 /* error.h */,
				27FDDF2B236770F900860E69 /* gcm.h */,
				27FDDF33236770F900860E69 /* havege.h */,
				27FDDF0B236770F900860E69 /* hkdf.h */,
				27FDDF2D236770F900860E69 /* hmac_drbg.h */,
				27FDDF02236770F900860E69 /* md_internal.h */,
				27FDDF14236770F900860E69 /* md.h */,
				27FDDEF9236770F900860E69 /* md2.h */,
				27FDDF20236770F900860E69 /* md4.h */,
				27FDDF0D236770F900860E69 /* md5.h */,
				27FDDF06236770F900860E69 /* memory_buffer_alloc.h */,
				27FDDF13236770F900860E69 /* nist_kw.h */,
				27FDDEFA236770F900860E69 /* oid.h */,
				27FDDF19236770F900860E69 /* padlock.h */,
				27FDDEF6236770F900860E69 /* pem.h */,
				27FDDF22236770F900860E69 /* pk_internal.h */,
				27FDDF1C236770F900860E69 /* pk.h */,
				27FDDEFC236770F900860E69 /* pkcs5.h */,
				27FDDF18236770F900860E69 /* pkcs12.h */,
				27FDDF1E236770F900860E69 /* platform_time.h */,
				27FDDF07236770F900860E69 /* platform_util.h */,
				27FDDF2F236770F900860E69 /* platform.h */,
				27FDDF09236770F900860E69 /* poly1305.h */,
				27FDDF29236770F900860E69 /* psa_util.h */,
				27FDDEFD236770F900860E69 /* ripemd160.h */,
				27FDDEFB236770F900860E69 /* rsa_internal.h */,
				27FDDF2C236770F900860E69 /* rsa.h */,
				27FDDF2A236770F900860E69 /* sha1.h */,
				27FDDF11236770F900860E69 /* sha256.h */,
				27FDDF1A236770F900860E69 /* sha512.h */,
				27FDDF0A236770F900860E69 /* threading.h */,
				27FDDF0E236770F900860E69 /* timing.h */,
				27FDDEFF236770F900860E69 /* version.h */,
				27FDDF08236770F900860E69 /* xtea.h */,
			);
			path = mbedtls;
			sourceTree = "<group>";
		};
		93FA3F491EE21A4D00D15CF5 /* LiteCoreServ iOS */ = {
			isa = PBXGroup;
			children = (
				93FA3F4D1EE21A4D00D15CF5 /* AppDelegate.h */,
				93FA3F4E1EE21A4D00D15CF5 /* AppDelegate.m */,
				93FA3F6A1EE21BAE00D15CF5 /* LCSServer.h */,
				93FA3F6B1EE21BAE00D15CF5 /* LCSServer.mm */,
				93FA3F6C1EE21BAE00D15CF5 /* LCSServerConfig.h */,
				93FA3F6D1EE21BAE00D15CF5 /* LCSServerConfig.m */,
				93FA3F501EE21A4D00D15CF5 /* ViewController.h */,
				93FA3F511EE21A4D00D15CF5 /* ViewController.m */,
				93FA3F531EE21A4D00D15CF5 /* Main.storyboard */,
				93FA3F561EE21A4D00D15CF5 /* Assets.xcassets */,
				93FA3F581EE21A4D00D15CF5 /* LaunchScreen.storyboard */,
				93FA3F5B1EE21A4D00D15CF5 /* Info.plist */,
				93FA3F4A1EE21A4D00D15CF5 /* Supporting Files */,
			);
			name = "LiteCoreServ iOS";
			path = "LiteCoreServ-iOS";
			sourceTree = "<group>";
		};
		93FA3F4A1EE21A4D00D15CF5 /* Supporting Files */ = {
			isa = PBXGroup;
			children = (
				93FA3F4B1EE21A4D00D15CF5 /* main.m */,
			);
			name = "Supporting Files";
			sourceTree = "<group>";
		};
/* End PBXGroup section */

/* Begin PBXHeadersBuildPhase section */
		2771A094228624C000B18E0A /* Headers */ = {
			isa = PBXHeadersBuildPhase;
			buildActionMask = 2147483647;
			files = (
				27727C54230F279D0082BCC9 /* HTTPLogic.hh in Headers */,
				27469CFD233C35EB00A1EE1A /* TLSContext.hh in Headers */,
				270F2BD52301E8AE00D8DB21 /* TCPSocket.hh in Headers */,
				27DDC54B236B56D000580B2B /* CertRequest.hh in Headers */,
			);
			runOnlyForDeploymentPostprocessing = 0;
		};
		279691611ED4B29E0086565D /* Headers */ = {
			isa = PBXHeadersBuildPhase;
			buildActionMask = 2147483647;
			files = (
			);
			runOnlyForDeploymentPostprocessing = 0;
		};
		27B64931206971FB00FC12F7 /* Headers */ = {
			isa = PBXHeadersBuildPhase;
			buildActionMask = 2147483647;
			files = (
				27B64938206971FC00FC12F7 /* LiteCore.h in Headers */,
				27B6494A2069723900FC12F7 /* c4.h in Headers */,
				27B6494B2069723900FC12F7 /* c4.hh in Headers */,
				27B6494C2069723900FC12F7 /* c4Base.h in Headers */,
				27B6494D2069723900FC12F7 /* c4BlobStore.h in Headers */,
				27B6494E2069723900FC12F7 /* c4Database.h in Headers */,
				27B6494F2069723900FC12F7 /* c4Document.h in Headers */,
				27B649502069723900FC12F7 /* c4Document+Fleece.h in Headers */,
				27B649512069723900FC12F7 /* c4DocEnumerator.h in Headers */,
				27B649532069723900FC12F7 /* c4Observer.h in Headers */,
				27B649542069723900FC12F7 /* c4Query.h in Headers */,
				27B649552069723900FC12F7 /* c4Replicator.h in Headers */,
				27B649562069723900FC12F7 /* c4Socket.h in Headers */,
			);
			runOnlyForDeploymentPostprocessing = 0;
		};
		27DF7D611F4236500022F3DF /* Headers */ = {
			isa = PBXHeadersBuildPhase;
			buildActionMask = 2147483647;
			files = (
			);
			runOnlyForDeploymentPostprocessing = 0;
		};
		27EF807219142C2500A327B9 /* Headers */ = {
			isa = PBXHeadersBuildPhase;
			buildActionMask = 2147483647;
			files = (
				27EF80B419142C9900A327B9 /* stem_UTF_8_russian.h in Headers */,
				27EF808C19142C9900A327B9 /* stem_ISO_8859_1_italian.h in Headers */,
				27EF808E19142C9900A327B9 /* stem_ISO_8859_1_norwegian.h in Headers */,
				27EF808019142C9900A327B9 /* stem_ISO_8859_1_dutch.h in Headers */,
				27EF80B019142C9900A327B9 /* stem_UTF_8_portuguese.h in Headers */,
				27EF808A19142C9900A327B9 /* stem_ISO_8859_1_hungarian.h in Headers */,
				27EF809219142C9900A327B9 /* stem_ISO_8859_1_portuguese.h in Headers */,
				27EF80A019142C9900A327B9 /* stem_UTF_8_english.h in Headers */,
				27EF808619142C9900A327B9 /* stem_ISO_8859_1_french.h in Headers */,
				27EF80AA19142C9900A327B9 /* stem_UTF_8_italian.h in Headers */,
				27EF80A619142C9900A327B9 /* stem_UTF_8_german.h in Headers */,
				27EF80B219142C9900A327B9 /* stem_UTF_8_romanian.h in Headers */,
				27EF80B819142C9900A327B9 /* stem_UTF_8_swedish.h in Headers */,
				27EF80A819142C9900A327B9 /* stem_UTF_8_hungarian.h in Headers */,
				27EF809A19142C9900A327B9 /* stem_KOI8_R_russian.h in Headers */,
				27EF80AC19142C9900A327B9 /* stem_UTF_8_norwegian.h in Headers */,
				27EF80A219142C9900A327B9 /* stem_UTF_8_finnish.h in Headers */,
				27EF809E19142C9900A327B9 /* stem_UTF_8_dutch.h in Headers */,
				27EF808419142C9900A327B9 /* stem_ISO_8859_1_finnish.h in Headers */,
				27EF808819142C9900A327B9 /* stem_ISO_8859_1_german.h in Headers */,
				27EF809419142C9900A327B9 /* stem_ISO_8859_1_spanish.h in Headers */,
				27EF807E19142C9900A327B9 /* stem_ISO_8859_1_danish.h in Headers */,
				27EF808219142C9900A327B9 /* stem_ISO_8859_1_english.h in Headers */,
				27EF809619142C9900A327B9 /* stem_ISO_8859_1_swedish.h in Headers */,
				27EF80A419142C9900A327B9 /* stem_UTF_8_french.h in Headers */,
				27EF809C19142C9900A327B9 /* stem_UTF_8_danish.h in Headers */,
				27EF80BA19142C9900A327B9 /* stem_UTF_8_turkish.h in Headers */,
				27EF80B619142C9900A327B9 /* stem_UTF_8_spanish.h in Headers */,
				27EF809019142C9900A327B9 /* stem_ISO_8859_1_porter.h in Headers */,
				27EF809819142C9900A327B9 /* stem_ISO_8859_2_romanian.h in Headers */,
				27EF80AE19142C9900A327B9 /* stem_UTF_8_porter.h in Headers */,
				272B1BE21FB13B7400F56620 /* stopwordset.h in Headers */,
			);
			runOnlyForDeploymentPostprocessing = 0;
		};
		27FC81E61EAAB0D90028E38E /* Headers */ = {
			isa = PBXHeadersBuildPhase;
			buildActionMask = 2147483647;
			files = (
				728EC54D1EC14611002C9A73 /* c4Listener.h in Headers */,
				275A74D31ED3A4E1008CB57B /* Listener.hh in Headers */,
			);
			runOnlyForDeploymentPostprocessing = 0;
		};
		720EA3EF1BA7EAD9002B8416 /* Headers */ = {
			isa = PBXHeadersBuildPhase;
			buildActionMask = 2147483647;
			files = (
				27B341291D9C7A90009FFA0B /* SQLite_Internal.hh in Headers */,
				27D74A911D4D3F3400D806E0 /* Column.h in Headers */,
				27D74A711D4D3DF500D806E0 /* SQLiteDataFile.hh in Headers */,
				27D74A921D4D3F3400D806E0 /* Database.h in Headers */,
				27ADA78B1F2AB6C800D9DE25 /* UnicodeCollator.hh in Headers */,
				276683B81DC7DD2E00E3F187 /* SequenceTracker.hh in Headers */,
				273407251DEE116600EA5532 /* PlatformIO.hh in Headers */,
				27D74A901D4D3F3400D806E0 /* Backup.h in Headers */,
				27E6DFF21DA5AFF3008EB681 /* Query.hh in Headers */,
				27D74A8F1D4D3F3400D806E0 /* Assertion.h in Headers */,
				27D74A931D4D3F3400D806E0 /* Exception.h in Headers */,
				274EDDF81DA30B43003AD158 /* QueryParser.hh in Headers */,
				27098AA8216C2108002751DA /* PredictiveModel.hh in Headers */,
				272850AD1E9AF53B009CA22F /* Upgrader.hh in Headers */,
				279D40F91EA533D900D8DD9D /* netUtils.hh in Headers */,
				272851301EA46475009CA22F /* Server.hh in Headers */,
				274EDDEE1DA2F488003AD158 /* SQLiteKeyStore.hh in Headers */,
				272851241EA4537A009CA22F /* RESTListener.hh in Headers */,
				278963641D7A376900493096 /* EncryptedStream.hh in Headers */,
				27E89BA81D679542002C32B3 /* FilePath.hh in Headers */,
				72A3AF8D1F425134001E16D4 /* PrebuiltCopier.hh in Headers */,
				2708FE601CF6197D0022F721 /* RawRevTree.hh in Headers */,
				27D74A951D4D3F3400D806E0 /* Statement.h in Headers */,
				2776AA292087FF6B004ACE85 /* LegacyAttachments.hh in Headers */,
				276CD42A1D77E92E001346A3 /* BlobStore.hh in Headers */,
				27D74A961D4D3F3400D806E0 /* Transaction.h in Headers */,
				27E0CAA51DBEC3440089A9C0 /* DocumentKeys.hh in Headers */,
				273E9EC51C506C60003115A6 /* c4DocEnumerator.h in Headers */,
				27098A99216C1D2E002751DA /* c4PredictiveQuery.h in Headers */,
				27E3DD391DB450B300F2872D /* Logging.hh in Headers */,
				27D74A971D4D3F3400D806E0 /* VariadicBind.h in Headers */,
				278BD68D1EEB6756000DBF41 /* DatabaseCookies.hh in Headers */,
				2728512B1EA46421009CA22F /* Request.hh in Headers */,
				27D74A941D4D3F3400D806E0 /* SQLiteCpp.h in Headers */,
			);
			runOnlyForDeploymentPostprocessing = 0;
		};
/* End PBXHeadersBuildPhase section */

/* Begin PBXLegacyTarget section */
		2752B26A233D76000014AD9D /* mbedTLS */ = {
			isa = PBXLegacyTarget;
			buildArgumentsString = "$(ACTION)";
			buildConfigurationList = 2752B273233D76010014AD9D /* Build configuration list for PBXLegacyTarget "mbedTLS" */;
			buildPhases = (
			);
			buildToolPath = build_mbedtls.sh;
			buildWorkingDirectory = "";
			dependencies = (
			);
			name = mbedTLS;
			passBuildSettingsInEnvironment = 1;
			productName = mbedTLS;
		};
/* End PBXLegacyTarget section */

/* Begin PBXNativeTarget section */
		2708FE3E1CF4CC880022F721 /* LiteCoreCppTests */ = {
			isa = PBXNativeTarget;
			buildConfigurationList = 2708FE4F1CF4CC880022F721 /* Build configuration list for PBXNativeTarget "LiteCoreCppTests" */;
			buildPhases = (
				2708FE411CF4CC880022F721 /* Sources */,
				2708FE4B1CF4CC880022F721 /* Frameworks */,
				2708FE4E1CF4CC880022F721 /* CopyFiles */,
			);
			buildRules = (
			);
			dependencies = (
				275067E4230B6C6700FA23B2 /* PBXTargetDependency */,
				2708FE541CF4CCAB0022F721 /* PBXTargetDependency */,
				2742D10B2305C233003197E1 /* PBXTargetDependency */,
			);
			name = LiteCoreCppTests;
			productName = CppTests;
			productReference = 2708FE521CF4CC880022F721 /* LiteCoreCppTests */;
			productType = "com.apple.product-type.tool";
		};
		27139B2F18F8E9750021A9A3 /* LiteCore XCTests */ = {
			isa = PBXNativeTarget;
			buildConfigurationList = 27139B4118F8E9750021A9A3 /* Build configuration list for PBXNativeTarget "LiteCore XCTests" */;
			buildPhases = (
				27139B2C18F8E9750021A9A3 /* Sources */,
				27139B2D18F8E9750021A9A3 /* Frameworks */,
				27139B2E18F8E9750021A9A3 /* Resources */,
			);
			buildRules = (
			);
			dependencies = (
				2797BCB61C10F76F00E5C991 /* PBXTargetDependency */,
				27766E1F1982DED300CAA464 /* PBXTargetDependency */,
			);
			name = "LiteCore XCTests";
			productName = CBForestTests;
			productReference = 27139B3018F8E9750021A9A3 /* LiteCore Tests.xctest */;
			productType = "com.apple.product-type.bundle.unit-test";
		};
		274D04071BA75E1C00FF7C35 /* C4Tests */ = {
			isa = PBXNativeTarget;
			buildConfigurationList = 274D040C1BA75E1C00FF7C35 /* Build configuration list for PBXNativeTarget "C4Tests" */;
			buildPhases = (
				274D04041BA75E1C00FF7C35 /* Sources */,
				274D04051BA75E1C00FF7C35 /* Frameworks */,
			);
			buildRules = (
			);
			dependencies = (
				2754621022F3A1CE00DF87B0 /* PBXTargetDependency */,
				274D04221BA892C500FF7C35 /* PBXTargetDependency */,
				2796A28A2307345E00774850 /* PBXTargetDependency */,
				278B8DD623077AA100DB027F /* PBXTargetDependency */,
				2700BDFA1ED4FA78006B8AFF /* PBXTargetDependency */,
				27F370811DC025930096F717 /* PBXTargetDependency */,
			);
			name = C4Tests;
			productName = CppTests;
			productReference = 274D04081BA75E1C00FF7C35 /* C4Tests */;
			productType = "com.apple.product-type.tool";
		};
		2771A097228624C000B18E0A /* LiteCoreWebSocket */ = {
			isa = PBXNativeTarget;
			buildConfigurationList = 2771A0A0228624C100B18E0A /* Build configuration list for PBXNativeTarget "LiteCoreWebSocket" */;
			buildPhases = (
				2771A094228624C000B18E0A /* Headers */,
				2771A095228624C000B18E0A /* Sources */,
				2771A096228624C000B18E0A /* Frameworks */,
			);
			buildRules = (
			);
			dependencies = (
				2752B275233D786B0014AD9D /* PBXTargetDependency */,
			);
			name = LiteCoreWebSocket;
			productName = LiteCoreWebSocket;
			productReference = 2771A098228624C000B18E0A /* libLiteCoreWebSocket.a */;
			productType = "com.apple.product-type.library.static";
		};
		279691621ED4B29E0086565D /* Support */ = {
			isa = PBXNativeTarget;
			buildConfigurationList = 2796916B1ED4B29E0086565D /* Build configuration list for PBXNativeTarget "Support" */;
			buildPhases = (
				2796915F1ED4B29E0086565D /* Sources */,
				279691601ED4B29E0086565D /* Frameworks */,
				279691611ED4B29E0086565D /* Headers */,
			);
			buildRules = (
			);
			dependencies = (
			);
			name = Support;
			productName = Utils;
			productReference = 279691631ED4B29E0086565D /* libSupport.a */;
			productType = "com.apple.product-type.library.static";
		};
		27A924931D9B316D00086206 /* LiteCore-iOS */ = {
			isa = PBXNativeTarget;
			buildConfigurationList = 27A924B31D9B316D00086206 /* Build configuration list for PBXNativeTarget "LiteCore-iOS" */;
			buildPhases = (
				27A924901D9B316D00086206 /* Sources */,
				27A924911D9B316D00086206 /* Frameworks */,
				27A924921D9B316D00086206 /* Resources */,
				27A924BC1D9B355900086206 /* CopyFiles */,
				27B64946206971FC00FC12F7 /* Embed Frameworks */,
			);
			buildRules = (
			);
			dependencies = (
				2779CC581E848BBC00F0D251 /* PBXTargetDependency */,
				27B6493A206971FC00FC12F7 /* PBXTargetDependency */,
			);
			name = "LiteCore-iOS";
			productName = "LiteCore Shell";
			productReference = 27A924941D9B316D00086206 /* LiteCore-iOS.app */;
			productType = "com.apple.product-type.application";
		};
		27A924AB1D9B316D00086206 /* LiteCore-iOS Tests */ = {
			isa = PBXNativeTarget;
			buildConfigurationList = 27A924B61D9B316D00086206 /* Build configuration list for PBXNativeTarget "LiteCore-iOS Tests" */;
			buildPhases = (
				27A924A81D9B316D00086206 /* Sources */,
				27A924A91D9B316D00086206 /* Frameworks */,
				27E6739E1EC8D958008F50C4 /* ShellScript */,
			);
			buildRules = (
			);
			dependencies = (
				273E556A1F79B59C000182F1 /* PBXTargetDependency */,
				27DF7D921F428A510022F3DF /* PBXTargetDependency */,
				272850E51E9CABD2009CA22F /* PBXTargetDependency */,
			);
			name = "LiteCore-iOS Tests";
			productName = "LiteCore ShellTests";
			productReference = 27A924AC1D9B316D00086206 /* LiteCore-iOS Tests.xctest */;
			productType = "com.apple.product-type.bundle.unit-test";
		};
		27B64933206971FB00FC12F7 /* LiteCore framework */ = {
			isa = PBXNativeTarget;
			buildConfigurationList = 27B64945206971FC00FC12F7 /* Build configuration list for PBXNativeTarget "LiteCore framework" */;
			buildPhases = (
				27B6492F206971FB00FC12F7 /* Sources */,
				27B64930206971FB00FC12F7 /* Frameworks */,
				27B64931206971FB00FC12F7 /* Headers */,
				27B64932206971FB00FC12F7 /* Resources */,
			);
			buildRules = (
			);
			dependencies = (
				27B649492069722500FC12F7 /* PBXTargetDependency */,
			);
			name = "LiteCore framework";
			productName = LiteCore;
			productReference = 27B64934206971FB00FC12F7 /* LiteCore.framework */;
			productType = "com.apple.product-type.framework";
		};
		27DF7D621F4236500022F3DF /* SQLite */ = {
			isa = PBXNativeTarget;
			buildConfigurationList = 27DF7D641F4236500022F3DF /* Build configuration list for PBXNativeTarget "SQLite" */;
			buildPhases = (
				27DF7D5F1F4236500022F3DF /* Sources */,
				27DF7D601F4236500022F3DF /* Frameworks */,
				27DF7D611F4236500022F3DF /* Headers */,
			);
			buildRules = (
			);
			dependencies = (
			);
			name = SQLite;
			productName = SQLite;
			productReference = 27DF7D631F4236500022F3DF /* libSQLite.a */;
			productType = "com.apple.product-type.library.static";
		};
		27EF807319142C2500A327B9 /* Tokenizer */ = {
			isa = PBXNativeTarget;
			buildConfigurationList = 27EF807519142C2500A327B9 /* Build configuration list for PBXNativeTarget "Tokenizer" */;
			buildPhases = (
				27EF807019142C2500A327B9 /* Sources */,
				27EF807119142C2500A327B9 /* Frameworks */,
				27EF807219142C2500A327B9 /* Headers */,
			);
			buildRules = (
			);
			dependencies = (
			);
			name = Tokenizer;
			productName = Tokenizer;
			productReference = 27EF807419142C2500A327B9 /* libTokenizer.a */;
			productType = "com.apple.product-type.library.static";
		};
		27EF80F91917EEC600A327B9 /* LiteCore-static */ = {
			isa = PBXNativeTarget;
			buildConfigurationList = 27EF810F1917EEC600A327B9 /* Build configuration list for PBXNativeTarget "LiteCore-static" */;
			buildPhases = (
				275BF36C1F5F67940051374A /* Generate repo_version.h */,
				27EF80FC1917EEC600A327B9 /* Sources */,
				27EF810B1917EEC600A327B9 /* Frameworks */,
				27EF810E1917EEC600A327B9 /* CopyFiles */,
			);
			buildRules = (
			);
			dependencies = (
				27DF7D901F4289E60022F3DF /* PBXTargetDependency */,
				93CD01191E933C0600AFB3FA /* PBXTargetDependency */,
				27FA09CA1D70BA3C005888AA /* PBXTargetDependency */,
				27EF81161917EF4000A327B9 /* PBXTargetDependency */,
				2752B277233D79030014AD9D /* PBXTargetDependency */,
			);
			name = "LiteCore-static";
			productName = "CBForest-iOS";
			productReference = 27EF81121917EEC600A327B9 /* libLiteCore-static.a */;
			productType = "com.apple.product-type.library.static";
		};
		27FC81E71EAAB0D90028E38E /* LiteCoreREST static */ = {
			isa = PBXNativeTarget;
			buildConfigurationList = 27FC81F01EAAB0D90028E38E /* Build configuration list for PBXNativeTarget "LiteCoreREST static" */;
			buildPhases = (
				27FC81E41EAAB0D90028E38E /* Sources */,
				27FC81E51EAAB0D90028E38E /* Frameworks */,
				27FC81E61EAAB0D90028E38E /* Headers */,
			);
			buildRules = (
			);
			dependencies = (
			);
			name = "LiteCoreREST static";
			productName = "LiteCoreREST static";
			productReference = 27FC81E81EAAB0D90028E38E /* libLiteCoreREST-static.a */;
			productType = "com.apple.product-type.library.static";
		};
		720EA3DB1BA7EAD9002B8416 /* LiteCore dylib */ = {
			isa = PBXNativeTarget;
			buildConfigurationList = 720EA3F21BA7EAD9002B8416 /* Build configuration list for PBXNativeTarget "LiteCore dylib" */;
			buildPhases = (
				275BF3731F5F6CA20051374A /* Generate repo_version.h */,
				720EA3DE1BA7EAD9002B8416 /* Sources */,
				720EA3E91BA7EAD9002B8416 /* Frameworks */,
				720EA3EF1BA7EAD9002B8416 /* Headers */,
			);
			buildRules = (
				720EA3F11BA7EAD9002B8416 /* PBXBuildRule */,
			);
			dependencies = (
				2700BB74217905F000797537 /* PBXTargetDependency */,
			);
			name = "LiteCore dylib";
			productName = CBForestJNI;
			productReference = 720EA3F51BA7EAD9002B8416 /* libLiteCore.dylib */;
			productType = "com.apple.product-type.library.dynamic";
		};
		93FA3F471EE21A4D00D15CF5 /* LiteCoreServ-iOS */ = {
			isa = PBXNativeTarget;
			buildConfigurationList = 93FA3F5C1EE21A4D00D15CF5 /* Build configuration list for PBXNativeTarget "LiteCoreServ-iOS" */;
			buildPhases = (
				93FA3F441EE21A4D00D15CF5 /* Sources */,
				93FA3F451EE21A4D00D15CF5 /* Frameworks */,
				93FA3F461EE21A4D00D15CF5 /* Resources */,
			);
			buildRules = (
			);
			dependencies = (
				93FA3F601EE21B3B00D15CF5 /* PBXTargetDependency */,
				93FA3F621EE21B3B00D15CF5 /* PBXTargetDependency */,
				93FA3F641EE21B3B00D15CF5 /* PBXTargetDependency */,
			);
			name = "LiteCoreServ-iOS";
			productName = "LiteCoreServ-iOS";
			productReference = 93FA3F481EE21A4D00D15CF5 /* LiteCoreServ-iOS.app */;
			productType = "com.apple.product-type.application";
		};
/* End PBXNativeTarget section */

/* Begin PBXProject section */
		2750723318E3E52800A80C5A /* Project object */ = {
			isa = PBXProject;
			attributes = {
				CLASSPREFIX = "";
				LastSwiftUpdateCheck = 0730;
				LastUpgradeCheck = 1110;
				ORGANIZATIONNAME = Couchbase;
				TargetAttributes = {
					27139B2F18F8E9750021A9A3 = {
						TestTargetID = 27EF80F91917EEC600A327B9;
					};
					274D04071BA75E1C00FF7C35 = {
						CreatedOnToolsVersion = 7.0;
					};
					2752B26A233D76000014AD9D = {
						CreatedOnToolsVersion = 11.0;
						DevelopmentTeam = N2Q372V7W2;
						ProvisioningStyle = Automatic;
					};
					2771A097228624C000B18E0A = {
						CreatedOnToolsVersion = 10.2.1;
						DevelopmentTeam = N2Q372V7W2;
						ProvisioningStyle = Automatic;
					};
					279691621ED4B29E0086565D = {
						CreatedOnToolsVersion = 8.3.2;
						ProvisioningStyle = Automatic;
					};
					27A924931D9B316D00086206 = {
						CreatedOnToolsVersion = 8.0;
						DevelopmentTeam = N2Q372V7W2;
						ProvisioningStyle = Automatic;
					};
					27A924AB1D9B316D00086206 = {
						CreatedOnToolsVersion = 8.0;
						DevelopmentTeam = N2Q372V7W2;
						ProvisioningStyle = Automatic;
						TestTargetID = 27A924931D9B316D00086206;
					};
					27B64933206971FB00FC12F7 = {
						CreatedOnToolsVersion = 9.3;
					};
					27DF7D621F4236500022F3DF = {
						CreatedOnToolsVersion = 9.0;
						DevelopmentTeam = N2Q372V7W2;
					};
					27FC81E71EAAB0D90028E38E = {
						CreatedOnToolsVersion = 8.3.2;
						ProvisioningStyle = Automatic;
					};
					93FA3F471EE21A4D00D15CF5 = {
						CreatedOnToolsVersion = 8.3.2;
						DevelopmentTeam = N2Q372V7W2;
						ProvisioningStyle = Automatic;
					};
				};
			};
			buildConfigurationList = 2750723618E3E52800A80C5A /* Build configuration list for PBXProject "LiteCore" */;
			compatibilityVersion = "Xcode 6.3";
			developmentRegion = en;
			hasScannedForEncodings = 0;
			knownRegions = (
				en,
				Base,
			);
			mainGroup = 2750723218E3E52800A80C5A;
			productRefGroup = 2750723C18E3E52800A80C5A /* Products */;
			projectDirPath = "";
			projectReferences = (
				{
					ProductGroup = 27CCC7B71E525DD800CE1989 /* Products */;
					ProjectRef = 27CCC7B61E525DD800CE1989 /* blip_cpp.xcodeproj */;
				},
				{
					ProductGroup = 27FA09B61D70ADE8005888AA /* Products */;
					ProjectRef = 277CB6251D0DED5E00702E56 /* Fleece.xcodeproj */;
				},
			);
			projectRoot = "";
			targets = (
				27EF80F91917EEC600A327B9 /* LiteCore-static */,
				720EA3DB1BA7EAD9002B8416 /* LiteCore dylib */,
				27B64933206971FB00FC12F7 /* LiteCore framework */,
				27FC81E71EAAB0D90028E38E /* LiteCoreREST static */,
				2771A097228624C000B18E0A /* LiteCoreWebSocket */,
				279691621ED4B29E0086565D /* Support */,
				2708FE3E1CF4CC880022F721 /* LiteCoreCppTests */,
				274D04071BA75E1C00FF7C35 /* C4Tests */,
				27DF7D621F4236500022F3DF /* SQLite */,
				27EF807319142C2500A327B9 /* Tokenizer */,
				2752B26A233D76000014AD9D /* mbedTLS */,
				27139B2F18F8E9750021A9A3 /* LiteCore XCTests */,
				27A924931D9B316D00086206 /* LiteCore-iOS */,
				93FA3F471EE21A4D00D15CF5 /* LiteCoreServ-iOS */,
				27A924AB1D9B316D00086206 /* LiteCore-iOS Tests */,
				27B7E0F118F8FB4700044EBA /* All */,
			);
		};
/* End PBXProject section */

/* Begin PBXReferenceProxy section */
		272B1BE81FB13B7500F56620 /* libFleeceMutableObjC.a */ = {
			isa = PBXReferenceProxy;
			fileType = archive.ar;
			path = libFleeceMutableObjC.a;
			remoteRef = 272B1BE71FB13B7500F56620 /* PBXContainerItemProxy */;
			sourceTree = BUILT_PRODUCTS_DIR;
		};
		27744B3321406D1B00399DCA /* libfleece.dylib */ = {
			isa = PBXReferenceProxy;
			fileType = "compiled.mach-o.dylib";
			path = libfleece.dylib;
			remoteRef = 27744B3221406D1B00399DCA /* PBXContainerItemProxy */;
			sourceTree = BUILT_PRODUCTS_DIR;
		};
		27CCC7BD1E525DD800CE1989 /* libblip_cpp.a */ = {
			isa = PBXReferenceProxy;
			fileType = archive.ar;
			path = libblip_cpp.a;
			remoteRef = 27CCC7BC1E525DD800CE1989 /* PBXContainerItemProxy */;
			sourceTree = BUILT_PRODUCTS_DIR;
		};
		27CCC7C11E525DD800CE1989 /* bliptest */ = {
			isa = PBXReferenceProxy;
			fileType = "compiled.mach-o.executable";
			path = bliptest;
			remoteRef = 27CCC7C01E525DD800CE1989 /* PBXContainerItemProxy */;
			sourceTree = BUILT_PRODUCTS_DIR;
		};
		27DE2E852125F32700123597 /* libactors.a */ = {
			isa = PBXReferenceProxy;
			fileType = archive.ar;
			path = libactors.a;
			remoteRef = 27DE2E842125F32700123597 /* PBXContainerItemProxy */;
			sourceTree = BUILT_PRODUCTS_DIR;
		};
		27DE2EE62125FAD600123597 /* libfleeceBase.a */ = {
			isa = PBXReferenceProxy;
			fileType = archive.ar;
			path = libfleeceBase.a;
			remoteRef = 27DE2EE52125FAD600123597 /* PBXContainerItemProxy */;
			sourceTree = BUILT_PRODUCTS_DIR;
		};
		27FA09BC1D70ADE8005888AA /* libfleeceStatic.a */ = {
			isa = PBXReferenceProxy;
			fileType = archive.ar;
			path = libfleeceStatic.a;
			remoteRef = 27FA09BB1D70ADE8005888AA /* PBXContainerItemProxy */;
			sourceTree = BUILT_PRODUCTS_DIR;
		};
		27FA09BE1D70ADE8005888AA /* Test */ = {
			isa = PBXReferenceProxy;
			fileType = "compiled.mach-o.executable";
			path = Test;
			remoteRef = 27FA09BD1D70ADE8005888AA /* PBXContainerItemProxy */;
			sourceTree = BUILT_PRODUCTS_DIR;
		};
		27FA09C01D70ADE8005888AA /* fleece */ = {
			isa = PBXReferenceProxy;
			fileType = "compiled.mach-o.executable";
			path = fleece;
			remoteRef = 27FA09BF1D70ADE8005888AA /* PBXContainerItemProxy */;
			sourceTree = BUILT_PRODUCTS_DIR;
		};
/* End PBXReferenceProxy section */

/* Begin PBXResourcesBuildPhase section */
		27139B2E18F8E9750021A9A3 /* Resources */ = {
			isa = PBXResourcesBuildPhase;
			buildActionMask = 2147483647;
			files = (
			);
			runOnlyForDeploymentPostprocessing = 0;
		};
		27A924921D9B316D00086206 /* Resources */ = {
			isa = PBXResourcesBuildPhase;
			buildActionMask = 2147483647;
			files = (
				27A924A61D9B316D00086206 /* LaunchScreen.storyboard in Resources */,
				27A924A31D9B316D00086206 /* Assets.xcassets in Resources */,
				27A924A11D9B316D00086206 /* Main.storyboard in Resources */,
			);
			runOnlyForDeploymentPostprocessing = 0;
		};
		27B64932206971FB00FC12F7 /* Resources */ = {
			isa = PBXResourcesBuildPhase;
			buildActionMask = 2147483647;
			files = (
			);
			runOnlyForDeploymentPostprocessing = 0;
		};
		93FA3F461EE21A4D00D15CF5 /* Resources */ = {
			isa = PBXResourcesBuildPhase;
			buildActionMask = 2147483647;
			files = (
				93FA3F5A1EE21A4D00D15CF5 /* LaunchScreen.storyboard in Resources */,
				93FA3F571EE21A4D00D15CF5 /* Assets.xcassets in Resources */,
				93FA3F551EE21A4D00D15CF5 /* Main.storyboard in Resources */,
			);
			runOnlyForDeploymentPostprocessing = 0;
		};
/* End PBXResourcesBuildPhase section */

/* Begin PBXShellScriptBuildPhase section */
		275BF36C1F5F67940051374A /* Generate repo_version.h */ = {
			isa = PBXShellScriptBuildPhase;
			buildActionMask = 2147483647;
			files = (
			);
			inputPaths = (
				"$(SRCROOT)/../build_cmake/scripts/get_repo_version.sh",
			);
			name = "Generate repo_version.h";
			outputPaths = (
				"$(DERIVED_FILE_DIR)/repo_version.h",
			);
			runOnlyForDeploymentPostprocessing = 0;
			shellPath = "/bin/sh -e";
			shellScript = "source \"$SCRIPT_INPUT_FILE_0\" \"$SCRIPT_OUTPUT_FILE_0\"";
			showEnvVarsInLog = 0;
		};
		275BF3731F5F6CA20051374A /* Generate repo_version.h */ = {
			isa = PBXShellScriptBuildPhase;
			buildActionMask = 2147483647;
			files = (
			);
			inputPaths = (
				"$(SRCROOT)/../build_cmake/scripts/get_repo_version.sh",
			);
			name = "Generate repo_version.h";
			outputPaths = (
				"$(DERIVED_FILE_DIR)/repo_version.h",
			);
			runOnlyForDeploymentPostprocessing = 0;
			shellPath = "/bin/sh -e";
			shellScript = "source \"$SCRIPT_INPUT_FILE_0\" \"$SCRIPT_OUTPUT_FILE_0\"";
			showEnvVarsInLog = 0;
		};
		27E6739E1EC8D958008F50C4 /* ShellScript */ = {
			isa = PBXShellScriptBuildPhase;
			buildActionMask = 2147483647;
			files = (
			);
			inputPaths = (
			);
			outputPaths = (
			);
			runOnlyForDeploymentPostprocessing = 0;
			shellPath = "/bin/sh -e";
			shellScript = "cp -R \"$SRCROOT/../C/tests/data\" \"$TARGET_BUILD_DIR/$UNLOCALIZED_RESOURCES_FOLDER_PATH/data\"";
		};
/* End PBXShellScriptBuildPhase section */

/* Begin PBXSourcesBuildPhase section */
		2708FE411CF4CC880022F721 /* Sources */ = {
			isa = PBXSourcesBuildPhase;
			buildActionMask = 2147483647;
			files = (
				2708FE551CF4CCCE0022F721 /* main.cpp in Sources */,
				2708FE5B1CF4D3370022F721 /* LiteCoreTest.cc in Sources */,
				272850ED1E9D4C79009CA22F /* c4Test.cc in Sources */,
				275FF6D31E494860005F90DD /* c4BaseTest.cc in Sources */,
				270C6B981EBA3AD200E73415 /* LogEncoderTest.cc in Sources */,
				275067DC230B6AD500FA23B2 /* c4Listener.cc in Sources */,
				27FA09A01D6FA380005888AA /* DataFileTest.cc in Sources */,
				277BE1C9204F4D45008047C9 /* RevTreeTest.cc in Sources */,
				27E0CAA01DBEB0BA0089A9C0 /* DocumentKeysTest.cc in Sources */,
				27456AFD1DC9507D00A38B20 /* SequenceTrackerTest.cc in Sources */,
				274EDDFA1DA322D4003AD158 /* QueryParserTest.cc in Sources */,
				2771991C22724C7100B18E0A /* N1QLParserTest.cc in Sources */,
				27FDF1431DAC22230087B4E6 /* SQLiteFunctionsTest.cc in Sources */,
				27E6737D1EC78144008F50C4 /* QueryTest.cc in Sources */,
				27098AAA216C2ED6002751DA /* PredictiveQueryTest.cc in Sources */,
				272B1BEB1FB1513100F56620 /* FTSTest.cc in Sources */,
				272850B51E9BE361009CA22F /* UpgraderTest.cc in Sources */,
				2761F3F71EEA00C3006D4BB8 /* CookieStoreTest.cc in Sources */,
				2762A01522EB7CC800F9AB18 /* CertificateTest.cc in Sources */,
				272850EA1E9D4860009CA22F /* ReplicatorLoopbackTest.cc in Sources */,
				27E19D662316EDEA00E031F8 /* RESTClientTest.cc in Sources */,
				27B9669723284F2900B2897F /* RESTListenerTest.cc in Sources */,
				27AFF3BA2303758E00B4D6C4 /* ReplicatorAPITest.cc in Sources */,
				277071D5230B682100F7EB95 /* SyncListenerTest.cc in Sources */,
				27AFF3BB2303759400B4D6C4 /* ReplicatorSGTest.cc in Sources */,
			);
			runOnlyForDeploymentPostprocessing = 0;
		};
		27139B2C18F8E9750021A9A3 /* Sources */ = {
			isa = PBXSourcesBuildPhase;
			buildActionMask = 2147483647;
			files = (
				27F7A1351D61F7EB00447BC6 /* LiteCoreTest.cc in Sources */,
				27FA09D41D70EDBF005888AA /* Catch_Tests.mm in Sources */,
				27FA09A11D6FA381005888AA /* DataFileTest.cc in Sources */,
				27A924C81D9B372F00086206 /* c4PerfTest.cc in Sources */,
				27F7A1431D61F8B700447BC6 /* c4Test.cc in Sources */,
				27A924C71D9B372500086206 /* c4BlobStoreTest.cc in Sources */,
				27F7A1441D61F8B700447BC6 /* c4DatabaseTest.cc in Sources */,
				27F7A1451D61F8B700447BC6 /* c4AllDocsPerformanceTest.cc in Sources */,
				27F7A1491D61F8B700447BC6 /* c4ThreadingTest.cc in Sources */,
			);
			runOnlyForDeploymentPostprocessing = 0;
		};
		274D04041BA75E1C00FF7C35 /* Sources */ = {
			isa = PBXSourcesBuildPhase;
			buildActionMask = 2147483647;
			files = (
				274D040B1BA75E1C00FF7C35 /* main.cpp in Sources */,
				2753AF7D1EBD1BE300C12E98 /* Logging_Stub.cc in Sources */,
				273E9F771C516145003115A6 /* c4.c in Sources */,
				27F6F51D1BAA0482003FD798 /* c4Test.cc in Sources */,
				274D040F1BA75E5000FF7C35 /* c4DatabaseTest.cc in Sources */,
				27CCD4B22315DBD3003DEB99 /* Address.cc in Sources */,
				275BF3811F61CD9D0051374A /* c4DatabaseInternalTest.cc in Sources */,
				27E0CA9E1DBEAA130089A9C0 /* c4DocumentTest.cc in Sources */,
				272250511D78F07E0006D5A5 /* c4BlobStoreTest.cc in Sources */,
				2769438F1DD0ED3F00DB2555 /* c4ObserverTest.cc in Sources */,
				27416E2A1E0494DF00F10F65 /* c4QueryTest.cc in Sources */,
				2783DF991D27436700F84E6E /* c4ThreadingTest.cc in Sources */,
				271BA454227B691500D49D13 /* c4DatabaseEncryptionTest.cc in Sources */,
				2797BCB21C10F71700E5C991 /* c4AllDocsPerformanceTest.cc in Sources */,
				270515611D91C2AE00D62D05 /* c4PerfTest.cc in Sources */,
				27C77302216FCF5400D5FB44 /* c4PredictiveQueryTest+CoreML.mm in Sources */,
				2700BB5B217005A900797537 /* CoreMLPredictiveModel.mm in Sources */,
			);
			runOnlyForDeploymentPostprocessing = 0;
		};
		2771A095228624C000B18E0A /* Sources */ = {
			isa = PBXSourcesBuildPhase;
			buildActionMask = 2147483647;
			files = (
				27AFF3AB23036B2500B4D6C4 /* acceptor.cpp in Sources */,
				27AFF3AF23036B2500B4D6C4 /* datagram_socket.cpp in Sources */,
				27AFF3AD23036B2500B4D6C4 /* connector.cpp in Sources */,
				27AFF3AE23036B2500B4D6C4 /* stream_socket.cpp in Sources */,
				27AFF3B023036B5800B4D6C4 /* TCPSocket.cc in Sources */,
				27AFF3B123036B5800B4D6C4 /* BuiltInWebSocket.cc in Sources */,
				27DDC54C236B56D000580B2B /* CertRequest.cc in Sources */,
				277071D6230B696E00F7EB95 /* HTTPTypes.cc in Sources */,
				27AFF3A723036B2500B4D6C4 /* inet6_address.cpp in Sources */,
				2742D10C2305C25D003197E1 /* Response.cc in Sources */,
				27469CFE233C35EB00A1EE1A /* TLSContext.cc in Sources */,
				27AFF3A923036B2500B4D6C4 /* exception.cpp in Sources */,
				27727C55230F279D0082BCC9 /* HTTPLogic.cc in Sources */,
				278BC9C4228DE92C0055FF09 /* netUtils.cc in Sources */,
				27AFF3AA23036B2500B4D6C4 /* socket.cpp in Sources */,
				27AFF3A823036B2500B4D6C4 /* inet_address.cpp in Sources */,
				27ABDCC52305CB9F00274E6B /* mbedtls_context.cpp in Sources */,
			);
			runOnlyForDeploymentPostprocessing = 0;
		};
		2796915F1ED4B29E0086565D /* Sources */ = {
			isa = PBXSourcesBuildPhase;
			buildActionMask = 2147483647;
			files = (
				27BF024A1FB62647003D5BB8 /* LibC++Debug.cc in Sources */,
				2796916E1ED4B2D50086565D /* Error.cc in Sources */,
<<<<<<< HEAD
				720E2CB223690A7D008FC1B2 /* crc32c_armv8.cc in Sources */,
				27D9655D2335663D00F4A51C /* SecureRandomize.cc in Sources */,
=======
>>>>>>> b3eaf1ad
				2796916F1ED4B2D50086565D /* FilePath.cc in Sources */,
				2796917C1ED4B5780086565D /* Logging_Stub.cc in Sources */,
				275FA35222398875001C392D /* c4ExceptionUtils.cc in Sources */,
				279691711ED4B2D50086565D /* StringUtil.cc in Sources */,
			);
			runOnlyForDeploymentPostprocessing = 0;
		};
		27A924901D9B316D00086206 /* Sources */ = {
			isa = PBXSourcesBuildPhase;
			buildActionMask = 2147483647;
			files = (
				27A9249E1D9B316D00086206 /* ViewController.m in Sources */,
				27A9249B1D9B316D00086206 /* AppDelegate.m in Sources */,
				27A924981D9B316D00086206 /* main.m in Sources */,
			);
			runOnlyForDeploymentPostprocessing = 0;
		};
		27A924A81D9B316D00086206 /* Sources */ = {
			isa = PBXSourcesBuildPhase;
			buildActionMask = 2147483647;
			files = (
				27A924BE1D9B371700086206 /* c4Test.cc in Sources */,
				27A924BF1D9B371700086206 /* c4DatabaseTest.cc in Sources */,
				273E55641F79B4BA000182F1 /* c4DatabaseInternalTest.cc in Sources */,
				276D152B1DFB878800543B1B /* c4DocumentTest.cc in Sources */,
				27A924C11D9B371700086206 /* c4BlobStoreTest.cc in Sources */,
				276D152C1DFB878C00543B1B /* c4ObserverTest.cc in Sources */,
				27E6739F1EC8DC97008F50C4 /* c4QueryTest.cc in Sources */,
				27A924C61D9B371700086206 /* c4ThreadingTest.cc in Sources */,
				272850F11E9D4F94009CA22F /* ReplicatorAPITest.cc in Sources */,
				27A924C41D9B371700086206 /* c4AllDocsPerformanceTest.cc in Sources */,
				27A924C51D9B371700086206 /* c4PerfTest.cc in Sources */,
				273E55661F79B535000182F1 /* Logging_Stub.cc in Sources */,
				27A924C91D9B374500086206 /* Catch_Tests.mm in Sources */,
			);
			runOnlyForDeploymentPostprocessing = 0;
		};
		27B6492F206971FB00FC12F7 /* Sources */ = {
			isa = PBXSourcesBuildPhase;
			buildActionMask = 2147483647;
			files = (
			);
			runOnlyForDeploymentPostprocessing = 0;
		};
		27DF7D5F1F4236500022F3DF /* Sources */ = {
			isa = PBXSourcesBuildPhase;
			buildActionMask = 2147483647;
			files = (
				2791EA1420326F7100BD813C /* SQLiteChooser.c in Sources */,
			);
			runOnlyForDeploymentPostprocessing = 0;
		};
		27EF807019142C2500A327B9 /* Sources */ = {
			isa = PBXSourcesBuildPhase;
			buildActionMask = 2147483647;
			files = (
				27513A5D1A687EF80055DC40 /* sqlite3_unicodesn_tokenizer.c in Sources */,
				27EF809D19142C9900A327B9 /* stem_UTF_8_dutch.c in Sources */,
				27EF808919142C9900A327B9 /* stem_ISO_8859_1_hungarian.c in Sources */,
				27EF80B719142C9900A327B9 /* stem_UTF_8_swedish.c in Sources */,
				27EF807F19142C9900A327B9 /* stem_ISO_8859_1_dutch.c in Sources */,
				27EF807919142C5600A327B9 /* fts3_unicodesn.c in Sources */,
				27EF809F19142C9900A327B9 /* stem_UTF_8_english.c in Sources */,
				27EF808719142C9900A327B9 /* stem_ISO_8859_1_german.c in Sources */,
				27EF80A319142C9900A327B9 /* stem_UTF_8_french.c in Sources */,
				27EF807C19142C7E00A327B9 /* utilities_sq3.c in Sources */,
				27EF80A919142C9900A327B9 /* stem_UTF_8_italian.c in Sources */,
				27EF808D19142C9900A327B9 /* stem_ISO_8859_1_norwegian.c in Sources */,
				27EF809919142C9900A327B9 /* stem_KOI8_R_russian.c in Sources */,
				27EF80A119142C9900A327B9 /* stem_UTF_8_finnish.c in Sources */,
				27EF808119142C9900A327B9 /* stem_ISO_8859_1_english.c in Sources */,
				27EF809B19142C9900A327B9 /* stem_UTF_8_danish.c in Sources */,
				27EF808319142C9900A327B9 /* stem_ISO_8859_1_finnish.c in Sources */,
				27EF80AF19142C9900A327B9 /* stem_UTF_8_portuguese.c in Sources */,
				27EF809519142C9900A327B9 /* stem_ISO_8859_1_swedish.c in Sources */,
				27EF807819142C4F00A327B9 /* fts3_unicode2.c in Sources */,
				27EF80B319142C9900A327B9 /* stem_UTF_8_russian.c in Sources */,
				27EF808519142C9900A327B9 /* stem_ISO_8859_1_french.c in Sources */,
				27EF80A519142C9900A327B9 /* stem_UTF_8_german.c in Sources */,
				27EF80AD19142C9900A327B9 /* stem_UTF_8_porter.c in Sources */,
				27EF807D19142C9900A327B9 /* stem_ISO_8859_1_danish.c in Sources */,
				27EF80AB19142C9900A327B9 /* stem_UTF_8_norwegian.c in Sources */,
				27EF808B19142C9900A327B9 /* stem_ISO_8859_1_italian.c in Sources */,
				272B1BE11FB13B7400F56620 /* stopwordset.cc in Sources */,
				27EF80B119142C9900A327B9 /* stem_UTF_8_romanian.c in Sources */,
				27EF807B19142C7E00A327B9 /* api_sq3.c in Sources */,
				27EF80B919142C9900A327B9 /* stem_UTF_8_turkish.c in Sources */,
				27EF807A19142C6B00A327B9 /* libstemmer_utf8.c in Sources */,
				27EF809319142C9900A327B9 /* stem_ISO_8859_1_spanish.c in Sources */,
				27EF809719142C9900A327B9 /* stem_ISO_8859_2_romanian.c in Sources */,
				27EF80A719142C9900A327B9 /* stem_UTF_8_hungarian.c in Sources */,
				27EF808F19142C9900A327B9 /* stem_ISO_8859_1_porter.c in Sources */,
				27EF80B519142C9900A327B9 /* stem_UTF_8_spanish.c in Sources */,
				27EF809119142C9900A327B9 /* stem_ISO_8859_1_portuguese.c in Sources */,
			);
			runOnlyForDeploymentPostprocessing = 0;
		};
		27EF80FC1917EEC600A327B9 /* Sources */ = {
			isa = PBXSourcesBuildPhase;
			buildActionMask = 2147483647;
			files = (
				2771B01A1FB2817800C6B794 /* SQLiteKeyStore+Indexes.cc in Sources */,
				27393A871C8A353A00829C9B /* Error.cc in Sources */,
				27B699DB1F27B50000782145 /* SQLiteN1QLFunctions.cc in Sources */,
<<<<<<< HEAD
				720E2CB723690B27008FC1B2 /* crc32c_sse4_2.cc in Sources */,
=======
				27FC8E8C2214E4EF0083B033 /* SecureRandomize.cc in Sources */,
>>>>>>> b3eaf1ad
				27098ABC217525B7002751DA /* SQLiteKeyStore+FTSIndexes.cc in Sources */,
				726F2B901EB2C36E00C1EC3C /* DefaultLogger.cc in Sources */,
				27469D09233D719800A1EE1A /* mbedUtils.cc in Sources */,
				27098A97216C1D2E002751DA /* c4PredictiveQuery.cc in Sources */,
				2754B0C71E5F5C2900A05FD0 /* StringUtil.cc in Sources */,
				27098AA6216C2108002751DA /* PredictiveModel.cc in Sources */,
				27469D07233D719800A1EE1A /* PublicKey.cc in Sources */,
				27098AC421752A29002751DA /* SQLiteKeyStore+PredictiveIndexes.cc in Sources */,
				278BD68B1EEB6756000DBF41 /* DatabaseCookies.cc in Sources */,
				27E3DD371DB450B300F2872D /* Logging.cc in Sources */,
				27FC8DB622135BCE0083B033 /* Pusher+DB.cc in Sources */,
				27E35AC81E942D6100E103F9 /* IncomingRev.cc in Sources */,
				276301131F2FE960004A1592 /* UnicodeCollator_ICU.cc in Sources */,
				27E48713192171EA007D8940 /* DataFile.cc in Sources */,
				273E9F721C51612E003115A6 /* c4Database.cc in Sources */,
				272850AB1E9AF53B009CA22F /* Upgrader.cc in Sources */,
				27469D08233D719800A1EE1A /* PublicKey+Apple.mm in Sources */,
				27FC8E77221399AC0083B033 /* LeafDocument.cc in Sources */,
				2769438C1DCD502A00DB2555 /* c4Observer.cc in Sources */,
				2705154D1D8CBE6C00D62D05 /* c4Query.cc in Sources */,
				27C319EE1A143F5D00A89EDC /* KeyStore.cc in Sources */,
				275E4CCC22417D13006C5B71 /* Inserter.cc in Sources */,
				2722504E1D7892610006D5A5 /* c4BlobStore.cc in Sources */,
				275B35A5234E753800FE9CF0 /* Housekeeper.cc in Sources */,
				93CD01101E933BE100AFB3FA /* Checkpoint.cc in Sources */,
				27D74A6F1D4D3DF500D806E0 /* SQLiteDataFile.cc in Sources */,
				27D74A841D4D3F2300D806E0 /* Transaction.cpp in Sources */,
				274D17822177ECCC007FD01A /* QueryParser+Prediction.cc in Sources */,
				27D74A9F1D4FF65000D806E0 /* c4Base.cc in Sources */,
				27FDF1391DA8116A0087B4E6 /* SQLiteFleeceEach.cc in Sources */,
				27F2BEA0221DF1A0006C13EE /* DBAccess.cc in Sources */,
				273407231DEE116600EA5532 /* PlatformIO.cc in Sources */,
				27B341271D9C7A90009FFA0B /* SQLiteFleeceFunctions.cc in Sources */,
				276D15411DFF541000543B1B /* SQLiteQuery.cc in Sources */,
				27CCD4AE2315DB03003DEB99 /* CookieStore.cc in Sources */,
				93CD01111E933BE100AFB3FA /* c4Socket.cc in Sources */,
				93CD010C1E933BE100AFB3FA /* Replicator+Checkpoints.cc in Sources */,
				27DF46C41A12CF46007BB4A4 /* Record.cc in Sources */,
				27E4872B1923F24D007D8940 /* VersionedDocument.cc in Sources */,
				276CE6832267991500B681AC /* n1ql.cc in Sources */,
				93CD010F1E933BE100AFB3FA /* Pusher.cc in Sources */,
				276CD4281D77E92E001346A3 /* BlobStore.cc in Sources */,
				2776AA272087FF6B004ACE85 /* LegacyAttachments.cc in Sources */,
				27469D06233D719800A1EE1A /* Certificate.cc in Sources */,
				27E609A21951E4C000202B72 /* RecordEnumerator.cc in Sources */,
				93CD01121E933BE100AFB3FA /* c4Replicator.cc in Sources */,
				272F00EA226FC15E00E62F72 /* BackgroundDB.cc in Sources */,
				27D74A801D4D3F2300D806E0 /* Exception.cpp in Sources */,
				273E9F731C51612E003115A6 /* c4Document.cc in Sources */,
				2763012B1F3A36BD004A1592 /* StringUtil_Apple.mm in Sources */,
				27098AA1216C1E88002751DA /* SQLitePredictionFunction.cc in Sources */,
				27D9655A23355DC900F4A51C /* SecureDigest.cc in Sources */,
				27ADA7891F2AB6C800D9DE25 /* UnicodeCollator_Apple.cc in Sources */,
				274EDDEC1DA2F488003AD158 /* SQLiteKeyStore.cc in Sources */,
				27FC8DBD22135BDA0083B033 /* RevFinder.cc in Sources */,
				27D74A7C1D4D3F2300D806E0 /* Column.cpp in Sources */,
				2763011B1F32A7FD004A1592 /* UnicodeCollator_Stub.cc in Sources */,
				93CD010D1E933BE100AFB3FA /* Replicator.cc in Sources */,
				72C086941CBDEB2000808CE7 /* c4DocExpiration.cc in Sources */,
				272F00F62273D45000E62F72 /* LiveQuerier.cc in Sources */,
				729272F52238DC0C00E7208E /* c4ExceptionUtils.cc in Sources */,
				278963671D7B7E7D00493096 /* Stream.cc in Sources */,
				27B699E11F27B85900782145 /* SQLiteFleeceUtil.cc in Sources */,
				27E3DD581DB8524300F2872D /* Database.cc in Sources */,
				27FB0C3D205B18A500987D9C /* Instrumentation.cc in Sources */,
				27D74A821D4D3F2300D806E0 /* Statement.cpp in Sources */,
				27E487231922A64F007D8940 /* RevTree.cc in Sources */,
				27E89BA61D679542002C32B3 /* FilePath.cc in Sources */,
				279C18F01DF2051600D3221D /* SQLiteFTSRankFunction.cc in Sources */,
				27E6DFF01DA5AFF3008EB681 /* Query.cc in Sources */,
				27D74A7E1D4D3F2300D806E0 /* Database.cpp in Sources */,
				27ADA79B1F2BF64100D9DE25 /* UnicodeCollator.cc in Sources */,
				27BF024B1FB62726003D5BB8 /* LibC++Debug.cc in Sources */,
				93CD010E1E933BE100AFB3FA /* Puller.cc in Sources */,
				274EDDF61DA30B43003AD158 /* QueryParser.cc in Sources */,
				273E9F741C51612E003115A6 /* c4DocEnumerator.cc in Sources */,
				270C6B8C1EBA2CD600E73415 /* LogEncoder.cc in Sources */,
<<<<<<< HEAD
				720E2CB823690B29008FC1B2 /* crc32c_armv8.cc in Sources */,
				27D9655F2335667A00F4A51C /* SecureRandomize.cc in Sources */,
				27CCD4AF2315DB11003DEB99 /* Address.cc in Sources */,
=======
>>>>>>> b3eaf1ad
				279976331E94AAD000B27639 /* IncomingBlob.cc in Sources */,
				27DD1513193CD005009A367D /* RevID.cc in Sources */,
				2734F61A206ABEB000C982FF /* ReplicatorTypes.cc in Sources */,
				2753AF721EBD190600C12E98 /* LogDecoder.cc in Sources */,
				275CED451D3ECE9B001DE46C /* TreeDocument.cc in Sources */,
				2708FE5E1CF6197D0022F721 /* RawRevTree.cc in Sources */,
				27D9655C23355DC900F4A51C /* SecureSymmetricCrypto.cc in Sources */,
				27469D05233D58D900A1EE1A /* c4Certificate.cc in Sources */,
				27D74A7A1D4D3F2300D806E0 /* Backup.cpp in Sources */,
				276683B61DC7DD2E00E3F187 /* SequenceTracker.cc in Sources */,
				27F0426C2196264900D7C6FA /* SQLiteDataFile+Indexes.cc in Sources */,
				278963621D7A376900493096 /* EncryptedStream.cc in Sources */,
				72A3AF891F424EC0001E16D4 /* PrebuiltCopier.cc in Sources */,
				93CD010B1E933BE100AFB3FA /* Worker.cc in Sources */,
				277C14711EA8102B0075348F /* Document.cc in Sources */,
				27098AC02175279F002751DA /* SQLiteKeyStore+ArrayIndexes.cc in Sources */,
				276D153F1DFF53F500543B1B /* SQLiteEnumerator.cc in Sources */,
			);
			runOnlyForDeploymentPostprocessing = 0;
		};
		27FC81E41EAAB0D90028E38E /* Sources */ = {
			isa = PBXSourcesBuildPhase;
			buildActionMask = 2147483647;
			files = (
				275A74D61ED3AA11008CB57B /* c4Listener.cc in Sources */,
				275A74D11ED3A4E1008CB57B /* Listener.cc in Sources */,
				275313392065844800463E74 /* RESTSyncListener_stub.cc in Sources */,
				27FC81F61EAAB7C60028E38E /* RESTListener.cc in Sources */,
				279691981ED4C3950086565D /* c4Listener+RESTFactory.cc in Sources */,
				270C6B691EB7DDAD00E73415 /* RESTListener+Replicate.cc in Sources */,
				2749B9871EB298360068DBF9 /* RESTListener+Handlers.cc in Sources */,
				27FC81F91EAAB7C60028E38E /* Request.cc in Sources */,
				2796A28423072F7000774850 /* Server.cc in Sources */,
			);
			runOnlyForDeploymentPostprocessing = 0;
		};
		720EA3DE1BA7EAD9002B8416 /* Sources */ = {
			isa = PBXSourcesBuildPhase;
			buildActionMask = 2147483647;
			files = (
				2700BB76217906D200797537 /* c4.c in Sources */,
			);
			runOnlyForDeploymentPostprocessing = 0;
		};
		93FA3F441EE21A4D00D15CF5 /* Sources */ = {
			isa = PBXSourcesBuildPhase;
			buildActionMask = 2147483647;
			files = (
				93FA3F521EE21A4D00D15CF5 /* ViewController.m in Sources */,
				93FA3F6E1EE21BAE00D15CF5 /* LCSServer.mm in Sources */,
				93FA3F6F1EE21BAE00D15CF5 /* LCSServerConfig.m in Sources */,
				93FA3F4F1EE21A4D00D15CF5 /* AppDelegate.m in Sources */,
				93FA3F4C1EE21A4D00D15CF5 /* main.m in Sources */,
			);
			runOnlyForDeploymentPostprocessing = 0;
		};
/* End PBXSourcesBuildPhase section */

/* Begin PBXTargetDependency section */
		2700BB74217905F000797537 /* PBXTargetDependency */ = {
			isa = PBXTargetDependency;
			target = 27EF80F91917EEC600A327B9 /* LiteCore-static */;
			targetProxy = 2700BB73217905F000797537 /* PBXContainerItemProxy */;
		};
		2700BDFA1ED4FA78006B8AFF /* PBXTargetDependency */ = {
			isa = PBXTargetDependency;
			target = 279691621ED4B29E0086565D /* Support */;
			targetProxy = 2700BDF91ED4FA78006B8AFF /* PBXContainerItemProxy */;
		};
		2701C2311C4DA840006D7A99 /* PBXTargetDependency */ = {
			isa = PBXTargetDependency;
			target = 720EA3DB1BA7EAD9002B8416 /* LiteCore dylib */;
			targetProxy = 2701C2301C4DA840006D7A99 /* PBXContainerItemProxy */;
		};
		2708FE541CF4CCAB0022F721 /* PBXTargetDependency */ = {
			isa = PBXTargetDependency;
			target = 27EF80F91917EEC600A327B9 /* LiteCore-static */;
			targetProxy = 2708FE531CF4CCAB0022F721 /* PBXContainerItemProxy */;
		};
		272850E51E9CABD2009CA22F /* PBXTargetDependency */ = {
			isa = PBXTargetDependency;
			target = 27A924931D9B316D00086206 /* LiteCore-iOS */;
			targetProxy = 272850E41E9CABD2009CA22F /* PBXContainerItemProxy */;
		};
		273E556A1F79B59C000182F1 /* PBXTargetDependency */ = {
			isa = PBXTargetDependency;
			target = 279691621ED4B29E0086565D /* Support */;
			targetProxy = 273E55691F79B59C000182F1 /* PBXContainerItemProxy */;
		};
		27410EAA198BFD97007EE67C /* PBXTargetDependency */ = {
			isa = PBXTargetDependency;
			target = 27EF80F91917EEC600A327B9 /* LiteCore-static */;
			targetProxy = 27410EA9198BFD97007EE67C /* PBXContainerItemProxy */;
		};
		2742D10B2305C233003197E1 /* PBXTargetDependency */ = {
			isa = PBXTargetDependency;
			target = 2771A097228624C000B18E0A /* LiteCoreWebSocket */;
			targetProxy = 2742D10A2305C233003197E1 /* PBXContainerItemProxy */;
		};
		274D04221BA892C500FF7C35 /* PBXTargetDependency */ = {
			isa = PBXTargetDependency;
			target = 720EA3DB1BA7EAD9002B8416 /* LiteCore dylib */;
			targetProxy = 274D04211BA892C500FF7C35 /* PBXContainerItemProxy */;
		};
		275067E4230B6C6700FA23B2 /* PBXTargetDependency */ = {
			isa = PBXTargetDependency;
			target = 27FC81E71EAAB0D90028E38E /* LiteCoreREST static */;
			targetProxy = 275067E3230B6C6700FA23B2 /* PBXContainerItemProxy */;
		};
		2752B275233D786B0014AD9D /* PBXTargetDependency */ = {
			isa = PBXTargetDependency;
			target = 2752B26A233D76000014AD9D /* mbedTLS */;
			targetProxy = 2752B274233D786B0014AD9D /* PBXContainerItemProxy */;
		};
		2752B277233D79030014AD9D /* PBXTargetDependency */ = {
			isa = PBXTargetDependency;
			target = 2752B26A233D76000014AD9D /* mbedTLS */;
			targetProxy = 2752B276233D79030014AD9D /* PBXContainerItemProxy */;
		};
		2754621022F3A1CE00DF87B0 /* PBXTargetDependency */ = {
			isa = PBXTargetDependency;
			name = actors;
			targetProxy = 2754620F22F3A1CE00DF87B0 /* PBXContainerItemProxy */;
		};
		27732CE21D734EFB006D3802 /* PBXTargetDependency */ = {
			isa = PBXTargetDependency;
			target = 2708FE3E1CF4CC880022F721 /* LiteCoreCppTests */;
			targetProxy = 27732CE11D734EFB006D3802 /* PBXContainerItemProxy */;
		};
		27732CE41D734EFE006D3802 /* PBXTargetDependency */ = {
			isa = PBXTargetDependency;
			target = 274D04071BA75E1C00FF7C35 /* C4Tests */;
			targetProxy = 27732CE31D734EFE006D3802 /* PBXContainerItemProxy */;
		};
		27766E1F1982DED300CAA464 /* PBXTargetDependency */ = {
			isa = PBXTargetDependency;
			target = 27EF80F91917EEC600A327B9 /* LiteCore-static */;
			targetProxy = 27766E1E1982DED300CAA464 /* PBXContainerItemProxy */;
		};
		2779CC581E848BBC00F0D251 /* PBXTargetDependency */ = {
			isa = PBXTargetDependency;
			target = 720EA3DB1BA7EAD9002B8416 /* LiteCore dylib */;
			targetProxy = 2779CC571E848BBC00F0D251 /* PBXContainerItemProxy */;
		};
		278B8DD623077AA100DB027F /* PBXTargetDependency */ = {
			isa = PBXTargetDependency;
			target = 2771A097228624C000B18E0A /* LiteCoreWebSocket */;
			targetProxy = 278B8DD523077AA100DB027F /* PBXContainerItemProxy */;
		};
		2796A28A2307345E00774850 /* PBXTargetDependency */ = {
			isa = PBXTargetDependency;
			target = 27FC81E71EAAB0D90028E38E /* LiteCoreREST static */;
			targetProxy = 2796A2892307345E00774850 /* PBXContainerItemProxy */;
		};
		2797BCB61C10F76F00E5C991 /* PBXTargetDependency */ = {
			isa = PBXTargetDependency;
			target = 720EA3DB1BA7EAD9002B8416 /* LiteCore dylib */;
			targetProxy = 2797BCB51C10F76F00E5C991 /* PBXContainerItemProxy */;
		};
		27B6493A206971FC00FC12F7 /* PBXTargetDependency */ = {
			isa = PBXTargetDependency;
			target = 27B64933206971FB00FC12F7 /* LiteCore framework */;
			targetProxy = 27B64939206971FC00FC12F7 /* PBXContainerItemProxy */;
		};
		27B649492069722500FC12F7 /* PBXTargetDependency */ = {
			isa = PBXTargetDependency;
			target = 27EF80F91917EEC600A327B9 /* LiteCore-static */;
			targetProxy = 27B649482069722500FC12F7 /* PBXContainerItemProxy */;
		};
		27DE2EED2126212300123597 /* PBXTargetDependency */ = {
			isa = PBXTargetDependency;
			name = Tool;
			targetProxy = 27DE2EEC2126212300123597 /* PBXContainerItemProxy */;
		};
		27DE2EEF2126212800123597 /* PBXTargetDependency */ = {
			isa = PBXTargetDependency;
			name = Test;
			targetProxy = 27DE2EEE2126212800123597 /* PBXContainerItemProxy */;
		};
		27DF7D901F4289E60022F3DF /* PBXTargetDependency */ = {
			isa = PBXTargetDependency;
			target = 27DF7D621F4236500022F3DF /* SQLite */;
			targetProxy = 27DF7D8F1F4289E60022F3DF /* PBXContainerItemProxy */;
		};
		27DF7D921F428A510022F3DF /* PBXTargetDependency */ = {
			isa = PBXTargetDependency;
			name = Fleece;
			targetProxy = 27DF7D911F428A510022F3DF /* PBXContainerItemProxy */;
		};
		27EF81161917EF4000A327B9 /* PBXTargetDependency */ = {
			isa = PBXTargetDependency;
			target = 27EF807319142C2500A327B9 /* Tokenizer */;
			targetProxy = 27EF81151917EF4000A327B9 /* PBXContainerItemProxy */;
		};
		27F370811DC025930096F717 /* PBXTargetDependency */ = {
			isa = PBXTargetDependency;
			name = Fleece;
			targetProxy = 27F370801DC025930096F717 /* PBXContainerItemProxy */;
		};
		27FA09CA1D70BA3C005888AA /* PBXTargetDependency */ = {
			isa = PBXTargetDependency;
			name = Fleece;
			targetProxy = 27FA09C91D70BA3C005888AA /* PBXContainerItemProxy */;
		};
		93CD01191E933C0600AFB3FA /* PBXTargetDependency */ = {
			isa = PBXTargetDependency;
			name = blip_cpp;
			targetProxy = 93CD01181E933C0600AFB3FA /* PBXContainerItemProxy */;
		};
		93FA3F601EE21B3B00D15CF5 /* PBXTargetDependency */ = {
			isa = PBXTargetDependency;
			target = 27EF80F91917EEC600A327B9 /* LiteCore-static */;
			targetProxy = 93FA3F5F1EE21B3B00D15CF5 /* PBXContainerItemProxy */;
		};
		93FA3F621EE21B3B00D15CF5 /* PBXTargetDependency */ = {
			isa = PBXTargetDependency;
			target = 27FC81E71EAAB0D90028E38E /* LiteCoreREST static */;
			targetProxy = 93FA3F611EE21B3B00D15CF5 /* PBXContainerItemProxy */;
		};
		93FA3F641EE21B3B00D15CF5 /* PBXTargetDependency */ = {
			isa = PBXTargetDependency;
			name = Fleece;
			targetProxy = 93FA3F631EE21B3B00D15CF5 /* PBXContainerItemProxy */;
		};
/* End PBXTargetDependency section */

/* Begin PBXVariantGroup section */
		275072B018E4A68E00A80C5A /* InfoPlist.strings */ = {
			isa = PBXVariantGroup;
			children = (
				275072B118E4A68E00A80C5A /* en */,
			);
			name = InfoPlist.strings;
			sourceTree = "<group>";
		};
		27A9249F1D9B316D00086206 /* Main.storyboard */ = {
			isa = PBXVariantGroup;
			children = (
				27A924A01D9B316D00086206 /* Base */,
			);
			name = Main.storyboard;
			sourceTree = "<group>";
		};
		27A924A41D9B316D00086206 /* LaunchScreen.storyboard */ = {
			isa = PBXVariantGroup;
			children = (
				27A924A51D9B316D00086206 /* Base */,
			);
			name = LaunchScreen.storyboard;
			sourceTree = "<group>";
		};
		93FA3F531EE21A4D00D15CF5 /* Main.storyboard */ = {
			isa = PBXVariantGroup;
			children = (
				93FA3F541EE21A4D00D15CF5 /* Base */,
			);
			name = Main.storyboard;
			sourceTree = "<group>";
		};
		93FA3F581EE21A4D00D15CF5 /* LaunchScreen.storyboard */ = {
			isa = PBXVariantGroup;
			children = (
				93FA3F591EE21A4D00D15CF5 /* Base */,
			);
			name = LaunchScreen.storyboard;
			sourceTree = "<group>";
		};
/* End PBXVariantGroup section */

/* Begin XCBuildConfiguration section */
		2708FE501CF4CC880022F721 /* Debug */ = {
			isa = XCBuildConfiguration;
			baseConfigurationReference = 272850EC1E9D4B7D009CA22F /* CppTests.xcconfig */;
			buildSettings = {
				PRODUCT_NAME = LiteCoreCppTests;
			};
			name = Debug;
		};
		2708FE511CF4CC880022F721 /* Release */ = {
			isa = XCBuildConfiguration;
			baseConfigurationReference = 272850EC1E9D4B7D009CA22F /* CppTests.xcconfig */;
			buildSettings = {
				PRODUCT_NAME = LiteCoreCppTests;
			};
			name = Release;
		};
		27139B4218F8E9750021A9A3 /* Debug */ = {
			isa = XCBuildConfiguration;
			baseConfigurationReference = 273E9FAD1C519A1B003115A6 /* LiteCore XCTests.xcconfig */;
			buildSettings = {
			};
			name = Debug;
		};
		27139B4318F8E9750021A9A3 /* Release */ = {
			isa = XCBuildConfiguration;
			baseConfigurationReference = 273E9FAD1C519A1B003115A6 /* LiteCore XCTests.xcconfig */;
			buildSettings = {
			};
			name = Release;
		};
		274D040D1BA75E1C00FF7C35 /* Debug */ = {
			isa = XCBuildConfiguration;
			baseConfigurationReference = 273E9FB61C519A1B003115A6 /* C4Tests.xcconfig */;
			buildSettings = {
			};
			name = Debug;
		};
		274D040E1BA75E1C00FF7C35 /* Release */ = {
			isa = XCBuildConfiguration;
			baseConfigurationReference = 273E9FB61C519A1B003115A6 /* C4Tests.xcconfig */;
			buildSettings = {
			};
			name = Release;
		};
		2750724718E3E52800A80C5A /* Debug */ = {
			isa = XCBuildConfiguration;
			baseConfigurationReference = 273E9FBA1C519A1B003115A6 /* Project_Debug.xcconfig */;
			buildSettings = {
			};
			name = Debug;
		};
		2750724818E3E52800A80C5A /* Release */ = {
			isa = XCBuildConfiguration;
			baseConfigurationReference = 273E9FBB1C519A1B003115A6 /* Project_Release.xcconfig */;
			buildSettings = {
			};
			name = Release;
		};
		2752B26B233D76010014AD9D /* Debug */ = {
			isa = XCBuildConfiguration;
			buildSettings = {
				ALWAYS_SEARCH_USER_PATHS = NO;
				CLANG_ANALYZER_NONNULL = YES;
				CLANG_ANALYZER_NUMBER_OBJECT_CONVERSION = YES_AGGRESSIVE;
				CLANG_CXX_LANGUAGE_STANDARD = "gnu++14";
				CLANG_CXX_LIBRARY = "libc++";
				CLANG_ENABLE_MODULES = YES;
				CLANG_ENABLE_OBJC_ARC = YES;
				CLANG_ENABLE_OBJC_WEAK = YES;
				CLANG_WARN_BLOCK_CAPTURE_AUTORELEASING = YES;
				CLANG_WARN_BOOL_CONVERSION = YES;
				CLANG_WARN_COMMA = YES;
				CLANG_WARN_CONSTANT_CONVERSION = YES;
				CLANG_WARN_DEPRECATED_OBJC_IMPLEMENTATIONS = YES;
				CLANG_WARN_DIRECT_OBJC_ISA_USAGE = YES_ERROR;
				CLANG_WARN_DOCUMENTATION_COMMENTS = YES;
				CLANG_WARN_EMPTY_BODY = YES;
				CLANG_WARN_ENUM_CONVERSION = YES;
				CLANG_WARN_INFINITE_RECURSION = YES;
				CLANG_WARN_INT_CONVERSION = YES;
				CLANG_WARN_NON_LITERAL_NULL_CONVERSION = YES;
				CLANG_WARN_OBJC_IMPLICIT_RETAIN_SELF = YES;
				CLANG_WARN_OBJC_LITERAL_CONVERSION = YES;
				CLANG_WARN_OBJC_ROOT_CLASS = YES_ERROR;
				CLANG_WARN_RANGE_LOOP_ANALYSIS = YES;
				CLANG_WARN_STRICT_PROTOTYPES = YES;
				CLANG_WARN_SUSPICIOUS_MOVE = YES;
				CLANG_WARN_UNGUARDED_AVAILABILITY = YES_AGGRESSIVE;
				CLANG_WARN_UNREACHABLE_CODE = YES;
				CLANG_WARN__DUPLICATE_METHOD_MATCH = YES;
				CODE_SIGN_STYLE = Automatic;
				COPY_PHASE_STRIP = NO;
				DEBUGGING_SYMBOLS = YES;
				DEBUG_INFORMATION_FORMAT = dwarf;
				DEVELOPMENT_TEAM = N2Q372V7W2;
				ENABLE_STRICT_OBJC_MSGSEND = YES;
				ENABLE_TESTABILITY = YES;
				GCC_C_LANGUAGE_STANDARD = gnu11;
				GCC_DYNAMIC_NO_PIC = NO;
				GCC_GENERATE_DEBUGGING_SYMBOLS = YES;
				GCC_NO_COMMON_BLOCKS = YES;
				GCC_OPTIMIZATION_LEVEL = 0;
				GCC_PREPROCESSOR_DEFINITIONS = (
					"DEBUG=1",
					"$(inherited)",
				);
				GCC_WARN_64_TO_32_BIT_CONVERSION = YES;
				GCC_WARN_ABOUT_RETURN_TYPE = YES_ERROR;
				GCC_WARN_UNDECLARED_SELECTOR = YES;
				GCC_WARN_UNINITIALIZED_AUTOS = YES_AGGRESSIVE;
				GCC_WARN_UNUSED_FUNCTION = YES;
				GCC_WARN_UNUSED_VARIABLE = YES;
				MTL_ENABLE_DEBUG_INFO = INCLUDE_SOURCE;
				MTL_FAST_MATH = YES;
				ONLY_ACTIVE_ARCH = YES;
				OTHER_CFLAGS = "";
				OTHER_LDFLAGS = "";
				PRODUCT_NAME = "$(TARGET_NAME)";
			};
			name = Debug;
		};
		2752B26C233D76010014AD9D /* Debug-EE */ = {
			isa = XCBuildConfiguration;
			buildSettings = {
				ALWAYS_SEARCH_USER_PATHS = NO;
				CLANG_ANALYZER_NONNULL = YES;
				CLANG_ANALYZER_NUMBER_OBJECT_CONVERSION = YES_AGGRESSIVE;
				CLANG_CXX_LANGUAGE_STANDARD = "gnu++14";
				CLANG_CXX_LIBRARY = "libc++";
				CLANG_ENABLE_MODULES = YES;
				CLANG_ENABLE_OBJC_ARC = YES;
				CLANG_ENABLE_OBJC_WEAK = YES;
				CLANG_WARN_BLOCK_CAPTURE_AUTORELEASING = YES;
				CLANG_WARN_BOOL_CONVERSION = YES;
				CLANG_WARN_COMMA = YES;
				CLANG_WARN_CONSTANT_CONVERSION = YES;
				CLANG_WARN_DEPRECATED_OBJC_IMPLEMENTATIONS = YES;
				CLANG_WARN_DIRECT_OBJC_ISA_USAGE = YES_ERROR;
				CLANG_WARN_DOCUMENTATION_COMMENTS = YES;
				CLANG_WARN_EMPTY_BODY = YES;
				CLANG_WARN_ENUM_CONVERSION = YES;
				CLANG_WARN_INFINITE_RECURSION = YES;
				CLANG_WARN_INT_CONVERSION = YES;
				CLANG_WARN_NON_LITERAL_NULL_CONVERSION = YES;
				CLANG_WARN_OBJC_IMPLICIT_RETAIN_SELF = YES;
				CLANG_WARN_OBJC_LITERAL_CONVERSION = YES;
				CLANG_WARN_OBJC_ROOT_CLASS = YES_ERROR;
				CLANG_WARN_RANGE_LOOP_ANALYSIS = YES;
				CLANG_WARN_STRICT_PROTOTYPES = YES;
				CLANG_WARN_SUSPICIOUS_MOVE = YES;
				CLANG_WARN_UNGUARDED_AVAILABILITY = YES_AGGRESSIVE;
				CLANG_WARN_UNREACHABLE_CODE = YES;
				CLANG_WARN__DUPLICATE_METHOD_MATCH = YES;
				CODE_SIGN_STYLE = Automatic;
				COPY_PHASE_STRIP = NO;
				DEBUGGING_SYMBOLS = YES;
				DEBUG_INFORMATION_FORMAT = dwarf;
				DEVELOPMENT_TEAM = N2Q372V7W2;
				ENABLE_STRICT_OBJC_MSGSEND = YES;
				ENABLE_TESTABILITY = YES;
				GCC_C_LANGUAGE_STANDARD = gnu11;
				GCC_DYNAMIC_NO_PIC = NO;
				GCC_GENERATE_DEBUGGING_SYMBOLS = YES;
				GCC_NO_COMMON_BLOCKS = YES;
				GCC_OPTIMIZATION_LEVEL = 0;
				GCC_PREPROCESSOR_DEFINITIONS = (
					"DEBUG=1",
					"$(inherited)",
				);
				GCC_WARN_64_TO_32_BIT_CONVERSION = YES;
				GCC_WARN_ABOUT_RETURN_TYPE = YES_ERROR;
				GCC_WARN_UNDECLARED_SELECTOR = YES;
				GCC_WARN_UNINITIALIZED_AUTOS = YES_AGGRESSIVE;
				GCC_WARN_UNUSED_FUNCTION = YES;
				GCC_WARN_UNUSED_VARIABLE = YES;
				MTL_ENABLE_DEBUG_INFO = INCLUDE_SOURCE;
				MTL_FAST_MATH = YES;
				ONLY_ACTIVE_ARCH = YES;
				OTHER_CFLAGS = "";
				OTHER_LDFLAGS = "";
				PRODUCT_NAME = "$(TARGET_NAME)";
			};
			name = "Debug-EE";
		};
		2752B26D233D76010014AD9D /* Release */ = {
			isa = XCBuildConfiguration;
			buildSettings = {
				ALWAYS_SEARCH_USER_PATHS = NO;
				CLANG_ANALYZER_NONNULL = YES;
				CLANG_ANALYZER_NUMBER_OBJECT_CONVERSION = YES_AGGRESSIVE;
				CLANG_CXX_LANGUAGE_STANDARD = "gnu++14";
				CLANG_CXX_LIBRARY = "libc++";
				CLANG_ENABLE_MODULES = YES;
				CLANG_ENABLE_OBJC_ARC = YES;
				CLANG_ENABLE_OBJC_WEAK = YES;
				CLANG_WARN_BLOCK_CAPTURE_AUTORELEASING = YES;
				CLANG_WARN_BOOL_CONVERSION = YES;
				CLANG_WARN_COMMA = YES;
				CLANG_WARN_CONSTANT_CONVERSION = YES;
				CLANG_WARN_DEPRECATED_OBJC_IMPLEMENTATIONS = YES;
				CLANG_WARN_DIRECT_OBJC_ISA_USAGE = YES_ERROR;
				CLANG_WARN_DOCUMENTATION_COMMENTS = YES;
				CLANG_WARN_EMPTY_BODY = YES;
				CLANG_WARN_ENUM_CONVERSION = YES;
				CLANG_WARN_INFINITE_RECURSION = YES;
				CLANG_WARN_INT_CONVERSION = YES;
				CLANG_WARN_NON_LITERAL_NULL_CONVERSION = YES;
				CLANG_WARN_OBJC_IMPLICIT_RETAIN_SELF = YES;
				CLANG_WARN_OBJC_LITERAL_CONVERSION = YES;
				CLANG_WARN_OBJC_ROOT_CLASS = YES_ERROR;
				CLANG_WARN_RANGE_LOOP_ANALYSIS = YES;
				CLANG_WARN_STRICT_PROTOTYPES = YES;
				CLANG_WARN_SUSPICIOUS_MOVE = YES;
				CLANG_WARN_UNGUARDED_AVAILABILITY = YES_AGGRESSIVE;
				CLANG_WARN_UNREACHABLE_CODE = YES;
				CLANG_WARN__DUPLICATE_METHOD_MATCH = YES;
				CODE_SIGN_STYLE = Automatic;
				COPY_PHASE_STRIP = NO;
				DEBUG_INFORMATION_FORMAT = "dwarf-with-dsym";
				DEVELOPMENT_TEAM = N2Q372V7W2;
				ENABLE_NS_ASSERTIONS = NO;
				ENABLE_STRICT_OBJC_MSGSEND = YES;
				GCC_C_LANGUAGE_STANDARD = gnu11;
				GCC_NO_COMMON_BLOCKS = YES;
				GCC_WARN_64_TO_32_BIT_CONVERSION = YES;
				GCC_WARN_ABOUT_RETURN_TYPE = YES_ERROR;
				GCC_WARN_UNDECLARED_SELECTOR = YES;
				GCC_WARN_UNINITIALIZED_AUTOS = YES_AGGRESSIVE;
				GCC_WARN_UNUSED_FUNCTION = YES;
				GCC_WARN_UNUSED_VARIABLE = YES;
				MTL_ENABLE_DEBUG_INFO = NO;
				MTL_FAST_MATH = YES;
				OTHER_CFLAGS = "";
				OTHER_LDFLAGS = "";
				PRODUCT_NAME = "$(TARGET_NAME)";
			};
			name = Release;
		};
		2752B26E233D76010014AD9D /* Release-EE */ = {
			isa = XCBuildConfiguration;
			buildSettings = {
				ALWAYS_SEARCH_USER_PATHS = NO;
				CLANG_ANALYZER_NONNULL = YES;
				CLANG_ANALYZER_NUMBER_OBJECT_CONVERSION = YES_AGGRESSIVE;
				CLANG_CXX_LANGUAGE_STANDARD = "gnu++14";
				CLANG_CXX_LIBRARY = "libc++";
				CLANG_ENABLE_MODULES = YES;
				CLANG_ENABLE_OBJC_ARC = YES;
				CLANG_ENABLE_OBJC_WEAK = YES;
				CLANG_WARN_BLOCK_CAPTURE_AUTORELEASING = YES;
				CLANG_WARN_BOOL_CONVERSION = YES;
				CLANG_WARN_COMMA = YES;
				CLANG_WARN_CONSTANT_CONVERSION = YES;
				CLANG_WARN_DEPRECATED_OBJC_IMPLEMENTATIONS = YES;
				CLANG_WARN_DIRECT_OBJC_ISA_USAGE = YES_ERROR;
				CLANG_WARN_DOCUMENTATION_COMMENTS = YES;
				CLANG_WARN_EMPTY_BODY = YES;
				CLANG_WARN_ENUM_CONVERSION = YES;
				CLANG_WARN_INFINITE_RECURSION = YES;
				CLANG_WARN_INT_CONVERSION = YES;
				CLANG_WARN_NON_LITERAL_NULL_CONVERSION = YES;
				CLANG_WARN_OBJC_IMPLICIT_RETAIN_SELF = YES;
				CLANG_WARN_OBJC_LITERAL_CONVERSION = YES;
				CLANG_WARN_OBJC_ROOT_CLASS = YES_ERROR;
				CLANG_WARN_RANGE_LOOP_ANALYSIS = YES;
				CLANG_WARN_STRICT_PROTOTYPES = YES;
				CLANG_WARN_SUSPICIOUS_MOVE = YES;
				CLANG_WARN_UNGUARDED_AVAILABILITY = YES_AGGRESSIVE;
				CLANG_WARN_UNREACHABLE_CODE = YES;
				CLANG_WARN__DUPLICATE_METHOD_MATCH = YES;
				CODE_SIGN_STYLE = Automatic;
				COPY_PHASE_STRIP = NO;
				DEBUG_INFORMATION_FORMAT = "dwarf-with-dsym";
				DEVELOPMENT_TEAM = N2Q372V7W2;
				ENABLE_NS_ASSERTIONS = NO;
				ENABLE_STRICT_OBJC_MSGSEND = YES;
				GCC_C_LANGUAGE_STANDARD = gnu11;
				GCC_NO_COMMON_BLOCKS = YES;
				GCC_WARN_64_TO_32_BIT_CONVERSION = YES;
				GCC_WARN_ABOUT_RETURN_TYPE = YES_ERROR;
				GCC_WARN_UNDECLARED_SELECTOR = YES;
				GCC_WARN_UNINITIALIZED_AUTOS = YES_AGGRESSIVE;
				GCC_WARN_UNUSED_FUNCTION = YES;
				GCC_WARN_UNUSED_VARIABLE = YES;
				MTL_ENABLE_DEBUG_INFO = NO;
				MTL_FAST_MATH = YES;
				OTHER_CFLAGS = "";
				OTHER_LDFLAGS = "";
				PRODUCT_NAME = "$(TARGET_NAME)";
			};
			name = "Release-EE";
		};
		2771A0A1228624C100B18E0A /* Debug */ = {
			isa = XCBuildConfiguration;
			baseConfigurationReference = 2771A0A5228624DE00B18E0A /* LiteCoreWebSocket.xcconfig */;
			buildSettings = {
			};
			name = Debug;
		};
		2771A0A2228624C100B18E0A /* Debug-EE */ = {
			isa = XCBuildConfiguration;
			baseConfigurationReference = 2771A0A5228624DE00B18E0A /* LiteCoreWebSocket.xcconfig */;
			buildSettings = {
			};
			name = "Debug-EE";
		};
		2771A0A3228624C100B18E0A /* Release */ = {
			isa = XCBuildConfiguration;
			baseConfigurationReference = 2771A0A5228624DE00B18E0A /* LiteCoreWebSocket.xcconfig */;
			buildSettings = {
			};
			name = Release;
		};
		2771A0A4228624C100B18E0A /* Release-EE */ = {
			isa = XCBuildConfiguration;
			baseConfigurationReference = 2771A0A5228624DE00B18E0A /* LiteCoreWebSocket.xcconfig */;
			buildSettings = {
			};
			name = "Release-EE";
		};
		2791EA1B2032745700BD813C /* Debug-EE */ = {
			isa = XCBuildConfiguration;
			baseConfigurationReference = 2791EA192032732500BD813C /* Project_Debug_EE.xcconfig */;
			buildSettings = {
			};
			name = "Debug-EE";
		};
		2791EA1C2032745700BD813C /* Debug-EE */ = {
			isa = XCBuildConfiguration;
			baseConfigurationReference = 273E9FAA1C519A1B003115A6 /* LiteCore static.xcconfig */;
			buildSettings = {
			};
			name = "Debug-EE";
		};
		2791EA1D2032745700BD813C /* Debug-EE */ = {
			isa = XCBuildConfiguration;
			baseConfigurationReference = 273E9FB01C519A1B003115A6 /* LiteCore-dylib.xcconfig */;
			buildSettings = {
			};
			name = "Debug-EE";
		};
		2791EA1E2032745700BD813C /* Debug-EE */ = {
			isa = XCBuildConfiguration;
			baseConfigurationReference = 27FC81F31EAAB1000028E38E /* REST-static.xcconfig */;
			buildSettings = {
			};
			name = "Debug-EE";
		};
		2791EA202032745700BD813C /* Debug-EE */ = {
			isa = XCBuildConfiguration;
			baseConfigurationReference = 27FC81F51EAAB57B0028E38E /* LiteCore.xcconfig */;
			buildSettings = {
			};
			name = "Debug-EE";
		};
		2791EA212032745700BD813C /* Debug-EE */ = {
			isa = XCBuildConfiguration;
			baseConfigurationReference = 272850EC1E9D4B7D009CA22F /* CppTests.xcconfig */;
			buildSettings = {
				PRODUCT_NAME = LiteCoreCppTests;
			};
			name = "Debug-EE";
		};
		2791EA222032745700BD813C /* Debug-EE */ = {
			isa = XCBuildConfiguration;
			baseConfigurationReference = 273E9FB61C519A1B003115A6 /* C4Tests.xcconfig */;
			buildSettings = {
			};
			name = "Debug-EE";
		};
		2791EA272032745700BD813C /* Debug-EE */ = {
			isa = XCBuildConfiguration;
			baseConfigurationReference = 27DF7D6C1F42399E0022F3DF /* SQLite_Debug.xcconfig */;
			buildSettings = {
			};
			name = "Debug-EE";
		};
		2791EA282032745700BD813C /* Debug-EE */ = {
			isa = XCBuildConfiguration;
			baseConfigurationReference = 273E9FBF1C519A1B003115A6 /* Tokenizer.xcconfig */;
			buildSettings = {
			};
			name = "Debug-EE";
		};
		2791EA2A2032745700BD813C /* Debug-EE */ = {
			isa = XCBuildConfiguration;
			baseConfigurationReference = 273E9FAD1C519A1B003115A6 /* LiteCore XCTests.xcconfig */;
			buildSettings = {
			};
			name = "Debug-EE";
		};
		2791EA2B2032745700BD813C /* Debug-EE */ = {
			isa = XCBuildConfiguration;
			buildSettings = {
				ASSETCATALOG_COMPILER_APPICON_NAME = AppIcon;
				CODE_SIGN_IDENTITY = "iPhone Developer";
				"CODE_SIGN_IDENTITY[sdk=iphoneos*]" = "iPhone Developer";
				DEBUG_INFORMATION_FORMAT = dwarf;
				DEVELOPMENT_TEAM = N2Q372V7W2;
				GCC_C_LANGUAGE_STANDARD = gnu99;
				INFOPLIST_FILE = "LiteCore-iOS/Info.plist";
				LD_RUNPATH_SEARCH_PATHS = "$(inherited) @executable_path/Frameworks @executable_path";
				ONLY_ACTIVE_ARCH = YES;
				PRODUCT_BUNDLE_IDENTIFIER = "com.couchbase.LiteCore-iOS";
				PRODUCT_NAME = "$(TARGET_NAME)";
				SDKROOT = iphoneos;
				TARGETED_DEVICE_FAMILY = "1,2";
			};
			name = "Debug-EE";
		};
		2791EA2C2032745700BD813C /* Debug-EE */ = {
			isa = XCBuildConfiguration;
			buildSettings = {
				ALWAYS_SEARCH_USER_PATHS = NO;
				ASSETCATALOG_COMPILER_APPICON_NAME = AppIcon;
				CLANG_ANALYZER_NONNULL = YES;
				CLANG_ANALYZER_NUMBER_OBJECT_CONVERSION = YES_AGGRESSIVE;
				CLANG_CXX_LIBRARY = "libc++";
				CLANG_ENABLE_MODULES = YES;
				CLANG_ENABLE_OBJC_ARC = YES;
				CLANG_WARN_BOOL_CONVERSION = YES;
				CLANG_WARN_CONSTANT_CONVERSION = YES;
				CLANG_WARN_DIRECT_OBJC_ISA_USAGE = YES_ERROR;
				CLANG_WARN_DOCUMENTATION_COMMENTS = YES;
				CLANG_WARN_EMPTY_BODY = YES;
				CLANG_WARN_ENUM_CONVERSION = YES;
				CLANG_WARN_INFINITE_RECURSION = YES;
				CLANG_WARN_INT_CONVERSION = YES;
				CLANG_WARN_OBJC_ROOT_CLASS = YES_ERROR;
				CLANG_WARN_SUSPICIOUS_MOVE = YES;
				CLANG_WARN_UNREACHABLE_CODE = YES;
				CLANG_WARN__DUPLICATE_METHOD_MATCH = YES;
				"CODE_SIGN_IDENTITY[sdk=iphoneos*]" = "iPhone Developer";
				COPY_PHASE_STRIP = NO;
				DEBUG_INFORMATION_FORMAT = dwarf;
				DEVELOPMENT_TEAM = N2Q372V7W2;
				ENABLE_STRICT_OBJC_MSGSEND = YES;
				ENABLE_TESTABILITY = YES;
				GCC_C_LANGUAGE_STANDARD = gnu99;
				GCC_DYNAMIC_NO_PIC = NO;
				GCC_NO_COMMON_BLOCKS = YES;
				GCC_OPTIMIZATION_LEVEL = 0;
				GCC_PREPROCESSOR_DEFINITIONS = (
					"DEBUG=1",
					"$(inherited)",
				);
				GCC_WARN_64_TO_32_BIT_CONVERSION = YES;
				GCC_WARN_ABOUT_RETURN_TYPE = YES_ERROR;
				GCC_WARN_UNDECLARED_SELECTOR = YES;
				GCC_WARN_UNINITIALIZED_AUTOS = YES_AGGRESSIVE;
				GCC_WARN_UNUSED_FUNCTION = YES;
				GCC_WARN_UNUSED_VARIABLE = YES;
				HEADER_SEARCH_PATHS = "$(SRCROOT)/../vendor/fleece/Fleece";
				INFOPLIST_FILE = "LiteCoreServ-iOS/Info.plist";
				IPHONEOS_DEPLOYMENT_TARGET = 10.3;
				LD_RUNPATH_SEARCH_PATHS = "$(inherited) @executable_path/Frameworks";
				MTL_ENABLE_DEBUG_INFO = YES;
				ONLY_ACTIVE_ARCH = YES;
				PRODUCT_BUNDLE_IDENTIFIER = "com.couchbase.LiteCoreServ-iOS";
				PRODUCT_NAME = "$(TARGET_NAME)";
				SDKROOT = iphoneos;
			};
			name = "Debug-EE";
		};
		2791EA2D2032745700BD813C /* Debug-EE */ = {
			isa = XCBuildConfiguration;
			baseConfigurationReference = 273E9FAD1C519A1B003115A6 /* LiteCore XCTests.xcconfig */;
			buildSettings = {
				ALWAYS_SEARCH_USER_PATHS = NO;
				BUNDLE_LOADER = "$(TEST_HOST)";
				CLANG_ANALYZER_NONNULL = YES;
				CLANG_CXX_LIBRARY = "libc++";
				CLANG_ENABLE_MODULES = YES;
				CLANG_ENABLE_OBJC_ARC = YES;
				CLANG_WARN_BOOL_CONVERSION = YES;
				CLANG_WARN_CONSTANT_CONVERSION = YES;
				CLANG_WARN_DIRECT_OBJC_ISA_USAGE = YES_ERROR;
				CLANG_WARN_DOCUMENTATION_COMMENTS = YES;
				CLANG_WARN_EMPTY_BODY = YES;
				CLANG_WARN_ENUM_CONVERSION = YES;
				CLANG_WARN_INFINITE_RECURSION = YES;
				CLANG_WARN_INT_CONVERSION = YES;
				CLANG_WARN_OBJC_ROOT_CLASS = YES_ERROR;
				CLANG_WARN_UNREACHABLE_CODE = YES;
				CLANG_WARN__DUPLICATE_METHOD_MATCH = YES;
				"CODE_SIGN_IDENTITY[sdk=iphoneos*]" = "iPhone Developer";
				COPY_PHASE_STRIP = NO;
				DEBUG_INFORMATION_FORMAT = dwarf;
				DEVELOPMENT_TEAM = N2Q372V7W2;
				ENABLE_STRICT_OBJC_MSGSEND = YES;
				ENABLE_TESTABILITY = YES;
				GCC_C_LANGUAGE_STANDARD = gnu99;
				GCC_DYNAMIC_NO_PIC = NO;
				GCC_NO_COMMON_BLOCKS = YES;
				GCC_OPTIMIZATION_LEVEL = 0;
				GCC_PREPROCESSOR_DEFINITIONS = (
					"DEBUG=1",
					"$(inherited)",
				);
				GCC_WARN_64_TO_32_BIT_CONVERSION = YES;
				GCC_WARN_ABOUT_RETURN_TYPE = YES_ERROR;
				GCC_WARN_UNDECLARED_SELECTOR = YES;
				GCC_WARN_UNINITIALIZED_AUTOS = YES_AGGRESSIVE;
				GCC_WARN_UNUSED_FUNCTION = YES;
				GCC_WARN_UNUSED_VARIABLE = YES;
				INFOPLIST_FILE = "LiteCore-iOS Tests/Info.plist";
				LD_RUNPATH_SEARCH_PATHS = "$(inherited) @executable_path/Frameworks @loader_path/Frameworks @executable_path/../..";
				MTL_ENABLE_DEBUG_INFO = YES;
				ONLY_ACTIVE_ARCH = YES;
				PRODUCT_BUNDLE_IDENTIFIER = "com.couchbase.LiteCore-iOSTests";
				PRODUCT_NAME = "$(TARGET_NAME)";
				SDKROOT = iphoneos;
				TEST_HOST = "$(BUILT_PRODUCTS_DIR)/LiteCore-iOS.app/LiteCore-iOS";
			};
			name = "Debug-EE";
		};
		2791EA2E2032745700BD813C /* Debug-EE */ = {
			isa = XCBuildConfiguration;
			buildSettings = {
			};
			name = "Debug-EE";
		};
		2791EA2F2032746700BD813C /* Release-EE */ = {
			isa = XCBuildConfiguration;
			baseConfigurationReference = 2791EA1A203273BF00BD813C /* Project_Release_EE.xcconfig */;
			buildSettings = {
			};
			name = "Release-EE";
		};
		2791EA302032746700BD813C /* Release-EE */ = {
			isa = XCBuildConfiguration;
			baseConfigurationReference = 273E9FAA1C519A1B003115A6 /* LiteCore static.xcconfig */;
			buildSettings = {
			};
			name = "Release-EE";
		};
		2791EA312032746700BD813C /* Release-EE */ = {
			isa = XCBuildConfiguration;
			baseConfigurationReference = 27FDF1A21DAD79450087B4E6 /* LiteCore-dylib_Release.xcconfig */;
			buildSettings = {
			};
			name = "Release-EE";
		};
		2791EA322032746700BD813C /* Release-EE */ = {
			isa = XCBuildConfiguration;
			baseConfigurationReference = 27FC81F31EAAB1000028E38E /* REST-static.xcconfig */;
			buildSettings = {
			};
			name = "Release-EE";
		};
		2791EA342032746700BD813C /* Release-EE */ = {
			isa = XCBuildConfiguration;
			baseConfigurationReference = 27FC81F51EAAB57B0028E38E /* LiteCore.xcconfig */;
			buildSettings = {
			};
			name = "Release-EE";
		};
		2791EA352032746700BD813C /* Release-EE */ = {
			isa = XCBuildConfiguration;
			baseConfigurationReference = 272850EC1E9D4B7D009CA22F /* CppTests.xcconfig */;
			buildSettings = {
				PRODUCT_NAME = LiteCoreCppTests;
			};
			name = "Release-EE";
		};
		2791EA362032746700BD813C /* Release-EE */ = {
			isa = XCBuildConfiguration;
			baseConfigurationReference = 273E9FB61C519A1B003115A6 /* C4Tests.xcconfig */;
			buildSettings = {
			};
			name = "Release-EE";
		};
		2791EA3B2032746700BD813C /* Release-EE */ = {
			isa = XCBuildConfiguration;
			baseConfigurationReference = 27DF7D6D1F4239A80022F3DF /* SQLite_Release.xcconfig */;
			buildSettings = {
			};
			name = "Release-EE";
		};
		2791EA3C2032746700BD813C /* Release-EE */ = {
			isa = XCBuildConfiguration;
			baseConfigurationReference = 273E9FBF1C519A1B003115A6 /* Tokenizer.xcconfig */;
			buildSettings = {
			};
			name = "Release-EE";
		};
		2791EA3E2032746700BD813C /* Release-EE */ = {
			isa = XCBuildConfiguration;
			baseConfigurationReference = 273E9FAD1C519A1B003115A6 /* LiteCore XCTests.xcconfig */;
			buildSettings = {
			};
			name = "Release-EE";
		};
		2791EA3F2032746700BD813C /* Release-EE */ = {
			isa = XCBuildConfiguration;
			buildSettings = {
				ASSETCATALOG_COMPILER_APPICON_NAME = AppIcon;
				CODE_SIGN_IDENTITY = "iPhone Developer";
				"CODE_SIGN_IDENTITY[sdk=iphoneos*]" = "iPhone Developer";
				DEBUG_INFORMATION_FORMAT = "dwarf-with-dsym";
				DEVELOPMENT_TEAM = N2Q372V7W2;
				GCC_C_LANGUAGE_STANDARD = gnu99;
				INFOPLIST_FILE = "LiteCore-iOS/Info.plist";
				LD_RUNPATH_SEARCH_PATHS = "$(inherited) @executable_path/Frameworks @executable_path";
				PRODUCT_BUNDLE_IDENTIFIER = "com.couchbase.LiteCore-iOS";
				PRODUCT_NAME = "$(TARGET_NAME)";
				SDKROOT = iphoneos;
				TARGETED_DEVICE_FAMILY = "1,2";
				VALIDATE_PRODUCT = YES;
			};
			name = "Release-EE";
		};
		2791EA402032746700BD813C /* Release-EE */ = {
			isa = XCBuildConfiguration;
			buildSettings = {
				ALWAYS_SEARCH_USER_PATHS = NO;
				ASSETCATALOG_COMPILER_APPICON_NAME = AppIcon;
				CLANG_ANALYZER_NONNULL = YES;
				CLANG_ANALYZER_NUMBER_OBJECT_CONVERSION = YES_AGGRESSIVE;
				CLANG_CXX_LIBRARY = "libc++";
				CLANG_ENABLE_MODULES = YES;
				CLANG_ENABLE_OBJC_ARC = YES;
				CLANG_WARN_BOOL_CONVERSION = YES;
				CLANG_WARN_CONSTANT_CONVERSION = YES;
				CLANG_WARN_DIRECT_OBJC_ISA_USAGE = YES_ERROR;
				CLANG_WARN_DOCUMENTATION_COMMENTS = YES;
				CLANG_WARN_EMPTY_BODY = YES;
				CLANG_WARN_ENUM_CONVERSION = YES;
				CLANG_WARN_INFINITE_RECURSION = YES;
				CLANG_WARN_INT_CONVERSION = YES;
				CLANG_WARN_OBJC_ROOT_CLASS = YES_ERROR;
				CLANG_WARN_SUSPICIOUS_MOVE = YES;
				CLANG_WARN_UNREACHABLE_CODE = YES;
				CLANG_WARN__DUPLICATE_METHOD_MATCH = YES;
				"CODE_SIGN_IDENTITY[sdk=iphoneos*]" = "iPhone Developer";
				COPY_PHASE_STRIP = NO;
				DEBUG_INFORMATION_FORMAT = "dwarf-with-dsym";
				DEVELOPMENT_TEAM = N2Q372V7W2;
				ENABLE_NS_ASSERTIONS = NO;
				ENABLE_STRICT_OBJC_MSGSEND = YES;
				GCC_C_LANGUAGE_STANDARD = gnu99;
				GCC_NO_COMMON_BLOCKS = YES;
				GCC_WARN_64_TO_32_BIT_CONVERSION = YES;
				GCC_WARN_ABOUT_RETURN_TYPE = YES_ERROR;
				GCC_WARN_UNDECLARED_SELECTOR = YES;
				GCC_WARN_UNINITIALIZED_AUTOS = YES_AGGRESSIVE;
				GCC_WARN_UNUSED_FUNCTION = YES;
				GCC_WARN_UNUSED_VARIABLE = YES;
				HEADER_SEARCH_PATHS = "$(SRCROOT)/../vendor/fleece/Fleece";
				INFOPLIST_FILE = "LiteCoreServ-iOS/Info.plist";
				IPHONEOS_DEPLOYMENT_TARGET = 10.3;
				LD_RUNPATH_SEARCH_PATHS = "$(inherited) @executable_path/Frameworks";
				MTL_ENABLE_DEBUG_INFO = NO;
				PRODUCT_BUNDLE_IDENTIFIER = "com.couchbase.LiteCoreServ-iOS";
				PRODUCT_NAME = "$(TARGET_NAME)";
				SDKROOT = iphoneos;
				VALIDATE_PRODUCT = YES;
			};
			name = "Release-EE";
		};
		2791EA412032746700BD813C /* Release-EE */ = {
			isa = XCBuildConfiguration;
			baseConfigurationReference = 273E9FAD1C519A1B003115A6 /* LiteCore XCTests.xcconfig */;
			buildSettings = {
				ALWAYS_SEARCH_USER_PATHS = NO;
				BUNDLE_LOADER = "$(TEST_HOST)";
				CLANG_ANALYZER_NONNULL = YES;
				CLANG_CXX_LIBRARY = "libc++";
				CLANG_ENABLE_MODULES = YES;
				CLANG_ENABLE_OBJC_ARC = YES;
				CLANG_WARN_BOOL_CONVERSION = YES;
				CLANG_WARN_CONSTANT_CONVERSION = YES;
				CLANG_WARN_DIRECT_OBJC_ISA_USAGE = YES_ERROR;
				CLANG_WARN_DOCUMENTATION_COMMENTS = YES;
				CLANG_WARN_EMPTY_BODY = YES;
				CLANG_WARN_ENUM_CONVERSION = YES;
				CLANG_WARN_INFINITE_RECURSION = YES;
				CLANG_WARN_INT_CONVERSION = YES;
				CLANG_WARN_OBJC_ROOT_CLASS = YES_ERROR;
				CLANG_WARN_UNREACHABLE_CODE = YES;
				CLANG_WARN__DUPLICATE_METHOD_MATCH = YES;
				"CODE_SIGN_IDENTITY[sdk=iphoneos*]" = "iPhone Developer";
				COPY_PHASE_STRIP = NO;
				DEBUG_INFORMATION_FORMAT = "dwarf-with-dsym";
				DEVELOPMENT_TEAM = N2Q372V7W2;
				ENABLE_NS_ASSERTIONS = NO;
				ENABLE_STRICT_OBJC_MSGSEND = YES;
				GCC_C_LANGUAGE_STANDARD = gnu99;
				GCC_NO_COMMON_BLOCKS = YES;
				GCC_WARN_64_TO_32_BIT_CONVERSION = YES;
				GCC_WARN_ABOUT_RETURN_TYPE = YES_ERROR;
				GCC_WARN_UNDECLARED_SELECTOR = YES;
				GCC_WARN_UNINITIALIZED_AUTOS = YES_AGGRESSIVE;
				GCC_WARN_UNUSED_FUNCTION = YES;
				GCC_WARN_UNUSED_VARIABLE = YES;
				INFOPLIST_FILE = "LiteCore-iOS Tests/Info.plist";
				LD_RUNPATH_SEARCH_PATHS = "$(inherited) @executable_path/Frameworks @loader_path/Frameworks @executable_path/../..";
				MTL_ENABLE_DEBUG_INFO = NO;
				PRODUCT_BUNDLE_IDENTIFIER = "com.couchbase.LiteCore-iOSTests";
				PRODUCT_NAME = "$(TARGET_NAME)";
				SDKROOT = iphoneos;
				TEST_HOST = "$(BUILT_PRODUCTS_DIR)/LiteCore-iOS.app/LiteCore-iOS";
				VALIDATE_PRODUCT = YES;
			};
			name = "Release-EE";
		};
		2791EA422032746700BD813C /* Release-EE */ = {
			isa = XCBuildConfiguration;
			buildSettings = {
			};
			name = "Release-EE";
		};
		2796916C1ED4B29E0086565D /* Debug */ = {
			isa = XCBuildConfiguration;
			baseConfigurationReference = 27FC81F51EAAB57B0028E38E /* LiteCore.xcconfig */;
			buildSettings = {
			};
			name = Debug;
		};
		2796916D1ED4B29E0086565D /* Release */ = {
			isa = XCBuildConfiguration;
			baseConfigurationReference = 27FC81F51EAAB57B0028E38E /* LiteCore.xcconfig */;
			buildSettings = {
			};
			name = Release;
		};
		27A924B41D9B316D00086206 /* Debug */ = {
			isa = XCBuildConfiguration;
			buildSettings = {
				ASSETCATALOG_COMPILER_APPICON_NAME = AppIcon;
				CODE_SIGN_IDENTITY = "iPhone Developer";
				"CODE_SIGN_IDENTITY[sdk=iphoneos*]" = "iPhone Developer";
				DEBUG_INFORMATION_FORMAT = dwarf;
				DEVELOPMENT_TEAM = N2Q372V7W2;
				GCC_C_LANGUAGE_STANDARD = gnu99;
				INFOPLIST_FILE = "LiteCore-iOS/Info.plist";
				LD_RUNPATH_SEARCH_PATHS = "$(inherited) @executable_path/Frameworks @executable_path";
				ONLY_ACTIVE_ARCH = YES;
				PRODUCT_BUNDLE_IDENTIFIER = "com.couchbase.LiteCore-iOS";
				PRODUCT_NAME = "$(TARGET_NAME)";
				SDKROOT = iphoneos;
				TARGETED_DEVICE_FAMILY = "1,2";
			};
			name = Debug;
		};
		27A924B51D9B316D00086206 /* Release */ = {
			isa = XCBuildConfiguration;
			buildSettings = {
				ASSETCATALOG_COMPILER_APPICON_NAME = AppIcon;
				CODE_SIGN_IDENTITY = "iPhone Developer";
				"CODE_SIGN_IDENTITY[sdk=iphoneos*]" = "iPhone Developer";
				DEBUG_INFORMATION_FORMAT = "dwarf-with-dsym";
				DEVELOPMENT_TEAM = N2Q372V7W2;
				GCC_C_LANGUAGE_STANDARD = gnu99;
				INFOPLIST_FILE = "LiteCore-iOS/Info.plist";
				LD_RUNPATH_SEARCH_PATHS = "$(inherited) @executable_path/Frameworks @executable_path";
				PRODUCT_BUNDLE_IDENTIFIER = "com.couchbase.LiteCore-iOS";
				PRODUCT_NAME = "$(TARGET_NAME)";
				SDKROOT = iphoneos;
				TARGETED_DEVICE_FAMILY = "1,2";
				VALIDATE_PRODUCT = YES;
			};
			name = Release;
		};
		27A924B71D9B316D00086206 /* Debug */ = {
			isa = XCBuildConfiguration;
			baseConfigurationReference = 273E9FAD1C519A1B003115A6 /* LiteCore XCTests.xcconfig */;
			buildSettings = {
				ALWAYS_SEARCH_USER_PATHS = NO;
				BUNDLE_LOADER = "$(TEST_HOST)";
				CLANG_ANALYZER_NONNULL = YES;
				CLANG_CXX_LIBRARY = "libc++";
				CLANG_ENABLE_MODULES = YES;
				CLANG_ENABLE_OBJC_ARC = YES;
				CLANG_WARN_BOOL_CONVERSION = YES;
				CLANG_WARN_CONSTANT_CONVERSION = YES;
				CLANG_WARN_DIRECT_OBJC_ISA_USAGE = YES_ERROR;
				CLANG_WARN_DOCUMENTATION_COMMENTS = YES;
				CLANG_WARN_EMPTY_BODY = YES;
				CLANG_WARN_ENUM_CONVERSION = YES;
				CLANG_WARN_INFINITE_RECURSION = YES;
				CLANG_WARN_INT_CONVERSION = YES;
				CLANG_WARN_OBJC_ROOT_CLASS = YES_ERROR;
				CLANG_WARN_UNREACHABLE_CODE = YES;
				CLANG_WARN__DUPLICATE_METHOD_MATCH = YES;
				"CODE_SIGN_IDENTITY[sdk=iphoneos*]" = "iPhone Developer";
				COPY_PHASE_STRIP = NO;
				DEBUG_INFORMATION_FORMAT = dwarf;
				DEVELOPMENT_TEAM = N2Q372V7W2;
				ENABLE_STRICT_OBJC_MSGSEND = YES;
				ENABLE_TESTABILITY = YES;
				GCC_C_LANGUAGE_STANDARD = gnu99;
				GCC_DYNAMIC_NO_PIC = NO;
				GCC_NO_COMMON_BLOCKS = YES;
				GCC_OPTIMIZATION_LEVEL = 0;
				GCC_PREPROCESSOR_DEFINITIONS = (
					"DEBUG=1",
					"$(inherited)",
				);
				GCC_WARN_64_TO_32_BIT_CONVERSION = YES;
				GCC_WARN_ABOUT_RETURN_TYPE = YES_ERROR;
				GCC_WARN_UNDECLARED_SELECTOR = YES;
				GCC_WARN_UNINITIALIZED_AUTOS = YES_AGGRESSIVE;
				GCC_WARN_UNUSED_FUNCTION = YES;
				GCC_WARN_UNUSED_VARIABLE = YES;
				INFOPLIST_FILE = "LiteCore-iOS Tests/Info.plist";
				LD_RUNPATH_SEARCH_PATHS = "$(inherited) @executable_path/Frameworks @loader_path/Frameworks @executable_path/../..";
				MTL_ENABLE_DEBUG_INFO = YES;
				ONLY_ACTIVE_ARCH = YES;
				PRODUCT_BUNDLE_IDENTIFIER = "com.couchbase.LiteCore-iOSTests";
				PRODUCT_NAME = "$(TARGET_NAME)";
				SDKROOT = iphoneos;
				TEST_HOST = "$(BUILT_PRODUCTS_DIR)/LiteCore-iOS.app/LiteCore-iOS";
			};
			name = Debug;
		};
		27A924B81D9B316D00086206 /* Release */ = {
			isa = XCBuildConfiguration;
			baseConfigurationReference = 273E9FAD1C519A1B003115A6 /* LiteCore XCTests.xcconfig */;
			buildSettings = {
				ALWAYS_SEARCH_USER_PATHS = NO;
				BUNDLE_LOADER = "$(TEST_HOST)";
				CLANG_ANALYZER_NONNULL = YES;
				CLANG_CXX_LIBRARY = "libc++";
				CLANG_ENABLE_MODULES = YES;
				CLANG_ENABLE_OBJC_ARC = YES;
				CLANG_WARN_BOOL_CONVERSION = YES;
				CLANG_WARN_CONSTANT_CONVERSION = YES;
				CLANG_WARN_DIRECT_OBJC_ISA_USAGE = YES_ERROR;
				CLANG_WARN_DOCUMENTATION_COMMENTS = YES;
				CLANG_WARN_EMPTY_BODY = YES;
				CLANG_WARN_ENUM_CONVERSION = YES;
				CLANG_WARN_INFINITE_RECURSION = YES;
				CLANG_WARN_INT_CONVERSION = YES;
				CLANG_WARN_OBJC_ROOT_CLASS = YES_ERROR;
				CLANG_WARN_UNREACHABLE_CODE = YES;
				CLANG_WARN__DUPLICATE_METHOD_MATCH = YES;
				"CODE_SIGN_IDENTITY[sdk=iphoneos*]" = "iPhone Developer";
				COPY_PHASE_STRIP = NO;
				DEBUG_INFORMATION_FORMAT = "dwarf-with-dsym";
				DEVELOPMENT_TEAM = N2Q372V7W2;
				ENABLE_NS_ASSERTIONS = NO;
				ENABLE_STRICT_OBJC_MSGSEND = YES;
				GCC_C_LANGUAGE_STANDARD = gnu99;
				GCC_NO_COMMON_BLOCKS = YES;
				GCC_WARN_64_TO_32_BIT_CONVERSION = YES;
				GCC_WARN_ABOUT_RETURN_TYPE = YES_ERROR;
				GCC_WARN_UNDECLARED_SELECTOR = YES;
				GCC_WARN_UNINITIALIZED_AUTOS = YES_AGGRESSIVE;
				GCC_WARN_UNUSED_FUNCTION = YES;
				GCC_WARN_UNUSED_VARIABLE = YES;
				INFOPLIST_FILE = "LiteCore-iOS Tests/Info.plist";
				LD_RUNPATH_SEARCH_PATHS = "$(inherited) @executable_path/Frameworks @loader_path/Frameworks @executable_path/../..";
				MTL_ENABLE_DEBUG_INFO = NO;
				PRODUCT_BUNDLE_IDENTIFIER = "com.couchbase.LiteCore-iOSTests";
				PRODUCT_NAME = "$(TARGET_NAME)";
				SDKROOT = iphoneos;
				TEST_HOST = "$(BUILT_PRODUCTS_DIR)/LiteCore-iOS.app/LiteCore-iOS";
				VALIDATE_PRODUCT = YES;
			};
			name = Release;
		};
		27B6493D206971FC00FC12F7 /* Debug */ = {
			isa = XCBuildConfiguration;
			baseConfigurationReference = 27B649592069731B00FC12F7 /* LiteCore-framework.xcconfig */;
			buildSettings = {
				CURRENT_PROJECT_VERSION = 1;
				VERSIONING_SYSTEM = "apple-generic";
				VERSION_INFO_PREFIX = "";
			};
			name = Debug;
		};
		27B6493E206971FC00FC12F7 /* Debug-EE */ = {
			isa = XCBuildConfiguration;
			baseConfigurationReference = 27B649592069731B00FC12F7 /* LiteCore-framework.xcconfig */;
			buildSettings = {
				CURRENT_PROJECT_VERSION = 1;
				VERSIONING_SYSTEM = "apple-generic";
				VERSION_INFO_PREFIX = "";
			};
			name = "Debug-EE";
		};
		27B6493F206971FC00FC12F7 /* Release */ = {
			isa = XCBuildConfiguration;
			baseConfigurationReference = 2734F60D206978F100C982FF /* LiteCore-framework_Release.xcconfig */;
			buildSettings = {
				CURRENT_PROJECT_VERSION = 1;
				VERSIONING_SYSTEM = "apple-generic";
				VERSION_INFO_PREFIX = "";
			};
			name = Release;
		};
		27B64940206971FC00FC12F7 /* Release-EE */ = {
			isa = XCBuildConfiguration;
			baseConfigurationReference = 2734F60D206978F100C982FF /* LiteCore-framework_Release.xcconfig */;
			buildSettings = {
				CURRENT_PROJECT_VERSION = 1;
				VERSIONING_SYSTEM = "apple-generic";
				VERSION_INFO_PREFIX = "";
			};
			name = "Release-EE";
		};
		27B7E0F318F8FB4800044EBA /* Debug */ = {
			isa = XCBuildConfiguration;
			buildSettings = {
			};
			name = Debug;
		};
		27B7E0F418F8FB4800044EBA /* Release */ = {
			isa = XCBuildConfiguration;
			buildSettings = {
			};
			name = Release;
		};
		27DF7D651F4236500022F3DF /* Debug */ = {
			isa = XCBuildConfiguration;
			baseConfigurationReference = 27DF7D6C1F42399E0022F3DF /* SQLite_Debug.xcconfig */;
			buildSettings = {
			};
			name = Debug;
		};
		27DF7D661F4236500022F3DF /* Release */ = {
			isa = XCBuildConfiguration;
			baseConfigurationReference = 27DF7D6D1F4239A80022F3DF /* SQLite_Release.xcconfig */;
			buildSettings = {
			};
			name = Release;
		};
		27EF807619142C2500A327B9 /* Debug */ = {
			isa = XCBuildConfiguration;
			baseConfigurationReference = 273E9FBF1C519A1B003115A6 /* Tokenizer.xcconfig */;
			buildSettings = {
			};
			name = Debug;
		};
		27EF807719142C2500A327B9 /* Release */ = {
			isa = XCBuildConfiguration;
			baseConfigurationReference = 273E9FBF1C519A1B003115A6 /* Tokenizer.xcconfig */;
			buildSettings = {
			};
			name = Release;
		};
		27EF81101917EEC600A327B9 /* Debug */ = {
			isa = XCBuildConfiguration;
			baseConfigurationReference = 273E9FAA1C519A1B003115A6 /* LiteCore static.xcconfig */;
			buildSettings = {
			};
			name = Debug;
		};
		27EF81111917EEC600A327B9 /* Release */ = {
			isa = XCBuildConfiguration;
			baseConfigurationReference = 273E9FAA1C519A1B003115A6 /* LiteCore static.xcconfig */;
			buildSettings = {
			};
			name = Release;
		};
		27FC81F11EAAB0D90028E38E /* Debug */ = {
			isa = XCBuildConfiguration;
			baseConfigurationReference = 27FC81F31EAAB1000028E38E /* REST-static.xcconfig */;
			buildSettings = {
			};
			name = Debug;
		};
		27FC81F21EAAB0D90028E38E /* Release */ = {
			isa = XCBuildConfiguration;
			baseConfigurationReference = 27FC81F31EAAB1000028E38E /* REST-static.xcconfig */;
			buildSettings = {
			};
			name = Release;
		};
		720EA3F31BA7EAD9002B8416 /* Debug */ = {
			isa = XCBuildConfiguration;
			baseConfigurationReference = 273E9FB01C519A1B003115A6 /* LiteCore-dylib.xcconfig */;
			buildSettings = {
			};
			name = Debug;
		};
		720EA3F41BA7EAD9002B8416 /* Release */ = {
			isa = XCBuildConfiguration;
			baseConfigurationReference = 27FDF1A21DAD79450087B4E6 /* LiteCore-dylib_Release.xcconfig */;
			buildSettings = {
			};
			name = Release;
		};
		93FA3F5D1EE21A4D00D15CF5 /* Debug */ = {
			isa = XCBuildConfiguration;
			buildSettings = {
				ALWAYS_SEARCH_USER_PATHS = NO;
				ASSETCATALOG_COMPILER_APPICON_NAME = AppIcon;
				CLANG_ANALYZER_NONNULL = YES;
				CLANG_ANALYZER_NUMBER_OBJECT_CONVERSION = YES_AGGRESSIVE;
				CLANG_CXX_LIBRARY = "libc++";
				CLANG_ENABLE_MODULES = YES;
				CLANG_ENABLE_OBJC_ARC = YES;
				CLANG_WARN_BOOL_CONVERSION = YES;
				CLANG_WARN_CONSTANT_CONVERSION = YES;
				CLANG_WARN_DIRECT_OBJC_ISA_USAGE = YES_ERROR;
				CLANG_WARN_DOCUMENTATION_COMMENTS = YES;
				CLANG_WARN_EMPTY_BODY = YES;
				CLANG_WARN_ENUM_CONVERSION = YES;
				CLANG_WARN_INFINITE_RECURSION = YES;
				CLANG_WARN_INT_CONVERSION = YES;
				CLANG_WARN_OBJC_ROOT_CLASS = YES_ERROR;
				CLANG_WARN_SUSPICIOUS_MOVE = YES;
				CLANG_WARN_UNREACHABLE_CODE = YES;
				CLANG_WARN__DUPLICATE_METHOD_MATCH = YES;
				"CODE_SIGN_IDENTITY[sdk=iphoneos*]" = "iPhone Developer";
				COPY_PHASE_STRIP = NO;
				DEBUG_INFORMATION_FORMAT = dwarf;
				DEVELOPMENT_TEAM = N2Q372V7W2;
				ENABLE_STRICT_OBJC_MSGSEND = YES;
				ENABLE_TESTABILITY = YES;
				GCC_C_LANGUAGE_STANDARD = gnu99;
				GCC_DYNAMIC_NO_PIC = NO;
				GCC_NO_COMMON_BLOCKS = YES;
				GCC_OPTIMIZATION_LEVEL = 0;
				GCC_PREPROCESSOR_DEFINITIONS = (
					"DEBUG=1",
					"$(inherited)",
				);
				GCC_WARN_64_TO_32_BIT_CONVERSION = YES;
				GCC_WARN_ABOUT_RETURN_TYPE = YES_ERROR;
				GCC_WARN_UNDECLARED_SELECTOR = YES;
				GCC_WARN_UNINITIALIZED_AUTOS = YES_AGGRESSIVE;
				GCC_WARN_UNUSED_FUNCTION = YES;
				GCC_WARN_UNUSED_VARIABLE = YES;
				HEADER_SEARCH_PATHS = "$(SRCROOT)/../vendor/fleece/Fleece";
				INFOPLIST_FILE = "LiteCoreServ-iOS/Info.plist";
				IPHONEOS_DEPLOYMENT_TARGET = 10.3;
				LD_RUNPATH_SEARCH_PATHS = "$(inherited) @executable_path/Frameworks";
				MTL_ENABLE_DEBUG_INFO = YES;
				ONLY_ACTIVE_ARCH = YES;
				PRODUCT_BUNDLE_IDENTIFIER = "com.couchbase.LiteCoreServ-iOS";
				PRODUCT_NAME = "$(TARGET_NAME)";
				SDKROOT = iphoneos;
			};
			name = Debug;
		};
		93FA3F5E1EE21A4D00D15CF5 /* Release */ = {
			isa = XCBuildConfiguration;
			buildSettings = {
				ALWAYS_SEARCH_USER_PATHS = NO;
				ASSETCATALOG_COMPILER_APPICON_NAME = AppIcon;
				CLANG_ANALYZER_NONNULL = YES;
				CLANG_ANALYZER_NUMBER_OBJECT_CONVERSION = YES_AGGRESSIVE;
				CLANG_CXX_LIBRARY = "libc++";
				CLANG_ENABLE_MODULES = YES;
				CLANG_ENABLE_OBJC_ARC = YES;
				CLANG_WARN_BOOL_CONVERSION = YES;
				CLANG_WARN_CONSTANT_CONVERSION = YES;
				CLANG_WARN_DIRECT_OBJC_ISA_USAGE = YES_ERROR;
				CLANG_WARN_DOCUMENTATION_COMMENTS = YES;
				CLANG_WARN_EMPTY_BODY = YES;
				CLANG_WARN_ENUM_CONVERSION = YES;
				CLANG_WARN_INFINITE_RECURSION = YES;
				CLANG_WARN_INT_CONVERSION = YES;
				CLANG_WARN_OBJC_ROOT_CLASS = YES_ERROR;
				CLANG_WARN_SUSPICIOUS_MOVE = YES;
				CLANG_WARN_UNREACHABLE_CODE = YES;
				CLANG_WARN__DUPLICATE_METHOD_MATCH = YES;
				"CODE_SIGN_IDENTITY[sdk=iphoneos*]" = "iPhone Developer";
				COPY_PHASE_STRIP = NO;
				DEBUG_INFORMATION_FORMAT = "dwarf-with-dsym";
				DEVELOPMENT_TEAM = N2Q372V7W2;
				ENABLE_NS_ASSERTIONS = NO;
				ENABLE_STRICT_OBJC_MSGSEND = YES;
				GCC_C_LANGUAGE_STANDARD = gnu99;
				GCC_NO_COMMON_BLOCKS = YES;
				GCC_WARN_64_TO_32_BIT_CONVERSION = YES;
				GCC_WARN_ABOUT_RETURN_TYPE = YES_ERROR;
				GCC_WARN_UNDECLARED_SELECTOR = YES;
				GCC_WARN_UNINITIALIZED_AUTOS = YES_AGGRESSIVE;
				GCC_WARN_UNUSED_FUNCTION = YES;
				GCC_WARN_UNUSED_VARIABLE = YES;
				HEADER_SEARCH_PATHS = "$(SRCROOT)/../vendor/fleece/Fleece";
				INFOPLIST_FILE = "LiteCoreServ-iOS/Info.plist";
				IPHONEOS_DEPLOYMENT_TARGET = 10.3;
				LD_RUNPATH_SEARCH_PATHS = "$(inherited) @executable_path/Frameworks";
				MTL_ENABLE_DEBUG_INFO = NO;
				PRODUCT_BUNDLE_IDENTIFIER = "com.couchbase.LiteCoreServ-iOS";
				PRODUCT_NAME = "$(TARGET_NAME)";
				SDKROOT = iphoneos;
				VALIDATE_PRODUCT = YES;
			};
			name = Release;
		};
/* End XCBuildConfiguration section */

/* Begin XCConfigurationList section */
		2708FE4F1CF4CC880022F721 /* Build configuration list for PBXNativeTarget "LiteCoreCppTests" */ = {
			isa = XCConfigurationList;
			buildConfigurations = (
				2708FE501CF4CC880022F721 /* Debug */,
				2791EA212032745700BD813C /* Debug-EE */,
				2708FE511CF4CC880022F721 /* Release */,
				2791EA352032746700BD813C /* Release-EE */,
			);
			defaultConfigurationIsVisible = 0;
			defaultConfigurationName = Release;
		};
		27139B4118F8E9750021A9A3 /* Build configuration list for PBXNativeTarget "LiteCore XCTests" */ = {
			isa = XCConfigurationList;
			buildConfigurations = (
				27139B4218F8E9750021A9A3 /* Debug */,
				2791EA2A2032745700BD813C /* Debug-EE */,
				27139B4318F8E9750021A9A3 /* Release */,
				2791EA3E2032746700BD813C /* Release-EE */,
			);
			defaultConfigurationIsVisible = 0;
			defaultConfigurationName = Release;
		};
		274D040C1BA75E1C00FF7C35 /* Build configuration list for PBXNativeTarget "C4Tests" */ = {
			isa = XCConfigurationList;
			buildConfigurations = (
				274D040D1BA75E1C00FF7C35 /* Debug */,
				2791EA222032745700BD813C /* Debug-EE */,
				274D040E1BA75E1C00FF7C35 /* Release */,
				2791EA362032746700BD813C /* Release-EE */,
			);
			defaultConfigurationIsVisible = 0;
			defaultConfigurationName = Release;
		};
		2750723618E3E52800A80C5A /* Build configuration list for PBXProject "LiteCore" */ = {
			isa = XCConfigurationList;
			buildConfigurations = (
				2750724718E3E52800A80C5A /* Debug */,
				2791EA1B2032745700BD813C /* Debug-EE */,
				2750724818E3E52800A80C5A /* Release */,
				2791EA2F2032746700BD813C /* Release-EE */,
			);
			defaultConfigurationIsVisible = 0;
			defaultConfigurationName = Release;
		};
		2752B273233D76010014AD9D /* Build configuration list for PBXLegacyTarget "mbedTLS" */ = {
			isa = XCConfigurationList;
			buildConfigurations = (
				2752B26B233D76010014AD9D /* Debug */,
				2752B26C233D76010014AD9D /* Debug-EE */,
				2752B26D233D76010014AD9D /* Release */,
				2752B26E233D76010014AD9D /* Release-EE */,
			);
			defaultConfigurationIsVisible = 0;
			defaultConfigurationName = Release;
		};
		2771A0A0228624C100B18E0A /* Build configuration list for PBXNativeTarget "LiteCoreWebSocket" */ = {
			isa = XCConfigurationList;
			buildConfigurations = (
				2771A0A1228624C100B18E0A /* Debug */,
				2771A0A2228624C100B18E0A /* Debug-EE */,
				2771A0A3228624C100B18E0A /* Release */,
				2771A0A4228624C100B18E0A /* Release-EE */,
			);
			defaultConfigurationIsVisible = 0;
			defaultConfigurationName = Release;
		};
		2796916B1ED4B29E0086565D /* Build configuration list for PBXNativeTarget "Support" */ = {
			isa = XCConfigurationList;
			buildConfigurations = (
				2796916C1ED4B29E0086565D /* Debug */,
				2791EA202032745700BD813C /* Debug-EE */,
				2796916D1ED4B29E0086565D /* Release */,
				2791EA342032746700BD813C /* Release-EE */,
			);
			defaultConfigurationIsVisible = 0;
			defaultConfigurationName = Release;
		};
		27A924B31D9B316D00086206 /* Build configuration list for PBXNativeTarget "LiteCore-iOS" */ = {
			isa = XCConfigurationList;
			buildConfigurations = (
				27A924B41D9B316D00086206 /* Debug */,
				2791EA2B2032745700BD813C /* Debug-EE */,
				27A924B51D9B316D00086206 /* Release */,
				2791EA3F2032746700BD813C /* Release-EE */,
			);
			defaultConfigurationIsVisible = 0;
			defaultConfigurationName = Release;
		};
		27A924B61D9B316D00086206 /* Build configuration list for PBXNativeTarget "LiteCore-iOS Tests" */ = {
			isa = XCConfigurationList;
			buildConfigurations = (
				27A924B71D9B316D00086206 /* Debug */,
				2791EA2D2032745700BD813C /* Debug-EE */,
				27A924B81D9B316D00086206 /* Release */,
				2791EA412032746700BD813C /* Release-EE */,
			);
			defaultConfigurationIsVisible = 0;
			defaultConfigurationName = Release;
		};
		27B64945206971FC00FC12F7 /* Build configuration list for PBXNativeTarget "LiteCore framework" */ = {
			isa = XCConfigurationList;
			buildConfigurations = (
				27B6493D206971FC00FC12F7 /* Debug */,
				27B6493E206971FC00FC12F7 /* Debug-EE */,
				27B6493F206971FC00FC12F7 /* Release */,
				27B64940206971FC00FC12F7 /* Release-EE */,
			);
			defaultConfigurationIsVisible = 0;
			defaultConfigurationName = Release;
		};
		27B7E0F218F8FB4800044EBA /* Build configuration list for PBXAggregateTarget "All" */ = {
			isa = XCConfigurationList;
			buildConfigurations = (
				27B7E0F318F8FB4800044EBA /* Debug */,
				2791EA2E2032745700BD813C /* Debug-EE */,
				27B7E0F418F8FB4800044EBA /* Release */,
				2791EA422032746700BD813C /* Release-EE */,
			);
			defaultConfigurationIsVisible = 0;
			defaultConfigurationName = Release;
		};
		27DF7D641F4236500022F3DF /* Build configuration list for PBXNativeTarget "SQLite" */ = {
			isa = XCConfigurationList;
			buildConfigurations = (
				27DF7D651F4236500022F3DF /* Debug */,
				2791EA272032745700BD813C /* Debug-EE */,
				27DF7D661F4236500022F3DF /* Release */,
				2791EA3B2032746700BD813C /* Release-EE */,
			);
			defaultConfigurationIsVisible = 0;
			defaultConfigurationName = Release;
		};
		27EF807519142C2500A327B9 /* Build configuration list for PBXNativeTarget "Tokenizer" */ = {
			isa = XCConfigurationList;
			buildConfigurations = (
				27EF807619142C2500A327B9 /* Debug */,
				2791EA282032745700BD813C /* Debug-EE */,
				27EF807719142C2500A327B9 /* Release */,
				2791EA3C2032746700BD813C /* Release-EE */,
			);
			defaultConfigurationIsVisible = 0;
			defaultConfigurationName = Release;
		};
		27EF810F1917EEC600A327B9 /* Build configuration list for PBXNativeTarget "LiteCore-static" */ = {
			isa = XCConfigurationList;
			buildConfigurations = (
				27EF81101917EEC600A327B9 /* Debug */,
				2791EA1C2032745700BD813C /* Debug-EE */,
				27EF81111917EEC600A327B9 /* Release */,
				2791EA302032746700BD813C /* Release-EE */,
			);
			defaultConfigurationIsVisible = 0;
			defaultConfigurationName = Release;
		};
		27FC81F01EAAB0D90028E38E /* Build configuration list for PBXNativeTarget "LiteCoreREST static" */ = {
			isa = XCConfigurationList;
			buildConfigurations = (
				27FC81F11EAAB0D90028E38E /* Debug */,
				2791EA1E2032745700BD813C /* Debug-EE */,
				27FC81F21EAAB0D90028E38E /* Release */,
				2791EA322032746700BD813C /* Release-EE */,
			);
			defaultConfigurationIsVisible = 0;
			defaultConfigurationName = Release;
		};
		720EA3F21BA7EAD9002B8416 /* Build configuration list for PBXNativeTarget "LiteCore dylib" */ = {
			isa = XCConfigurationList;
			buildConfigurations = (
				720EA3F31BA7EAD9002B8416 /* Debug */,
				2791EA1D2032745700BD813C /* Debug-EE */,
				720EA3F41BA7EAD9002B8416 /* Release */,
				2791EA312032746700BD813C /* Release-EE */,
			);
			defaultConfigurationIsVisible = 0;
			defaultConfigurationName = Release;
		};
		93FA3F5C1EE21A4D00D15CF5 /* Build configuration list for PBXNativeTarget "LiteCoreServ-iOS" */ = {
			isa = XCConfigurationList;
			buildConfigurations = (
				93FA3F5D1EE21A4D00D15CF5 /* Debug */,
				2791EA2C2032745700BD813C /* Debug-EE */,
				93FA3F5E1EE21A4D00D15CF5 /* Release */,
				2791EA402032746700BD813C /* Release-EE */,
			);
			defaultConfigurationIsVisible = 0;
			defaultConfigurationName = Release;
		};
/* End XCConfigurationList section */
	};
	rootObject = 2750723318E3E52800A80C5A /* Project object */;
}<|MERGE_RESOLUTION|>--- conflicted
+++ resolved
@@ -3617,11 +3617,7 @@
 			files = (
 				27BF024A1FB62647003D5BB8 /* LibC++Debug.cc in Sources */,
 				2796916E1ED4B2D50086565D /* Error.cc in Sources */,
-<<<<<<< HEAD
-				720E2CB223690A7D008FC1B2 /* crc32c_armv8.cc in Sources */,
 				27D9655D2335663D00F4A51C /* SecureRandomize.cc in Sources */,
-=======
->>>>>>> b3eaf1ad
 				2796916F1ED4B2D50086565D /* FilePath.cc in Sources */,
 				2796917C1ED4B5780086565D /* Logging_Stub.cc in Sources */,
 				275FA35222398875001C392D /* c4ExceptionUtils.cc in Sources */,
@@ -3726,11 +3722,6 @@
 				2771B01A1FB2817800C6B794 /* SQLiteKeyStore+Indexes.cc in Sources */,
 				27393A871C8A353A00829C9B /* Error.cc in Sources */,
 				27B699DB1F27B50000782145 /* SQLiteN1QLFunctions.cc in Sources */,
-<<<<<<< HEAD
-				720E2CB723690B27008FC1B2 /* crc32c_sse4_2.cc in Sources */,
-=======
-				27FC8E8C2214E4EF0083B033 /* SecureRandomize.cc in Sources */,
->>>>>>> b3eaf1ad
 				27098ABC217525B7002751DA /* SQLiteKeyStore+FTSIndexes.cc in Sources */,
 				726F2B901EB2C36E00C1EC3C /* DefaultLogger.cc in Sources */,
 				27469D09233D719800A1EE1A /* mbedUtils.cc in Sources */,
@@ -3808,12 +3799,8 @@
 				274EDDF61DA30B43003AD158 /* QueryParser.cc in Sources */,
 				273E9F741C51612E003115A6 /* c4DocEnumerator.cc in Sources */,
 				270C6B8C1EBA2CD600E73415 /* LogEncoder.cc in Sources */,
-<<<<<<< HEAD
-				720E2CB823690B29008FC1B2 /* crc32c_armv8.cc in Sources */,
 				27D9655F2335667A00F4A51C /* SecureRandomize.cc in Sources */,
 				27CCD4AF2315DB11003DEB99 /* Address.cc in Sources */,
-=======
->>>>>>> b3eaf1ad
 				279976331E94AAD000B27639 /* IncomingBlob.cc in Sources */,
 				27DD1513193CD005009A367D /* RevID.cc in Sources */,
 				2734F61A206ABEB000C982FF /* ReplicatorTypes.cc in Sources */,
