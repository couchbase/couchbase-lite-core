// !$*UTF8*$!
{
	archiveVersion = 1;
	classes = {
	};
	objectVersion = 54;
	objects = {

/* Begin PBXAggregateTarget section */
		27B7E0F118F8FB4700044EBA /* All */ = {
			isa = PBXAggregateTarget;
			buildConfigurationList = 27B7E0F218F8FB4800044EBA /* Build configuration list for PBXAggregateTarget "All" */;
			buildPhases = (
			);
			dependencies = (
				27DE2EEF2126212800123597 /* PBXTargetDependency */,
				27DE2EED2126212300123597 /* PBXTargetDependency */,
				27410EAA198BFD97007EE67C /* PBXTargetDependency */,
				2701C2311C4DA840006D7A99 /* PBXTargetDependency */,
				27732CE21D734EFB006D3802 /* PBXTargetDependency */,
				27732CE41D734EFE006D3802 /* PBXTargetDependency */,
			);
			name = All;
			productName = All;
		};
		EAE4736829BA112E00C28D49 /* Run Clang-Format */ = {
			isa = PBXAggregateTarget;
			buildConfigurationList = EAE4736929BA113000C28D49 /* Build configuration list for PBXAggregateTarget "Run Clang-Format" */;
			buildPhases = (
				EAE4736E29BA113A00C28D49 /* Run Formatting Script */,
			);
			dependencies = (
			);
			name = "Run Clang-Format";
			productName = "Run Clang-Format";
		};
/* End PBXAggregateTarget section */

/* Begin PBXBuildFile section */
		2700BB53216FF2DB00797537 /* CoreML.framework in Frameworks */ = {isa = PBXBuildFile; fileRef = 2700BB4D216FF2DA00797537 /* CoreML.framework */; };
		2700BB5B217005A900797537 /* CoreMLPredictiveModel.mm in Sources */ = {isa = PBXBuildFile; fileRef = 2700BB5A217005A900797537 /* CoreMLPredictiveModel.mm */; };
		2700BB75217905FE00797537 /* libLiteCore-static.a in Frameworks */ = {isa = PBXBuildFile; fileRef = 27EF81121917EEC600A327B9 /* libLiteCore-static.a */; };
		2700BB76217906D200797537 /* c4.c in Sources */ = {isa = PBXBuildFile; fileRef = 2757DE5A1B9FC5C7002EE261 /* c4.c */; };
		2700BB772179070900797537 /* libc++.tbd in Frameworks */ = {isa = PBXBuildFile; fileRef = 27A657BE1CBC1A3D00A7A1D7 /* libc++.tbd */; };
		2701C22C1C4DA4D2006D7A99 /* libLiteCore.dylib in Frameworks */ = {isa = PBXBuildFile; fileRef = 720EA3F51BA7EAD9002B8416 /* libLiteCore.dylib */; };
		27027CD2255F4A9B00A96D7D /* VersionVector.cc in Sources */ = {isa = PBXBuildFile; fileRef = 27027CD1255F4A9B00A96D7D /* VersionVector.cc */; };
		2705154D1D8CBE6C00D62D05 /* c4Query.cc in Sources */ = {isa = PBXBuildFile; fileRef = 2705154C1D8CBE6C00D62D05 /* c4Query.cc */; };
		270515591D907F6200D62D05 /* CoreFoundation.framework in Frameworks */ = {isa = PBXBuildFile; fileRef = 270515581D907F6200D62D05 /* CoreFoundation.framework */; };
		270515611D91C2AE00D62D05 /* c4PerfTest.cc in Sources */ = {isa = PBXBuildFile; fileRef = 270515601D91C2AE00D62D05 /* c4PerfTest.cc */; };
		2708FE551CF4CCCE0022F721 /* main.cpp in Sources */ = {isa = PBXBuildFile; fileRef = 274D040A1BA75E1C00FF7C35 /* main.cpp */; };
		2708FE561CF4CD170022F721 /* libLiteCore-static.a in Frameworks */ = {isa = PBXBuildFile; fileRef = 27EF81121917EEC600A327B9 /* libLiteCore-static.a */; };
		2708FE5B1CF4D3370022F721 /* LiteCoreTest.cc in Sources */ = {isa = PBXBuildFile; fileRef = 2708FE5A1CF4D3370022F721 /* LiteCoreTest.cc */; };
		2708FE5E1CF6197D0022F721 /* RawRevTree.cc in Sources */ = {isa = PBXBuildFile; fileRef = 2708FE5C1CF6197D0022F721 /* RawRevTree.cc */; };
		2708FE601CF6197D0022F721 /* RawRevTree.hh in Headers */ = {isa = PBXBuildFile; fileRef = 2708FE5D1CF6197D0022F721 /* RawRevTree.hh */; };
		27098A97216C1D2E002751DA /* c4PredictiveQuery.cc in Sources */ = {isa = PBXBuildFile; fileRef = 27098A95216C1D2E002751DA /* c4PredictiveQuery.cc */; };
		27098A99216C1D2E002751DA /* c4PredictiveQuery.h in Headers */ = {isa = PBXBuildFile; fileRef = 27098A96216C1D2E002751DA /* c4PredictiveQuery.h */; };
		27098AA1216C1E88002751DA /* SQLitePredictionFunction.cc in Sources */ = {isa = PBXBuildFile; fileRef = 27098A9F216C1E88002751DA /* SQLitePredictionFunction.cc */; };
		27098AA6216C2108002751DA /* PredictiveModel.cc in Sources */ = {isa = PBXBuildFile; fileRef = 27098AA4216C2108002751DA /* PredictiveModel.cc */; };
		27098AA8216C2108002751DA /* PredictiveModel.hh in Headers */ = {isa = PBXBuildFile; fileRef = 27098AA5216C2108002751DA /* PredictiveModel.hh */; };
		27098AAA216C2ED6002751DA /* PredictiveQueryTest.cc in Sources */ = {isa = PBXBuildFile; fileRef = 27098AA9216C2ED6002751DA /* PredictiveQueryTest.cc */; };
		27098AB821714AB0002751DA /* Vision.framework in Frameworks */ = {isa = PBXBuildFile; fileRef = 27098AB721714AB0002751DA /* Vision.framework */; };
		27098ABC217525B7002751DA /* SQLiteKeyStore+FTSIndexes.cc in Sources */ = {isa = PBXBuildFile; fileRef = 27098ABB217525B7002751DA /* SQLiteKeyStore+FTSIndexes.cc */; };
		27098AC02175279F002751DA /* SQLiteKeyStore+ArrayIndexes.cc in Sources */ = {isa = PBXBuildFile; fileRef = 27098ABF2175279F002751DA /* SQLiteKeyStore+ArrayIndexes.cc */; };
		27098AC421752A29002751DA /* SQLiteKeyStore+PredictiveIndexes.cc in Sources */ = {isa = PBXBuildFile; fileRef = 27098AC321752A29002751DA /* SQLiteKeyStore+PredictiveIndexes.cc */; };
		270C6B691EB7DDAD00E73415 /* RESTListener+Replicate.cc in Sources */ = {isa = PBXBuildFile; fileRef = 270C6B681EB7DDAD00E73415 /* RESTListener+Replicate.cc */; };
		270C6B8C1EBA2CD600E73415 /* LogEncoder.cc in Sources */ = {isa = PBXBuildFile; fileRef = 270C6B891EBA2CD600E73415 /* LogEncoder.cc */; };
		270C6B981EBA3AD200E73415 /* LogEncoderTest.cc in Sources */ = {isa = PBXBuildFile; fileRef = 270C6B901EBA2D5600E73415 /* LogEncoderTest.cc */; };
		270C7D522022916D00FF86D3 /* CoreFoundation.framework in Frameworks */ = {isa = PBXBuildFile; fileRef = 270515581D907F6200D62D05 /* CoreFoundation.framework */; };
		270F2BD52301E8AE00D8DB21 /* TCPSocket.hh in Headers */ = {isa = PBXBuildFile; fileRef = 270F2BD32301E8AE00D8DB21 /* TCPSocket.hh */; };
		2712F5AF25D5A9AB0082D526 /* c4Error.cc in Sources */ = {isa = PBXBuildFile; fileRef = 2712F5AE25D5A9AB0082D526 /* c4Error.cc */; };
		27139B3118F8E9750021A9A3 /* XCTest.framework in Frameworks */ = {isa = PBXBuildFile; fileRef = 275072AB18E4A68E00A80C5A /* XCTest.framework */; };
		2716F91F248578D000BE21D9 /* mbedSnippets.cc in Sources */ = {isa = PBXBuildFile; fileRef = 2716F91E248578D000BE21D9 /* mbedSnippets.cc */; };
		2716F9BF249AD3CB00BE21D9 /* c4CertificateTest.cc in Sources */ = {isa = PBXBuildFile; fileRef = 2716F9BE249AD3CB00BE21D9 /* c4CertificateTest.cc */; };
		27175B12261B91170045F3AC /* REST_CAPI.cc in Sources */ = {isa = PBXBuildFile; fileRef = 27175B11261B91170045F3AC /* REST_CAPI.cc */; };
		271925132396FE160053DDA6 /* c4BaseTest.cc in Sources */ = {isa = PBXBuildFile; fileRef = 275FF6D11E4947E1005F90DD /* c4BaseTest.cc */; };
		271925142396FE1E0053DDA6 /* DocumentKeysTest.cc in Sources */ = {isa = PBXBuildFile; fileRef = 27E0CA9F1DBEB0BA0089A9C0 /* DocumentKeysTest.cc */; };
		271925152396FE260053DDA6 /* FTSTest.cc in Sources */ = {isa = PBXBuildFile; fileRef = 272B1BEA1FB1513100F56620 /* FTSTest.cc */; };
		271925162396FE290053DDA6 /* LogEncoderTest.cc in Sources */ = {isa = PBXBuildFile; fileRef = 270C6B901EBA2D5600E73415 /* LogEncoderTest.cc */; };
		271925172396FE2C0053DDA6 /* PredictiveQueryTest.cc in Sources */ = {isa = PBXBuildFile; fileRef = 27098AA9216C2ED6002751DA /* PredictiveQueryTest.cc */; };
		271925182396FE2F0053DDA6 /* N1QLParserTest.cc in Sources */ = {isa = PBXBuildFile; fileRef = 276CE68D2267A02500B681AC /* N1QLParserTest.cc */; };
		271925192396FE330053DDA6 /* QueryParserTest.cc in Sources */ = {isa = PBXBuildFile; fileRef = 274EDDF91DA322D4003AD158 /* QueryParserTest.cc */; };
		2719251A2396FE380053DDA6 /* QueryTest.cc in Sources */ = {isa = PBXBuildFile; fileRef = 27E6737C1EC78144008F50C4 /* QueryTest.cc */; };
		2719251C2396FE410053DDA6 /* SequenceTrackerTest.cc in Sources */ = {isa = PBXBuildFile; fileRef = 27456AFC1DC9507D00A38B20 /* SequenceTrackerTest.cc */; };
		2719251D2396FE450053DDA6 /* SQLiteFunctionsTest.cc in Sources */ = {isa = PBXBuildFile; fileRef = 27FDF1421DAC22230087B4E6 /* SQLiteFunctionsTest.cc */; };
		2719251E2396FE490053DDA6 /* UpgraderTest.cc in Sources */ = {isa = PBXBuildFile; fileRef = 272850B41E9BE361009CA22F /* UpgraderTest.cc */; };
		2719251F2396FE780053DDA6 /* libz.tbd in Frameworks */ = {isa = PBXBuildFile; fileRef = 2759DC251E70908900F3C4B2 /* libz.tbd */; };
		2719252523970BBA0053DDA6 /* c4DatabaseInternalTest.cc in Sources */ = {isa = PBXBuildFile; fileRef = 275BF37F1F61CD800051374A /* c4DatabaseInternalTest.cc */; };
		2719252623970BBD0053DDA6 /* c4DocumentTest.cc in Sources */ = {isa = PBXBuildFile; fileRef = 27E0CA9D1DBEAA130089A9C0 /* c4DocumentTest.cc */; };
		2719252723970BC00053DDA6 /* c4ObserverTest.cc in Sources */ = {isa = PBXBuildFile; fileRef = 2769438E1DD0ED3F00DB2555 /* c4ObserverTest.cc */; };
		2719252823970BC60053DDA6 /* c4QueryTest.cc in Sources */ = {isa = PBXBuildFile; fileRef = 27416E291E0494DF00F10F65 /* c4QueryTest.cc */; };
		2719252923970BD90053DDA6 /* c4DatabaseEncryptionTest.cc in Sources */ = {isa = PBXBuildFile; fileRef = 271BA453227B691500D49D13 /* c4DatabaseEncryptionTest.cc */; };
		2719252A23970BDF0053DDA6 /* c4PredictiveQueryTest+CoreML.mm in Sources */ = {isa = PBXBuildFile; fileRef = 27C77301216FCF5400D5FB44 /* c4PredictiveQueryTest+CoreML.mm */; };
		2719252B23970BE40053DDA6 /* CoreMLPredictiveModel.mm in Sources */ = {isa = PBXBuildFile; fileRef = 2700BB5A217005A900797537 /* CoreMLPredictiveModel.mm */; };
		2719252C23970BFD0053DDA6 /* RESTClientTest.cc in Sources */ = {isa = PBXBuildFile; fileRef = 27E19D652316EDEA00E031F8 /* RESTClientTest.cc */; };
		2719252D23970BFD0053DDA6 /* RESTListenerTest.cc in Sources */ = {isa = PBXBuildFile; fileRef = 276E02101EA9717200FEFE8A /* RESTListenerTest.cc */; };
		2719252E23970BFD0053DDA6 /* SyncListenerTest.cc in Sources */ = {isa = PBXBuildFile; fileRef = 27B6491F2065AD2B00FC12F7 /* SyncListenerTest.cc */; };
		2719252F23970C050053DDA6 /* CertificateTest.cc in Sources */ = {isa = PBXBuildFile; fileRef = 2762A01422EB7CC800F9AB18 /* CertificateTest.cc */; };
		2719253023970C480053DDA6 /* libLiteCoreWebSocket.a in Frameworks */ = {isa = PBXBuildFile; fileRef = 2771A098228624C000B18E0A /* libLiteCoreWebSocket.a */; };
		2719253523970E070053DDA6 /* c4Listener.cc in Sources */ = {isa = PBXBuildFile; fileRef = 275A74D51ED3AA11008CB57B /* c4Listener.cc */; };
		2719253823970ECC0053DDA6 /* libLiteCoreREST-static.a in Frameworks */ = {isa = PBXBuildFile; fileRef = 27FC81E81EAAB0D90028E38E /* libLiteCoreREST-static.a */; };
		2719253923970EEA0053DDA6 /* ReplicatorAPITest.cc in Sources */ = {isa = PBXBuildFile; fileRef = 2745DE4B1E735B9000F02CA0 /* ReplicatorAPITest.cc */; };
		2719253A23970EEF0053DDA6 /* ReplicatorLoopbackTest.cc in Sources */ = {isa = PBXBuildFile; fileRef = 275CE1051E5B79A80084E014 /* ReplicatorLoopbackTest.cc */; };
		271A98AA243D2204008C032D /* SystemConfiguration.framework in Frameworks */ = {isa = PBXBuildFile; fileRef = 271A98A6243D2204008C032D /* SystemConfiguration.framework */; };
		271A98AE243D250A008C032D /* NetworkInterfaces.cc in Sources */ = {isa = PBXBuildFile; fileRef = 271A98AC243D24FD008C032D /* NetworkInterfaces.cc */; };
		271AB0162374AD09007B0319 /* IndexSpec.cc in Sources */ = {isa = PBXBuildFile; fileRef = 271AB0152374AD09007B0319 /* IndexSpec.cc */; };
		271BA454227B691500D49D13 /* c4DatabaseEncryptionTest.cc in Sources */ = {isa = PBXBuildFile; fileRef = 271BA453227B691500D49D13 /* c4DatabaseEncryptionTest.cc */; };
		271BA4D2228373E500D49D13 /* BothKeyStore.cc in Sources */ = {isa = PBXBuildFile; fileRef = 271BA4D1228373E500D49D13 /* BothKeyStore.cc */; };
		2722504E1D7892610006D5A5 /* c4BlobStore.cc in Sources */ = {isa = PBXBuildFile; fileRef = 2722504D1D7892610006D5A5 /* c4BlobStore.cc */; };
		272250511D78F07E0006D5A5 /* c4BlobStoreTest.cc in Sources */ = {isa = PBXBuildFile; fileRef = 272250501D78F07E0006D5A5 /* c4BlobStoreTest.cc */; };
		27229215260AB89900A3A41F /* BlobStreams.cc in Sources */ = {isa = PBXBuildFile; fileRef = 27229214260AB89900A3A41F /* BlobStreams.cc */; };
		27229278260D1ADF00A3A41F /* c4Collection.cc in Sources */ = {isa = PBXBuildFile; fileRef = 27229277260D1ADF00A3A41F /* c4Collection.cc */; };
		272850AB1E9AF53B009CA22F /* Upgrader.cc in Sources */ = {isa = PBXBuildFile; fileRef = 272850A91E9AF53B009CA22F /* Upgrader.cc */; };
		272850AD1E9AF53B009CA22F /* Upgrader.hh in Headers */ = {isa = PBXBuildFile; fileRef = 272850AA1E9AF53B009CA22F /* Upgrader.hh */; };
		272850B51E9BE361009CA22F /* UpgraderTest.cc in Sources */ = {isa = PBXBuildFile; fileRef = 272850B41E9BE361009CA22F /* UpgraderTest.cc */; };
		272850EA1E9D4860009CA22F /* ReplicatorLoopbackTest.cc in Sources */ = {isa = PBXBuildFile; fileRef = 275CE1051E5B79A80084E014 /* ReplicatorLoopbackTest.cc */; };
		272850ED1E9D4C79009CA22F /* c4Test.cc in Sources */ = {isa = PBXBuildFile; fileRef = 27F6F51B1BAA0482003FD798 /* c4Test.cc */; };
		272850EE1E9D4D23009CA22F /* libz.tbd in Frameworks */ = {isa = PBXBuildFile; fileRef = 2759DC251E70908900F3C4B2 /* libz.tbd */; };
		272850F11E9D4F94009CA22F /* ReplicatorAPITest.cc in Sources */ = {isa = PBXBuildFile; fileRef = 2745DE4B1E735B9000F02CA0 /* ReplicatorAPITest.cc */; };
		272850F21E9D4FB1009CA22F /* libfleeceStatic.a in Frameworks */ = {isa = PBXBuildFile; fileRef = 27FA09BC1D70ADE8005888AA /* libfleeceStatic.a */; };
		272851241EA4537A009CA22F /* RESTListener.hh in Headers */ = {isa = PBXBuildFile; fileRef = 272851211EA4537A009CA22F /* RESTListener.hh */; };
		2728512B1EA46421009CA22F /* Request.hh in Headers */ = {isa = PBXBuildFile; fileRef = 272851281EA46421009CA22F /* Request.hh */; };
		272851301EA46475009CA22F /* Server.hh in Headers */ = {isa = PBXBuildFile; fileRef = 2728512D1EA46475009CA22F /* Server.hh */; };
		272B1BE11FB13B7400F56620 /* stopwordset.cc in Sources */ = {isa = PBXBuildFile; fileRef = 272B1BDF1FB13B7400F56620 /* stopwordset.cc */; };
		272B1BE21FB13B7400F56620 /* stopwordset.h in Headers */ = {isa = PBXBuildFile; fileRef = 272B1BE01FB13B7400F56620 /* stopwordset.h */; };
		272B1BEB1FB1513100F56620 /* FTSTest.cc in Sources */ = {isa = PBXBuildFile; fileRef = 272B1BEA1FB1513100F56620 /* FTSTest.cc */; };
		272F00EA226FC15E00E62F72 /* BackgroundDB.cc in Sources */ = {isa = PBXBuildFile; fileRef = 272F00E9226FC15D00E62F72 /* BackgroundDB.cc */; };
		272F00F62273D45000E62F72 /* LiveQuerier.cc in Sources */ = {isa = PBXBuildFile; fileRef = 272F00F52273D45000E62F72 /* LiveQuerier.cc */; };
		273407231DEE116600EA5532 /* PlatformIO.cc in Sources */ = {isa = PBXBuildFile; fileRef = 273407211DEE116600EA5532 /* PlatformIO.cc */; };
		273407251DEE116600EA5532 /* PlatformIO.hh in Headers */ = {isa = PBXBuildFile; fileRef = 273407221DEE116600EA5532 /* PlatformIO.hh */; };
		2734F61A206ABEB000C982FF /* ReplicatorTypes.cc in Sources */ = {isa = PBXBuildFile; fileRef = 2734F619206ABEB000C982FF /* ReplicatorTypes.cc */; };
		27393A871C8A353A00829C9B /* Error.cc in Sources */ = {isa = PBXBuildFile; fileRef = 27393A861C8A353A00829C9B /* Error.cc */; };
		273D25F62564666A008643D2 /* VectorDocument.cc in Sources */ = {isa = PBXBuildFile; fileRef = 273D25F52564666A008643D2 /* VectorDocument.cc */; };
		273E55641F79B4BA000182F1 /* c4DatabaseInternalTest.cc in Sources */ = {isa = PBXBuildFile; fileRef = 275BF37F1F61CD800051374A /* c4DatabaseInternalTest.cc */; };
		273E55661F79B535000182F1 /* Logging_Stub.cc in Sources */ = {isa = PBXBuildFile; fileRef = 2753AF7C1EBD1BE300C12E98 /* Logging_Stub.cc */; };
		273E9EC51C506C60003115A6 /* c4DocEnumerator.h in Headers */ = {isa = PBXBuildFile; fileRef = 273E9EC11C506C60003115A6 /* c4DocEnumerator.h */; };
		273E9F721C51612E003115A6 /* c4Database.cc in Sources */ = {isa = PBXBuildFile; fileRef = 2757DE561B9FC3C9002EE261 /* c4Database.cc */; };
		273E9F731C51612E003115A6 /* c4Document.cc in Sources */ = {isa = PBXBuildFile; fileRef = 274A69871BED288D00D16D37 /* c4Document.cc */; };
		273E9F741C51612E003115A6 /* c4DocEnumerator.cc in Sources */ = {isa = PBXBuildFile; fileRef = 273E9EC01C506C60003115A6 /* c4DocEnumerator.cc */; };
		273E9F771C516145003115A6 /* c4.c in Sources */ = {isa = PBXBuildFile; fileRef = 2757DE5A1B9FC5C7002EE261 /* c4.c */; };
		273F481625A68588005D4FE2 /* TestsCommon.cc in Sources */ = {isa = PBXBuildFile; fileRef = 273F481525A68588005D4FE2 /* TestsCommon.cc */; };
		273F481725A68588005D4FE2 /* TestsCommon.cc in Sources */ = {isa = PBXBuildFile; fileRef = 273F481525A68588005D4FE2 /* TestsCommon.cc */; };
		2740A74E2B321073003387E9 /* TestsCommon.cc in Sources */ = {isa = PBXBuildFile; fileRef = 273F481525A68588005D4FE2 /* TestsCommon.cc */; };
		2740A74F2B3210AB003387E9 /* ReplParams.cc in Sources */ = {isa = PBXBuildFile; fileRef = EA8E8ADA291AC7D9002106A3 /* ReplParams.cc */; };
		2740A7502B3210C8003387E9 /* DBAccessTestWrapper.cc in Sources */ = {isa = PBXBuildFile; fileRef = 274D17C12615445B0018D39C /* DBAccessTestWrapper.cc */; };
		2740A7512B3210E4003387E9 /* SG.cc in Sources */ = {isa = PBXBuildFile; fileRef = EA8E8AE1291D597C002106A3 /* SG.cc */; };
		2740A7522B321120003387E9 /* SGTestUser.cc in Sources */ = {isa = PBXBuildFile; fileRef = EA8E8AE0291D597C002106A3 /* SGTestUser.cc */; };
		27416E2A1E0494DF00F10F65 /* c4QueryTest.cc in Sources */ = {isa = PBXBuildFile; fileRef = 27416E291E0494DF00F10F65 /* c4QueryTest.cc */; };
		2742D10C2305C25D003197E1 /* Response.cc in Sources */ = {isa = PBXBuildFile; fileRef = 276E02191EA983EE00FEFE8A /* Response.cc */; };
		27431BC7258A8AB0009E3EC5 /* QuietReporter.hh in Sources */ = {isa = PBXBuildFile; fileRef = 27431BC6258A8AB0009E3EC5 /* QuietReporter.hh */; };
		27431BC8258A8AB0009E3EC5 /* QuietReporter.hh in Sources */ = {isa = PBXBuildFile; fileRef = 27431BC6258A8AB0009E3EC5 /* QuietReporter.hh */; };
		27431C2B258ADB27009E3EC5 /* LogDecoder.cc in Sources */ = {isa = PBXBuildFile; fileRef = 270C6B871EBA2CD600E73415 /* LogDecoder.cc */; };
		2743E2BE25F80102006F696D /* c4CAPI.cc in Sources */ = {isa = PBXBuildFile; fileRef = 2743E2BD25F80102006F696D /* c4CAPI.cc */; };
		2743E35625F85F26006F696D /* c4Replicator_CAPI.cc in Sources */ = {isa = PBXBuildFile; fileRef = 2743E35525F85F26006F696D /* c4Replicator_CAPI.cc */; };
		2744B34F241854F2005A194D /* Headers.cc in Sources */ = {isa = PBXBuildFile; fileRef = 2744B32F241854F2005A194D /* Headers.cc */; };
		2744B350241854F2005A194D /* WebSocketInterface.cc in Sources */ = {isa = PBXBuildFile; fileRef = 2744B330241854F2005A194D /* WebSocketInterface.cc */; };
		2744B351241854F2005A194D /* WebSocketImpl.cc in Sources */ = {isa = PBXBuildFile; fileRef = 2744B331241854F2005A194D /* WebSocketImpl.cc */; };
		2744B352241854F2005A194D /* Codec.cc in Sources */ = {isa = PBXBuildFile; fileRef = 2744B334241854F2005A194D /* Codec.cc */; };
		2744B354241854F2005A194D /* Actor.cc in Sources */ = {isa = PBXBuildFile; fileRef = 2744B337241854F2005A194D /* Actor.cc */; };
		2744B355241854F2005A194D /* ThreadedMailbox.cc in Sources */ = {isa = PBXBuildFile; fileRef = 2744B33A241854F2005A194D /* ThreadedMailbox.cc */; };
		2744B356241854F2005A194D /* GCDMailbox.cc in Sources */ = {isa = PBXBuildFile; fileRef = 2744B33B241854F2005A194D /* GCDMailbox.cc */; };
		2744B358241854F2005A194D /* Channel.cc in Sources */ = {isa = PBXBuildFile; fileRef = 2744B342241854F2005A194D /* Channel.cc */; };
		2744B359241854F2005A194D /* Timer.cc in Sources */ = {isa = PBXBuildFile; fileRef = 2744B343241854F2005A194D /* Timer.cc */; };
		2744B35A241854F2005A194D /* BLIPConnection.cc in Sources */ = {isa = PBXBuildFile; fileRef = 2744B347241854F2005A194D /* BLIPConnection.cc */; };
		2744B35B241854F2005A194D /* MessageBuilder.cc in Sources */ = {isa = PBXBuildFile; fileRef = 2744B349241854F2005A194D /* MessageBuilder.cc */; };
		2744B35C241854F2005A194D /* MessageOut.cc in Sources */ = {isa = PBXBuildFile; fileRef = 2744B34A241854F2005A194D /* MessageOut.cc */; };
		2744B35D241854F2005A194D /* Message.cc in Sources */ = {isa = PBXBuildFile; fileRef = 2744B34B241854F2005A194D /* Message.cc */; };
		2744B36224186142005A194D /* BuiltInWebSocket.cc in Sources */ = {isa = PBXBuildFile; fileRef = 27304A0423023FCF0049AC69 /* BuiltInWebSocket.cc */; };
		27456AFD1DC9507D00A38B20 /* SequenceTrackerTest.cc in Sources */ = {isa = PBXBuildFile; fileRef = 27456AFC1DC9507D00A38B20 /* SequenceTrackerTest.cc */; };
		27469CFD233C35EB00A1EE1A /* TLSContext.hh in Headers */ = {isa = PBXBuildFile; fileRef = 27469CFB233C35EB00A1EE1A /* TLSContext.hh */; };
		27469CFE233C35EB00A1EE1A /* TLSContext.cc in Sources */ = {isa = PBXBuildFile; fileRef = 27469CFC233C35EB00A1EE1A /* TLSContext.cc */; };
		27469D05233D58D900A1EE1A /* c4Certificate.cc in Sources */ = {isa = PBXBuildFile; fileRef = 27469D04233D58D900A1EE1A /* c4Certificate.cc */; };
		27469D06233D719800A1EE1A /* Certificate.cc in Sources */ = {isa = PBXBuildFile; fileRef = 2762A00D22EA65E200F9AB18 /* Certificate.cc */; };
		27469D07233D719800A1EE1A /* PublicKey.cc in Sources */ = {isa = PBXBuildFile; fileRef = 2762A01822EB92B900F9AB18 /* PublicKey.cc */; };
		27469D08233D719800A1EE1A /* PublicKey+Apple.mm in Sources */ = {isa = PBXBuildFile; fileRef = 2762A02022EF8C4E00F9AB18 /* PublicKey+Apple.mm */; };
		27469D09233D719800A1EE1A /* mbedUtils.cc in Sources */ = {isa = PBXBuildFile; fileRef = 2762A01C22EB933100F9AB18 /* mbedUtils.cc */; };
		2746C8E62639E88700A3B2CC /* ThreadUtil.cc in Sources */ = {isa = PBXBuildFile; fileRef = 2746C8E52639E88700A3B2CC /* ThreadUtil.cc */; };
		2747A1D0279B37E100F286AF /* SQLUtil.cc in Sources */ = {isa = PBXBuildFile; fileRef = 2747A1CF279B37E100F286AF /* SQLUtil.cc */; };
		27480E37253A5D9C0091CF37 /* VectorRecordTest.cc in Sources */ = {isa = PBXBuildFile; fileRef = 27480E36253A5D9C0091CF37 /* VectorRecordTest.cc */; };
		2749B9871EB298360068DBF9 /* RESTListener+Handlers.cc in Sources */ = {isa = PBXBuildFile; fileRef = 2749B9861EB298360068DBF9 /* RESTListener+Handlers.cc */; };
		274B36D225B271F7001FC28D /* Version.cc in Sources */ = {isa = PBXBuildFile; fileRef = 274B36D125B271F7001FC28D /* Version.cc */; };
		274D040B1BA75E1C00FF7C35 /* main.cpp in Sources */ = {isa = PBXBuildFile; fileRef = 274D040A1BA75E1C00FF7C35 /* main.cpp */; };
		274D040F1BA75E5000FF7C35 /* c4DatabaseTest.cc in Sources */ = {isa = PBXBuildFile; fileRef = 274D04001BA75C0400FF7C35 /* c4DatabaseTest.cc */; };
		274D04201BA892B100FF7C35 /* libLiteCore.dylib in Frameworks */ = {isa = PBXBuildFile; fileRef = 720EA3F51BA7EAD9002B8416 /* libLiteCore.dylib */; };
		274D165D261250220018D39C /* c4CollectionTest.cc in Sources */ = {isa = PBXBuildFile; fileRef = 274D163C26124A030018D39C /* c4CollectionTest.cc */; };
		274D17822177ECCC007FD01A /* QueryParser+Prediction.cc in Sources */ = {isa = PBXBuildFile; fileRef = 274D17812177ECCC007FD01A /* QueryParser+Prediction.cc */; };
		274D17A32614E7220018D39C /* c4DocumentStruct.h in Headers */ = {isa = PBXBuildFile; fileRef = 274D17A22614E7220018D39C /* c4DocumentStruct.h */; };
		274D17C22615445B0018D39C /* DBAccessTestWrapper.cc in Sources */ = {isa = PBXBuildFile; fileRef = 274D17C12615445B0018D39C /* DBAccessTestWrapper.cc */; };
		274D18ED2617DFE40018D39C /* c4DocumentTest_Internal.cc in Sources */ = {isa = PBXBuildFile; fileRef = 274D18EC2617DFE40018D39C /* c4DocumentTest_Internal.cc */; };
		274EDDEC1DA2F488003AD158 /* SQLiteKeyStore.cc in Sources */ = {isa = PBXBuildFile; fileRef = 274EDDEA1DA2F488003AD158 /* SQLiteKeyStore.cc */; };
		274EDDEE1DA2F488003AD158 /* SQLiteKeyStore.hh in Headers */ = {isa = PBXBuildFile; fileRef = 274EDDEB1DA2F488003AD158 /* SQLiteKeyStore.hh */; };
		274EDDF61DA30B43003AD158 /* QueryParser.cc in Sources */ = {isa = PBXBuildFile; fileRef = 274EDDF41DA30B43003AD158 /* QueryParser.cc */; };
		274EDDF81DA30B43003AD158 /* QueryParser.hh in Headers */ = {isa = PBXBuildFile; fileRef = 274EDDF51DA30B43003AD158 /* QueryParser.hh */; };
		274EDDFA1DA322D4003AD158 /* QueryParserTest.cc in Sources */ = {isa = PBXBuildFile; fileRef = 274EDDF91DA322D4003AD158 /* QueryParserTest.cc */; };
		27505DDD256335B000123115 /* VersionVectorTest.cc in Sources */ = {isa = PBXBuildFile; fileRef = 27505DDC256335B000123115 /* VersionVectorTest.cc */; };
		275067DC230B6AD500FA23B2 /* c4Listener.cc in Sources */ = {isa = PBXBuildFile; fileRef = 275A74D51ED3AA11008CB57B /* c4Listener.cc */; };
		275067E2230B6C5400FA23B2 /* libLiteCoreREST-static.a in Frameworks */ = {isa = PBXBuildFile; fileRef = 27FC81E81EAAB0D90028E38E /* libLiteCoreREST-static.a */; };
		27513A5D1A687EF80055DC40 /* sqlite3_unicodesn_tokenizer.c in Sources */ = {isa = PBXBuildFile; fileRef = 27513A591A687E770055DC40 /* sqlite3_unicodesn_tokenizer.c */; };
		275313392065844800463E74 /* RESTSyncListener_stub.cc in Sources */ = {isa = PBXBuildFile; fileRef = 270BEE1D20647E8A005E8BE8 /* RESTSyncListener_stub.cc */; };
		2753AF721EBD190600C12E98 /* LogDecoder.cc in Sources */ = {isa = PBXBuildFile; fileRef = 270C6B871EBA2CD600E73415 /* LogDecoder.cc */; };
		2753AF7D1EBD1BE300C12E98 /* Logging_Stub.cc in Sources */ = {isa = PBXBuildFile; fileRef = 2753AF7C1EBD1BE300C12E98 /* Logging_Stub.cc */; };
		2753AFC91EC0F4E900C12E98 /* CoreFoundation.framework in Frameworks */ = {isa = PBXBuildFile; fileRef = 270515581D907F6200D62D05 /* CoreFoundation.framework */; };
		2753B00D1EC39E5D00C12E98 /* Foundation.framework in Frameworks */ = {isa = PBXBuildFile; fileRef = 27139B1F18F8E9750021A9A3 /* Foundation.framework */; };
		2754B0C71E5F5C2900A05FD0 /* StringUtil.cc in Sources */ = {isa = PBXBuildFile; fileRef = 2754B0C01E5F49AA00A05FD0 /* StringUtil.cc */; };
		275A74D11ED3A4E1008CB57B /* Listener.cc in Sources */ = {isa = PBXBuildFile; fileRef = 275A74CF1ED3A4E1008CB57B /* Listener.cc */; };
		275A74D31ED3A4E1008CB57B /* Listener.hh in Headers */ = {isa = PBXBuildFile; fileRef = 275A74D01ED3A4E1008CB57B /* Listener.hh */; };
		275A74D61ED3AA11008CB57B /* c4Listener.cc in Sources */ = {isa = PBXBuildFile; fileRef = 275A74D51ED3AA11008CB57B /* c4Listener.cc */; };
		275B2DF42A4A0A1A00B7215E /* HybridClock.cc in Sources */ = {isa = PBXBuildFile; fileRef = 275B2DF32A4A0A1A00B7215E /* HybridClock.cc */; };
		275B35A5234E753800FE9CF0 /* Housekeeper.cc in Sources */ = {isa = PBXBuildFile; fileRef = 275B35A4234E753800FE9CF0 /* Housekeeper.cc */; };
		275BF3811F61CD9D0051374A /* c4DatabaseInternalTest.cc in Sources */ = {isa = PBXBuildFile; fileRef = 275BF37F1F61CD800051374A /* c4DatabaseInternalTest.cc */; };
		275CED451D3ECE9B001DE46C /* TreeDocument.cc in Sources */ = {isa = PBXBuildFile; fileRef = 275CED441D3ECE9B001DE46C /* TreeDocument.cc */; };
		275E4CCC22417D13006C5B71 /* Inserter.cc in Sources */ = {isa = PBXBuildFile; fileRef = 275E4CCB22417D13006C5B71 /* Inserter.cc */; };
		275E9905238360B200EA516B /* Checkpointer.cc in Sources */ = {isa = PBXBuildFile; fileRef = 275E98FF238360B200EA516B /* Checkpointer.cc */; };
		275FF6D31E494860005F90DD /* c4BaseTest.cc in Sources */ = {isa = PBXBuildFile; fileRef = 275FF6D11E4947E1005F90DD /* c4BaseTest.cc */; };
		2761F3F71EEA00C3006D4BB8 /* CookieStoreTest.cc in Sources */ = {isa = PBXBuildFile; fileRef = 2761F3F61EEA00C3006D4BB8 /* CookieStoreTest.cc */; };
		27628CD22AC21F0D004C3740 /* ReplicatorVVUpgradeTest.cc in Sources */ = {isa = PBXBuildFile; fileRef = 27628CD12AC21F0D004C3740 /* ReplicatorVVUpgradeTest.cc */; };
		2762A01522EB7CC800F9AB18 /* CertificateTest.cc in Sources */ = {isa = PBXBuildFile; fileRef = 2762A01422EB7CC800F9AB18 /* CertificateTest.cc */; };
		2762A01622EB826B00F9AB18 /* libLiteCoreWebSocket.a in Frameworks */ = {isa = PBXBuildFile; fileRef = 2771A098228624C000B18E0A /* libLiteCoreWebSocket.a */; };
		2763011B1F32A7FD004A1592 /* UnicodeCollator_Stub.cc in Sources */ = {isa = PBXBuildFile; fileRef = 2763011A1F32A7FD004A1592 /* UnicodeCollator_Stub.cc */; };
		2763012B1F3A36BD004A1592 /* StringUtil_Apple.mm in Sources */ = {isa = PBXBuildFile; fileRef = 2763012A1F3A36BD004A1592 /* StringUtil_Apple.mm */; };
		276683B61DC7DD2E00E3F187 /* SequenceTracker.cc in Sources */ = {isa = PBXBuildFile; fileRef = 276683B41DC7DD2E00E3F187 /* SequenceTracker.cc */; };
		276683B81DC7DD2E00E3F187 /* SequenceTracker.hh in Headers */ = {isa = PBXBuildFile; fileRef = 276683B51DC7DD2E00E3F187 /* SequenceTracker.hh */; };
		2769438C1DCD502A00DB2555 /* c4Observer.cc in Sources */ = {isa = PBXBuildFile; fileRef = 2769438B1DCD502A00DB2555 /* c4Observer.cc */; };
		2769438F1DD0ED3F00DB2555 /* c4ObserverTest.cc in Sources */ = {isa = PBXBuildFile; fileRef = 2769438E1DD0ED3F00DB2555 /* c4ObserverTest.cc */; };
		276993E625390C3300FDF699 /* VectorRecord.cc in Sources */ = {isa = PBXBuildFile; fileRef = 276993E525390C3300FDF699 /* VectorRecord.cc */; };
		276CE6832267991500B681AC /* n1ql.cc in Sources */ = {isa = PBXBuildFile; fileRef = 276CE67C2267991400B681AC /* n1ql.cc */; settings = {COMPILER_FLAGS = "-Wno-unreachable-code"; }; };
		276D152B1DFB878800543B1B /* c4DocumentTest.cc in Sources */ = {isa = PBXBuildFile; fileRef = 27E0CA9D1DBEAA130089A9C0 /* c4DocumentTest.cc */; };
		276D152C1DFB878C00543B1B /* c4ObserverTest.cc in Sources */ = {isa = PBXBuildFile; fileRef = 2769438E1DD0ED3F00DB2555 /* c4ObserverTest.cc */; };
		276D153F1DFF53F500543B1B /* SQLiteEnumerator.cc in Sources */ = {isa = PBXBuildFile; fileRef = 276D153E1DFF53F500543B1B /* SQLiteEnumerator.cc */; };
		276D15411DFF541000543B1B /* SQLiteQuery.cc in Sources */ = {isa = PBXBuildFile; fileRef = 276D15401DFF541000543B1B /* SQLiteQuery.cc */; };
		277071D5230B682100F7EB95 /* SyncListenerTest.cc in Sources */ = {isa = PBXBuildFile; fileRef = 27B6491F2065AD2B00FC12F7 /* SyncListenerTest.cc */; };
		277071D6230B696E00F7EB95 /* HTTPTypes.cc in Sources */ = {isa = PBXBuildFile; fileRef = 271C069723078176000EC09B /* HTTPTypes.cc */; };
		2771991C22724C7100B18E0A /* N1QLParserTest.cc in Sources */ = {isa = PBXBuildFile; fileRef = 276CE68D2267A02500B681AC /* N1QLParserTest.cc */; };
		2771A0CF228B4CD700B18E0A /* Security.framework in Frameworks */ = {isa = PBXBuildFile; fileRef = 27766E151982DA8E00CAA464 /* Security.framework */; };
		2771B01A1FB2817800C6B794 /* SQLiteKeyStore+Indexes.cc in Sources */ = {isa = PBXBuildFile; fileRef = 2771B0191FB2817800C6B794 /* SQLiteKeyStore+Indexes.cc */; };
		27727C54230F279D0082BCC9 /* HTTPLogic.hh in Headers */ = {isa = PBXBuildFile; fileRef = 27727C52230F279D0082BCC9 /* HTTPLogic.hh */; };
		27727C55230F279D0082BCC9 /* HTTPLogic.cc in Sources */ = {isa = PBXBuildFile; fileRef = 27727C53230F279D0082BCC9 /* HTTPLogic.cc */; };
		27766E161982DA8E00CAA464 /* Security.framework in Frameworks */ = {isa = PBXBuildFile; fileRef = 27766E151982DA8E00CAA464 /* Security.framework */; };
		2776AA272087FF6B004ACE85 /* LegacyAttachments.cc in Sources */ = {isa = PBXBuildFile; fileRef = 2776AA252087FF6B004ACE85 /* LegacyAttachments.cc */; };
		2780548C2B3214BB009630D8 /* PredictiveVectorQueryTest.cc in Sources */ = {isa = PBXBuildFile; fileRef = 27F602FD2A968503006FA1D0 /* PredictiveVectorQueryTest.cc */; };
		278054952B3214BF009630D8 /* VectorQueryTest.cc in Sources */ = {isa = PBXBuildFile; fileRef = 27BEEE782A783A17005AD4BF /* VectorQueryTest.cc */; };
		2783DF991D27436700F84E6E /* c4ThreadingTest.cc in Sources */ = {isa = PBXBuildFile; fileRef = 2783DF981D27436700F84E6E /* c4ThreadingTest.cc */; };
		2787EB271F4C91B000DB97B0 /* Security.framework in Frameworks */ = {isa = PBXBuildFile; fileRef = 27766E151982DA8E00CAA464 /* Security.framework */; };
		2787EB291F4C929C00DB97B0 /* Security.framework in Frameworks */ = {isa = PBXBuildFile; fileRef = 27766E151982DA8E00CAA464 /* Security.framework */; };
		278963621D7A376900493096 /* EncryptedStream.cc in Sources */ = {isa = PBXBuildFile; fileRef = 278963601D7A376900493096 /* EncryptedStream.cc */; };
		278963641D7A376900493096 /* EncryptedStream.hh in Headers */ = {isa = PBXBuildFile; fileRef = 278963611D7A376900493096 /* EncryptedStream.hh */; };
		278963671D7B7E7D00493096 /* Stream.cc in Sources */ = {isa = PBXBuildFile; fileRef = 278963661D7B7E7D00493096 /* Stream.cc */; };
		278BC9C4228DE92C0055FF09 /* netUtils.cc in Sources */ = {isa = PBXBuildFile; fileRef = 279D40F51EA533D900D8DD9D /* netUtils.cc */; };
		278BD68B1EEB6756000DBF41 /* DatabaseCookies.cc in Sources */ = {isa = PBXBuildFile; fileRef = 278BD6891EEB6756000DBF41 /* DatabaseCookies.cc */; };
		278BD68D1EEB6756000DBF41 /* DatabaseCookies.hh in Headers */ = {isa = PBXBuildFile; fileRef = 278BD68A1EEB6756000DBF41 /* DatabaseCookies.hh */; };
		278F475924C9131000E1CA7A /* ViewController.m in Sources */ = {isa = PBXBuildFile; fileRef = 27A9249D1D9B316D00086206 /* ViewController.m */; };
		278F475A24C9131000E1CA7A /* AppDelegate.m in Sources */ = {isa = PBXBuildFile; fileRef = 27A9249A1D9B316D00086206 /* AppDelegate.m */; };
		278F475B24C9131000E1CA7A /* main.mm in Sources */ = {isa = PBXBuildFile; fileRef = 27A924971D9B316D00086206 /* main.mm */; };
		278F475E24C9131000E1CA7A /* LaunchScreen.storyboard in Resources */ = {isa = PBXBuildFile; fileRef = 27A924A41D9B316D00086206 /* LaunchScreen.storyboard */; };
		278F475F24C9131000E1CA7A /* Assets.xcassets in Resources */ = {isa = PBXBuildFile; fileRef = 27A924A21D9B316D00086206 /* Assets.xcassets */; };
		278F476024C9131000E1CA7A /* Main.storyboard in Resources */ = {isa = PBXBuildFile; fileRef = 27A9249F1D9B316D00086206 /* Main.storyboard */; };
		278F476924C9138300E1CA7A /* c4BaseTest.cc in Sources */ = {isa = PBXBuildFile; fileRef = 275FF6D11E4947E1005F90DD /* c4BaseTest.cc */; };
		278F477624C9138300E1CA7A /* LiteCoreTest.cc in Sources */ = {isa = PBXBuildFile; fileRef = 2708FE5A1CF4D3370022F721 /* LiteCoreTest.cc */; };
		278F477724C9138300E1CA7A /* ReplicatorLoopbackTest.cc in Sources */ = {isa = PBXBuildFile; fileRef = 275CE1051E5B79A80084E014 /* ReplicatorLoopbackTest.cc */; };
		278F477824C9138300E1CA7A /* ReplicatorAPITest.cc in Sources */ = {isa = PBXBuildFile; fileRef = 2745DE4B1E735B9000F02CA0 /* ReplicatorAPITest.cc */; };
		278F477924C9138300E1CA7A /* ReplicatorSGTest.cc in Sources */ = {isa = PBXBuildFile; fileRef = 277FEE5721ED10FA00B60E3C /* ReplicatorSGTest.cc */; };
		278F477B24C913C500E1CA7A /* c4Test.cc in Sources */ = {isa = PBXBuildFile; fileRef = 27F6F51B1BAA0482003FD798 /* c4Test.cc */; };
		278F478224C913C500E1CA7A /* c4AllDocsPerformanceTest.cc in Sources */ = {isa = PBXBuildFile; fileRef = 2797BCAE1C10F69E00E5C991 /* c4AllDocsPerformanceTest.cc */; };
		278F478324C913C500E1CA7A /* c4PerfTest.cc in Sources */ = {isa = PBXBuildFile; fileRef = 270515601D91C2AE00D62D05 /* c4PerfTest.cc */; };
		278F478424C913F300E1CA7A /* libLiteCore-static.a in Frameworks */ = {isa = PBXBuildFile; fileRef = 27EF81121917EEC600A327B9 /* libLiteCore-static.a */; };
		278F478624C914BF00E1CA7A /* libz.tbd in Frameworks */ = {isa = PBXBuildFile; fileRef = 278F478524C914BF00E1CA7A /* libz.tbd */; };
		278F478824C914C600E1CA7A /* Security.framework in Frameworks */ = {isa = PBXBuildFile; fileRef = 278F478724C914C600E1CA7A /* Security.framework */; };
		278F478A24C914CD00E1CA7A /* SystemConfiguration.framework in Frameworks */ = {isa = PBXBuildFile; fileRef = 278F478924C914CC00E1CA7A /* SystemConfiguration.framework */; };
		278F478B24C914DE00E1CA7A /* libLiteCoreWebSocket.a in Frameworks */ = {isa = PBXBuildFile; fileRef = 2771A098228624C000B18E0A /* libLiteCoreWebSocket.a */; };
		2791EA1420326F7100BD813C /* SQLiteChooser.c in Sources */ = {isa = PBXBuildFile; fileRef = 2791EA1320326F7100BD813C /* SQLiteChooser.c */; };
		279691981ED4C3950086565D /* c4Listener+RESTFactory.cc in Sources */ = {isa = PBXBuildFile; fileRef = 279691971ED4C3950086565D /* c4Listener+RESTFactory.cc */; };
		2796A28423072F7000774850 /* Server.cc in Sources */ = {isa = PBXBuildFile; fileRef = 2728512C1EA46475009CA22F /* Server.cc */; };
		2797BCB21C10F71700E5C991 /* c4AllDocsPerformanceTest.cc in Sources */ = {isa = PBXBuildFile; fileRef = 2797BCAE1C10F69E00E5C991 /* c4AllDocsPerformanceTest.cc */; };
		2797BCB41C10F76100E5C991 /* libLiteCore-static.a in Frameworks */ = {isa = PBXBuildFile; fileRef = 27EF81121917EEC600A327B9 /* libLiteCore-static.a */; };
		279976331E94AAD000B27639 /* IncomingRev+Blobs.cc in Sources */ = {isa = PBXBuildFile; fileRef = 279976311E94AAD000B27639 /* IncomingRev+Blobs.cc */; };
		279C18F01DF2051600D3221D /* SQLiteFTSRankFunction.cc in Sources */ = {isa = PBXBuildFile; fileRef = 279C18EF1DF2051600D3221D /* SQLiteFTSRankFunction.cc */; };
		279D40F91EA533D900D8DD9D /* netUtils.hh in Headers */ = {isa = PBXBuildFile; fileRef = 279D40F61EA533D900D8DD9D /* netUtils.hh */; };
		279DE3DC247888490059AE4E /* SystemConfiguration.framework in Frameworks */ = {isa = PBXBuildFile; fileRef = 271A98A6243D2204008C032D /* SystemConfiguration.framework */; };
		279DE3DE24788D1B0059AE4E /* libLiteCoreREST-static.a in Frameworks */ = {isa = PBXBuildFile; fileRef = 27FC81E81EAAB0D90028E38E /* libLiteCoreREST-static.a */; };
		279DE3DF24788D1B0059AE4E /* libLiteCoreWebSocket.a in Frameworks */ = {isa = PBXBuildFile; fileRef = 2771A098228624C000B18E0A /* libLiteCoreWebSocket.a */; };
		279DE3E824788DCF0059AE4E /* libLiteCoreREST-static.a in Frameworks */ = {isa = PBXBuildFile; fileRef = 27FC81E81EAAB0D90028E38E /* libLiteCoreREST-static.a */; };
		279DE3E924788DCF0059AE4E /* libLiteCoreWebSocket.a in Frameworks */ = {isa = PBXBuildFile; fileRef = 2771A098228624C000B18E0A /* libLiteCoreWebSocket.a */; };
		27A83D54269E3E69002B7EBA /* PropertyEncryptionTests.cc in Sources */ = {isa = PBXBuildFile; fileRef = 27A83D53269E3E69002B7EBA /* PropertyEncryptionTests.cc */; };
		27A83D58269F7DB2002B7EBA /* PropertyEncryption_stub.cc in Sources */ = {isa = PBXBuildFile; fileRef = 27A83D57269F7DB2002B7EBA /* PropertyEncryption_stub.cc */; };
		27A924981D9B316D00086206 /* main.mm in Sources */ = {isa = PBXBuildFile; fileRef = 27A924971D9B316D00086206 /* main.mm */; };
		27A9249B1D9B316D00086206 /* AppDelegate.m in Sources */ = {isa = PBXBuildFile; fileRef = 27A9249A1D9B316D00086206 /* AppDelegate.m */; };
		27A9249E1D9B316D00086206 /* ViewController.m in Sources */ = {isa = PBXBuildFile; fileRef = 27A9249D1D9B316D00086206 /* ViewController.m */; };
		27A924A11D9B316D00086206 /* Main.storyboard in Resources */ = {isa = PBXBuildFile; fileRef = 27A9249F1D9B316D00086206 /* Main.storyboard */; };
		27A924A31D9B316D00086206 /* Assets.xcassets in Resources */ = {isa = PBXBuildFile; fileRef = 27A924A21D9B316D00086206 /* Assets.xcassets */; };
		27A924A61D9B316D00086206 /* LaunchScreen.storyboard in Resources */ = {isa = PBXBuildFile; fileRef = 27A924A41D9B316D00086206 /* LaunchScreen.storyboard */; };
		27A924BE1D9B371700086206 /* c4Test.cc in Sources */ = {isa = PBXBuildFile; fileRef = 27F6F51B1BAA0482003FD798 /* c4Test.cc */; };
		27A924BF1D9B371700086206 /* c4DatabaseTest.cc in Sources */ = {isa = PBXBuildFile; fileRef = 274D04001BA75C0400FF7C35 /* c4DatabaseTest.cc */; };
		27A924C11D9B371700086206 /* c4BlobStoreTest.cc in Sources */ = {isa = PBXBuildFile; fileRef = 272250501D78F07E0006D5A5 /* c4BlobStoreTest.cc */; };
		27A924C41D9B371700086206 /* c4AllDocsPerformanceTest.cc in Sources */ = {isa = PBXBuildFile; fileRef = 2797BCAE1C10F69E00E5C991 /* c4AllDocsPerformanceTest.cc */; };
		27A924C51D9B371700086206 /* c4PerfTest.cc in Sources */ = {isa = PBXBuildFile; fileRef = 270515601D91C2AE00D62D05 /* c4PerfTest.cc */; };
		27A924C61D9B371700086206 /* c4ThreadingTest.cc in Sources */ = {isa = PBXBuildFile; fileRef = 2783DF981D27436700F84E6E /* c4ThreadingTest.cc */; };
		27A924C71D9B372500086206 /* c4BlobStoreTest.cc in Sources */ = {isa = PBXBuildFile; fileRef = 272250501D78F07E0006D5A5 /* c4BlobStoreTest.cc */; };
		27A924C81D9B372F00086206 /* c4PerfTest.cc in Sources */ = {isa = PBXBuildFile; fileRef = 270515601D91C2AE00D62D05 /* c4PerfTest.cc */; };
		27A924C91D9B374500086206 /* Catch_Tests.mm in Sources */ = {isa = PBXBuildFile; fileRef = 27FA09D31D70EDBF005888AA /* Catch_Tests.mm */; };
		27ABDCC52305CB9F00274E6B /* mbedtls_context.cpp in Sources */ = {isa = PBXBuildFile; fileRef = 27ABDCC02305CB9F00274E6B /* mbedtls_context.cpp */; };
		27ADA7891F2AB6C800D9DE25 /* UnicodeCollator_Apple.cc in Sources */ = {isa = PBXBuildFile; fileRef = 27ADA7871F2AB6C800D9DE25 /* UnicodeCollator_Apple.cc */; };
		27ADA78B1F2AB6C800D9DE25 /* UnicodeCollator.hh in Headers */ = {isa = PBXBuildFile; fileRef = 27ADA7881F2AB6C800D9DE25 /* UnicodeCollator.hh */; };
		27ADA79B1F2BF64100D9DE25 /* UnicodeCollator.cc in Sources */ = {isa = PBXBuildFile; fileRef = 27ADA79A1F2BF64100D9DE25 /* UnicodeCollator.cc */; };
		27AFF3A723036B2500B4D6C4 /* inet6_address.cpp in Sources */ = {isa = PBXBuildFile; fileRef = 27AFF39C23036B2500B4D6C4 /* inet6_address.cpp */; };
		27AFF3A823036B2500B4D6C4 /* inet_address.cpp in Sources */ = {isa = PBXBuildFile; fileRef = 27AFF39D23036B2500B4D6C4 /* inet_address.cpp */; };
		27AFF3A923036B2500B4D6C4 /* exception.cpp in Sources */ = {isa = PBXBuildFile; fileRef = 27AFF39F23036B2500B4D6C4 /* exception.cpp */; };
		27AFF3AA23036B2500B4D6C4 /* socket.cpp in Sources */ = {isa = PBXBuildFile; fileRef = 27AFF3A023036B2500B4D6C4 /* socket.cpp */; };
		27AFF3AB23036B2500B4D6C4 /* acceptor.cpp in Sources */ = {isa = PBXBuildFile; fileRef = 27AFF3A123036B2500B4D6C4 /* acceptor.cpp */; };
		27AFF3AD23036B2500B4D6C4 /* connector.cpp in Sources */ = {isa = PBXBuildFile; fileRef = 27AFF3A423036B2500B4D6C4 /* connector.cpp */; };
		27AFF3AE23036B2500B4D6C4 /* stream_socket.cpp in Sources */ = {isa = PBXBuildFile; fileRef = 27AFF3A523036B2500B4D6C4 /* stream_socket.cpp */; };
		27AFF3AF23036B2500B4D6C4 /* datagram_socket.cpp in Sources */ = {isa = PBXBuildFile; fileRef = 27AFF3A623036B2500B4D6C4 /* datagram_socket.cpp */; };
		27AFF3B023036B5800B4D6C4 /* TCPSocket.cc in Sources */ = {isa = PBXBuildFile; fileRef = 270F2BD42301E8AE00D8DB21 /* TCPSocket.cc */; };
		27AFF3BA2303758E00B4D6C4 /* ReplicatorAPITest.cc in Sources */ = {isa = PBXBuildFile; fileRef = 2745DE4B1E735B9000F02CA0 /* ReplicatorAPITest.cc */; };
		27AFF3BB2303759400B4D6C4 /* ReplicatorSGTest.cc in Sources */ = {isa = PBXBuildFile; fileRef = 277FEE5721ED10FA00B60E3C /* ReplicatorSGTest.cc */; };
		27B341271D9C7A90009FFA0B /* SQLiteFleeceFunctions.cc in Sources */ = {isa = PBXBuildFile; fileRef = 27B341251D9C7A90009FFA0B /* SQLiteFleeceFunctions.cc */; };
		27B341291D9C7A90009FFA0B /* SQLite_Internal.hh in Headers */ = {isa = PBXBuildFile; fileRef = 27B341261D9C7A90009FFA0B /* SQLite_Internal.hh */; };
		27B64938206971FC00FC12F7 /* LiteCore.h in Headers */ = {isa = PBXBuildFile; fileRef = 27B64936206971FC00FC12F7 /* LiteCore.h */; settings = {ATTRIBUTES = (Public, ); }; };
		27B649472069721F00FC12F7 /* libLiteCore-static.a in Frameworks */ = {isa = PBXBuildFile; fileRef = 27EF81121917EEC600A327B9 /* libLiteCore-static.a */; };
		27B6494A2069723900FC12F7 /* c4.h in Headers */ = {isa = PBXBuildFile; fileRef = 273E9F7D1C518793003115A6 /* c4.h */; settings = {ATTRIBUTES = (Public, ); }; };
		27B6494B2069723900FC12F7 /* c4CppUtils.hh in Headers */ = {isa = PBXBuildFile; fileRef = 27B8425B1E5BC8380094903E /* c4CppUtils.hh */; settings = {ATTRIBUTES = (Public, ); }; };
		27B6494C2069723900FC12F7 /* c4Base.h in Headers */ = {isa = PBXBuildFile; fileRef = 2757DE591B9FC3F1002EE261 /* c4Base.h */; settings = {ATTRIBUTES = (Public, ); }; };
		27B6494D2069723900FC12F7 /* c4BlobStore.h in Headers */ = {isa = PBXBuildFile; fileRef = 2722504A1D7884110006D5A5 /* c4BlobStore.h */; settings = {ATTRIBUTES = (Public, ); }; };
		27B6494E2069723900FC12F7 /* c4Database.h in Headers */ = {isa = PBXBuildFile; fileRef = 2757DE571B9FC3C9002EE261 /* c4Database.h */; settings = {ATTRIBUTES = (Public, ); }; };
		27B6494F2069723900FC12F7 /* c4Document.h in Headers */ = {isa = PBXBuildFile; fileRef = 274A69881BED288D00D16D37 /* c4Document.h */; settings = {ATTRIBUTES = (Public, ); }; };
		27B649502069723900FC12F7 /* c4Document+Fleece.h in Headers */ = {isa = PBXBuildFile; fileRef = 27F370821DC02C3D0096F717 /* c4Document+Fleece.h */; settings = {ATTRIBUTES = (Public, ); }; };
		27B649512069723900FC12F7 /* c4DocEnumerator.h in Headers */ = {isa = PBXBuildFile; fileRef = 273E9EC11C506C60003115A6 /* c4DocEnumerator.h */; settings = {ATTRIBUTES = (Public, ); }; };
		27B649532069723900FC12F7 /* c4Observer.h in Headers */ = {isa = PBXBuildFile; fileRef = 276943881DCD4AAD00DB2555 /* c4Observer.h */; settings = {ATTRIBUTES = (Public, ); }; };
		27B649542069723900FC12F7 /* c4Query.h in Headers */ = {isa = PBXBuildFile; fileRef = 27E6DFE81DA5A6C8008EB681 /* c4Query.h */; settings = {ATTRIBUTES = (Public, ); }; };
		27B649552069723900FC12F7 /* c4Replicator.h in Headers */ = {isa = PBXBuildFile; fileRef = 275CE0E21E57B7E70084E014 /* c4Replicator.h */; settings = {ATTRIBUTES = (Public, ); }; };
		27B649562069723900FC12F7 /* c4Socket.h in Headers */ = {isa = PBXBuildFile; fileRef = 27491C9A1E7B1001001DC54B /* c4Socket.h */; settings = {ATTRIBUTES = (Public, ); }; };
		27B6495A2069757D00FC12F7 /* CoreFoundation.framework in Frameworks */ = {isa = PBXBuildFile; fileRef = 270515581D907F6200D62D05 /* CoreFoundation.framework */; };
		27B6495B2069758300FC12F7 /* Foundation.framework in Frameworks */ = {isa = PBXBuildFile; fileRef = 27139B1F18F8E9750021A9A3 /* Foundation.framework */; };
		27B6495C2069758800FC12F7 /* Security.framework in Frameworks */ = {isa = PBXBuildFile; fileRef = 27766E151982DA8E00CAA464 /* Security.framework */; };
		27B6495D2069758F00FC12F7 /* libz.tbd in Frameworks */ = {isa = PBXBuildFile; fileRef = 2759DC251E70908900F3C4B2 /* libz.tbd */; };
		27B64960206975F900FC12F7 /* libc++.tbd in Frameworks */ = {isa = PBXBuildFile; fileRef = 27A657BE1CBC1A3D00A7A1D7 /* libc++.tbd */; };
		27B699DB1F27B50000782145 /* SQLiteN1QLFunctions.cc in Sources */ = {isa = PBXBuildFile; fileRef = 27B699DA1F27B50000782145 /* SQLiteN1QLFunctions.cc */; };
		27B699E11F27B85900782145 /* SQLiteFleeceUtil.cc in Sources */ = {isa = PBXBuildFile; fileRef = 27B699E01F27B85900782145 /* SQLiteFleeceUtil.cc */; };
		27B953DD239872C700C8AA90 /* CoreML.framework in Frameworks */ = {isa = PBXBuildFile; fileRef = 2700BB4D216FF2DA00797537 /* CoreML.framework */; settings = {ATTRIBUTES = (Required, ); }; };
		27B953DE239872D900C8AA90 /* Vision.framework in Frameworks */ = {isa = PBXBuildFile; fileRef = 27098AB721714AB0002751DA /* Vision.framework */; };
		27B9669723284F2900B2897F /* RESTListenerTest.cc in Sources */ = {isa = PBXBuildFile; fileRef = 276E02101EA9717200FEFE8A /* RESTListenerTest.cc */; };
		27BEEE712A72FCEA005AD4BF /* SQLiteKeyStore+VectorIndex.cc in Sources */ = {isa = PBXBuildFile; fileRef = 27BEEE702A72FCEA005AD4BF /* SQLiteKeyStore+VectorIndex.cc */; };
		27BEEE752A7834B8005AD4BF /* QueryParser+VectorSearch.cc in Sources */ = {isa = PBXBuildFile; fileRef = 27BEEE742A7834B8005AD4BF /* QueryParser+VectorSearch.cc */; };
		27BEEE792A783A17005AD4BF /* VectorQueryTest.cc in Sources */ = {isa = PBXBuildFile; fileRef = 27BEEE782A783A17005AD4BF /* VectorQueryTest.cc */; };
		27C319EE1A143F5D00A89EDC /* KeyStore.cc in Sources */ = {isa = PBXBuildFile; fileRef = 27C319EC1A143F5D00A89EDC /* KeyStore.cc */; };
		27C77302216FCF5400D5FB44 /* c4PredictiveQueryTest+CoreML.mm in Sources */ = {isa = PBXBuildFile; fileRef = 27C77301216FCF5400D5FB44 /* c4PredictiveQueryTest+CoreML.mm */; };
		27CCD4AE2315DB03003DEB99 /* CookieStore.cc in Sources */ = {isa = PBXBuildFile; fileRef = 2761F3EE1EE9CC58006D4BB8 /* CookieStore.cc */; };
		27CCD4AF2315DB11003DEB99 /* Address.cc in Sources */ = {isa = PBXBuildFile; fileRef = 27CE4CF02077F51000ACA225 /* Address.cc */; };
		27CCD4B22315DBD3003DEB99 /* Address.cc in Sources */ = {isa = PBXBuildFile; fileRef = 27CE4CF02077F51000ACA225 /* Address.cc */; };
		27D74A6F1D4D3DF500D806E0 /* SQLiteDataFile.cc in Sources */ = {isa = PBXBuildFile; fileRef = 27D74A6D1D4D3DF500D806E0 /* SQLiteDataFile.cc */; };
		27D74A711D4D3DF500D806E0 /* SQLiteDataFile.hh in Headers */ = {isa = PBXBuildFile; fileRef = 27D74A6E1D4D3DF500D806E0 /* SQLiteDataFile.hh */; };
		27D74A7A1D4D3F2300D806E0 /* Backup.cpp in Sources */ = {isa = PBXBuildFile; fileRef = 27D74A741D4D3F2300D806E0 /* Backup.cpp */; };
		27D74A7C1D4D3F2300D806E0 /* Column.cpp in Sources */ = {isa = PBXBuildFile; fileRef = 27D74A751D4D3F2300D806E0 /* Column.cpp */; };
		27D74A7E1D4D3F2300D806E0 /* Database.cpp in Sources */ = {isa = PBXBuildFile; fileRef = 27D74A761D4D3F2300D806E0 /* Database.cpp */; };
		27D74A801D4D3F2300D806E0 /* Exception.cpp in Sources */ = {isa = PBXBuildFile; fileRef = 27D74A771D4D3F2300D806E0 /* Exception.cpp */; };
		27D74A821D4D3F2300D806E0 /* Statement.cpp in Sources */ = {isa = PBXBuildFile; fileRef = 27D74A781D4D3F2300D806E0 /* Statement.cpp */; };
		27D74A841D4D3F2300D806E0 /* Transaction.cpp in Sources */ = {isa = PBXBuildFile; fileRef = 27D74A791D4D3F2300D806E0 /* Transaction.cpp */; };
		27D74A8F1D4D3F3400D806E0 /* Assertion.h in Headers */ = {isa = PBXBuildFile; fileRef = 27D74A861D4D3F3400D806E0 /* Assertion.h */; };
		27D74A901D4D3F3400D806E0 /* Backup.h in Headers */ = {isa = PBXBuildFile; fileRef = 27D74A871D4D3F3400D806E0 /* Backup.h */; };
		27D74A911D4D3F3400D806E0 /* Column.h in Headers */ = {isa = PBXBuildFile; fileRef = 27D74A881D4D3F3400D806E0 /* Column.h */; };
		27D74A921D4D3F3400D806E0 /* Database.h in Headers */ = {isa = PBXBuildFile; fileRef = 27D74A891D4D3F3400D806E0 /* Database.h */; };
		27D74A931D4D3F3400D806E0 /* Exception.h in Headers */ = {isa = PBXBuildFile; fileRef = 27D74A8A1D4D3F3400D806E0 /* Exception.h */; };
		27D74A941D4D3F3400D806E0 /* SQLiteCpp.h in Headers */ = {isa = PBXBuildFile; fileRef = 27D74A8B1D4D3F3400D806E0 /* SQLiteCpp.h */; };
		27D74A951D4D3F3400D806E0 /* Statement.h in Headers */ = {isa = PBXBuildFile; fileRef = 27D74A8C1D4D3F3400D806E0 /* Statement.h */; };
		27D74A961D4D3F3400D806E0 /* Transaction.h in Headers */ = {isa = PBXBuildFile; fileRef = 27D74A8D1D4D3F3400D806E0 /* Transaction.h */; };
		27D74A971D4D3F3400D806E0 /* VariadicBind.h in Headers */ = {isa = PBXBuildFile; fileRef = 27D74A8E1D4D3F3400D806E0 /* VariadicBind.h */; };
		27D74A9F1D4FF65000D806E0 /* c4Base.cc in Sources */ = {isa = PBXBuildFile; fileRef = 27D74A9E1D4FF65000D806E0 /* c4Base.cc */; };
		27D95BA9239F217A0090CE46 /* Poller.hh in Headers */ = {isa = PBXBuildFile; fileRef = 27D95BA7239F217A0090CE46 /* Poller.hh */; };
		27D95BAA239F217A0090CE46 /* Poller.cc in Sources */ = {isa = PBXBuildFile; fileRef = 27D95BA8239F217A0090CE46 /* Poller.cc */; };
		27D9655A23355DC900F4A51C /* SecureDigest.cc in Sources */ = {isa = PBXBuildFile; fileRef = 27D965522334608B00F4A51C /* SecureDigest.cc */; };
		27D9655C23355DC900F4A51C /* SecureSymmetricCrypto.cc in Sources */ = {isa = PBXBuildFile; fileRef = 274711C92037BE5A008E9A5A /* SecureSymmetricCrypto.cc */; };
		27D9655F2335667A00F4A51C /* SecureRandomize.cc in Sources */ = {isa = PBXBuildFile; fileRef = 274D5BA31DF8D90100BDAF9D /* SecureRandomize.cc */; };
		27DD1513193CD005009A367D /* RevID.cc in Sources */ = {isa = PBXBuildFile; fileRef = 27DD1511193CD005009A367D /* RevID.cc */; };
		27DDC54B236B56D000580B2B /* CertRequest.hh in Headers */ = {isa = PBXBuildFile; fileRef = 27DDC549236B56D000580B2B /* CertRequest.hh */; };
		27DDC54C236B56D000580B2B /* CertRequest.cc in Sources */ = {isa = PBXBuildFile; fileRef = 27DDC54A236B56D000580B2B /* CertRequest.cc */; };
		27DE2EE72125FAD600123597 /* libfleeceBase.a in Frameworks */ = {isa = PBXBuildFile; fileRef = 27DE2EE62125FAD600123597 /* libfleeceBase.a */; };
		27DF46C41A12CF46007BB4A4 /* Record.cc in Sources */ = {isa = PBXBuildFile; fileRef = 27DF46C21A12CF46007BB4A4 /* Record.cc */; };
		27DF7D351F3ACEBF0022F3DF /* Foundation.framework in Frameworks */ = {isa = PBXBuildFile; fileRef = 27139B1F18F8E9750021A9A3 /* Foundation.framework */; };
		27DF7D6A1F4236950022F3DF /* libSQLite.a in Frameworks */ = {isa = PBXBuildFile; fileRef = 27DF7D631F4236500022F3DF /* libSQLite.a */; };
		27E0CA9E1DBEAA130089A9C0 /* c4DocumentTest.cc in Sources */ = {isa = PBXBuildFile; fileRef = 27E0CA9D1DBEAA130089A9C0 /* c4DocumentTest.cc */; };
		27E0CAA01DBEB0BA0089A9C0 /* DocumentKeysTest.cc in Sources */ = {isa = PBXBuildFile; fileRef = 27E0CA9F1DBEB0BA0089A9C0 /* DocumentKeysTest.cc */; };
		27E0CAA51DBEC3440089A9C0 /* DocumentKeys.hh in Headers */ = {isa = PBXBuildFile; fileRef = 27E0CAA21DBEC3440089A9C0 /* DocumentKeys.hh */; };
		27E19D662316EDEA00E031F8 /* RESTClientTest.cc in Sources */ = {isa = PBXBuildFile; fileRef = 27E19D652316EDEA00E031F8 /* RESTClientTest.cc */; };
		27E35AC81E942D6100E103F9 /* IncomingRev.cc in Sources */ = {isa = PBXBuildFile; fileRef = 27E35A9F1E8DD9AA00E103F9 /* IncomingRev.cc */; };
		27E3DD371DB450B300F2872D /* Logging.cc in Sources */ = {isa = PBXBuildFile; fileRef = 27E3DD351DB450B300F2872D /* Logging.cc */; };
		27E3DD391DB450B300F2872D /* Logging.hh in Headers */ = {isa = PBXBuildFile; fileRef = 27E3DD361DB450B300F2872D /* Logging.hh */; };
		27E3DD511DB7CCF600F2872D /* libc++.tbd in Frameworks */ = {isa = PBXBuildFile; fileRef = 27A657BE1CBC1A3D00A7A1D7 /* libc++.tbd */; };
		27E3DD581DB8524300F2872D /* DatabaseImpl.cc in Sources */ = {isa = PBXBuildFile; fileRef = 27E3DD571DB8524300F2872D /* DatabaseImpl.cc */; };
		27E48713192171EA007D8940 /* DataFile.cc in Sources */ = {isa = PBXBuildFile; fileRef = 27E48711192171EA007D8940 /* DataFile.cc */; };
		27E487231922A64F007D8940 /* RevTree.cc in Sources */ = {isa = PBXBuildFile; fileRef = 27E487211922A64F007D8940 /* RevTree.cc */; };
		27E4872B1923F24D007D8940 /* RevTreeRecord.cc in Sources */ = {isa = PBXBuildFile; fileRef = 27E487291923F24D007D8940 /* RevTreeRecord.cc */; };
		27E609A21951E4C000202B72 /* RecordEnumerator.cc in Sources */ = {isa = PBXBuildFile; fileRef = 27E609A11951E4C000202B72 /* RecordEnumerator.cc */; };
		27E6737D1EC78144008F50C4 /* QueryTest.cc in Sources */ = {isa = PBXBuildFile; fileRef = 27E6737C1EC78144008F50C4 /* QueryTest.cc */; };
		27E6739F1EC8DC97008F50C4 /* c4QueryTest.cc in Sources */ = {isa = PBXBuildFile; fileRef = 27416E291E0494DF00F10F65 /* c4QueryTest.cc */; };
		27E6DFF01DA5AFF3008EB681 /* Query.cc in Sources */ = {isa = PBXBuildFile; fileRef = 27E6DFEE1DA5AFF3008EB681 /* Query.cc */; };
		27E6DFF21DA5AFF3008EB681 /* Query.hh in Headers */ = {isa = PBXBuildFile; fileRef = 27E6DFEF1DA5AFF3008EB681 /* Query.hh */; };
		27E89BA61D679542002C32B3 /* FilePath.cc in Sources */ = {isa = PBXBuildFile; fileRef = 27E89BA41D679542002C32B3 /* FilePath.cc */; };
		27E89BA81D679542002C32B3 /* FilePath.hh in Headers */ = {isa = PBXBuildFile; fileRef = 27E89BA51D679542002C32B3 /* FilePath.hh */; };
		27EED1462B335576009AD1AA /* c4DocumentTest_Internal.cc in Sources */ = {isa = PBXBuildFile; fileRef = 274D18EC2617DFE40018D39C /* c4DocumentTest_Internal.cc */; };
		27EED14A2B335595009AD1AA /* VectorRecordTest.cc in Sources */ = {isa = PBXBuildFile; fileRef = 27480E36253A5D9C0091CF37 /* VectorRecordTest.cc */; };
		27EED14B2B3355A6009AD1AA /* VersionVectorTest.cc in Sources */ = {isa = PBXBuildFile; fileRef = 27505DDC256335B000123115 /* VersionVectorTest.cc */; };
		27EED14C2B3355BB009AD1AA /* ReplicatorSG30Test.cc in Sources */ = {isa = PBXBuildFile; fileRef = EA6AB80E2979A0D1009751A1 /* ReplicatorSG30Test.cc */; };
		27EED14D2B3355CF009AD1AA /* ReplicatorCollectionTest.cc in Sources */ = {isa = PBXBuildFile; fileRef = FCC064D6287E31D6000C5BD7 /* ReplicatorCollectionTest.cc */; };
		27EED14E2B3355D4009AD1AA /* ReplicatorVVUpgradeTest.cc in Sources */ = {isa = PBXBuildFile; fileRef = 27628CD12AC21F0D004C3740 /* ReplicatorVVUpgradeTest.cc */; };
		27EED14F2B3355E5009AD1AA /* PropertyEncryptionTests.cc in Sources */ = {isa = PBXBuildFile; fileRef = 27A83D53269E3E69002B7EBA /* PropertyEncryptionTests.cc */; };
		27EED1502B3355F3009AD1AA /* c4CollectionTest.cc in Sources */ = {isa = PBXBuildFile; fileRef = 274D163C26124A030018D39C /* c4CollectionTest.cc */; };
		27EED1512B335606009AD1AA /* c4DatabaseEncryptionTest.cc in Sources */ = {isa = PBXBuildFile; fileRef = 271BA453227B691500D49D13 /* c4DatabaseEncryptionTest.cc */; };
		27EED1522B33560A009AD1AA /* c4CertificateTest.cc in Sources */ = {isa = PBXBuildFile; fileRef = 2716F9BE249AD3CB00BE21D9 /* c4CertificateTest.cc */; };
		27EED1532B33560E009AD1AA /* c4PredictiveQueryTest+CoreML.mm in Sources */ = {isa = PBXBuildFile; fileRef = 27C77301216FCF5400D5FB44 /* c4PredictiveQueryTest+CoreML.mm */; };
		27EED1542B335612009AD1AA /* CoreMLPredictiveModel.mm in Sources */ = {isa = PBXBuildFile; fileRef = 2700BB5A217005A900797537 /* CoreMLPredictiveModel.mm */; };
		27EF807819142C4F00A327B9 /* fts3_unicode2.c in Sources */ = {isa = PBXBuildFile; fileRef = 27EF7FA61914296D00A327B9 /* fts3_unicode2.c */; };
		27EF807919142C5600A327B9 /* fts3_unicodesn.c in Sources */ = {isa = PBXBuildFile; fileRef = 27EF7FA71914296D00A327B9 /* fts3_unicodesn.c */; };
		27EF807A19142C6B00A327B9 /* libstemmer_utf8.c in Sources */ = {isa = PBXBuildFile; fileRef = 27EF7FAD1914296D00A327B9 /* libstemmer_utf8.c */; };
		27EF807B19142C7E00A327B9 /* api_sq3.c in Sources */ = {isa = PBXBuildFile; fileRef = 27EF7FB31914296D00A327B9 /* api_sq3.c */; };
		27EF807C19142C7E00A327B9 /* utilities_sq3.c in Sources */ = {isa = PBXBuildFile; fileRef = 27EF7FB51914296D00A327B9 /* utilities_sq3.c */; };
		27EF807D19142C9900A327B9 /* stem_ISO_8859_1_danish.c in Sources */ = {isa = PBXBuildFile; fileRef = 27EF7FB71914296D00A327B9 /* stem_ISO_8859_1_danish.c */; };
		27EF807E19142C9900A327B9 /* stem_ISO_8859_1_danish.h in Headers */ = {isa = PBXBuildFile; fileRef = 27EF7FB81914296D00A327B9 /* stem_ISO_8859_1_danish.h */; };
		27EF807F19142C9900A327B9 /* stem_ISO_8859_1_dutch.c in Sources */ = {isa = PBXBuildFile; fileRef = 27EF7FB91914296D00A327B9 /* stem_ISO_8859_1_dutch.c */; };
		27EF808019142C9900A327B9 /* stem_ISO_8859_1_dutch.h in Headers */ = {isa = PBXBuildFile; fileRef = 27EF7FBA1914296D00A327B9 /* stem_ISO_8859_1_dutch.h */; };
		27EF808119142C9900A327B9 /* stem_ISO_8859_1_english.c in Sources */ = {isa = PBXBuildFile; fileRef = 27EF7FBB1914296D00A327B9 /* stem_ISO_8859_1_english.c */; };
		27EF808219142C9900A327B9 /* stem_ISO_8859_1_english.h in Headers */ = {isa = PBXBuildFile; fileRef = 27EF7FBC1914296D00A327B9 /* stem_ISO_8859_1_english.h */; };
		27EF808319142C9900A327B9 /* stem_ISO_8859_1_finnish.c in Sources */ = {isa = PBXBuildFile; fileRef = 27EF7FBD1914296D00A327B9 /* stem_ISO_8859_1_finnish.c */; };
		27EF808419142C9900A327B9 /* stem_ISO_8859_1_finnish.h in Headers */ = {isa = PBXBuildFile; fileRef = 27EF7FBE1914296D00A327B9 /* stem_ISO_8859_1_finnish.h */; };
		27EF808519142C9900A327B9 /* stem_ISO_8859_1_french.c in Sources */ = {isa = PBXBuildFile; fileRef = 27EF7FBF1914296D00A327B9 /* stem_ISO_8859_1_french.c */; };
		27EF808619142C9900A327B9 /* stem_ISO_8859_1_french.h in Headers */ = {isa = PBXBuildFile; fileRef = 27EF7FC01914296D00A327B9 /* stem_ISO_8859_1_french.h */; };
		27EF808719142C9900A327B9 /* stem_ISO_8859_1_german.c in Sources */ = {isa = PBXBuildFile; fileRef = 27EF7FC11914296D00A327B9 /* stem_ISO_8859_1_german.c */; };
		27EF808819142C9900A327B9 /* stem_ISO_8859_1_german.h in Headers */ = {isa = PBXBuildFile; fileRef = 27EF7FC21914296D00A327B9 /* stem_ISO_8859_1_german.h */; };
		27EF808919142C9900A327B9 /* stem_ISO_8859_1_hungarian.c in Sources */ = {isa = PBXBuildFile; fileRef = 27EF7FC31914296D00A327B9 /* stem_ISO_8859_1_hungarian.c */; };
		27EF808A19142C9900A327B9 /* stem_ISO_8859_1_hungarian.h in Headers */ = {isa = PBXBuildFile; fileRef = 27EF7FC41914296D00A327B9 /* stem_ISO_8859_1_hungarian.h */; };
		27EF808B19142C9900A327B9 /* stem_ISO_8859_1_italian.c in Sources */ = {isa = PBXBuildFile; fileRef = 27EF7FC51914296D00A327B9 /* stem_ISO_8859_1_italian.c */; };
		27EF808C19142C9900A327B9 /* stem_ISO_8859_1_italian.h in Headers */ = {isa = PBXBuildFile; fileRef = 27EF7FC61914296D00A327B9 /* stem_ISO_8859_1_italian.h */; };
		27EF808D19142C9900A327B9 /* stem_ISO_8859_1_norwegian.c in Sources */ = {isa = PBXBuildFile; fileRef = 27EF7FC71914296D00A327B9 /* stem_ISO_8859_1_norwegian.c */; };
		27EF808E19142C9900A327B9 /* stem_ISO_8859_1_norwegian.h in Headers */ = {isa = PBXBuildFile; fileRef = 27EF7FC81914296D00A327B9 /* stem_ISO_8859_1_norwegian.h */; };
		27EF808F19142C9900A327B9 /* stem_ISO_8859_1_porter.c in Sources */ = {isa = PBXBuildFile; fileRef = 27EF7FC91914296D00A327B9 /* stem_ISO_8859_1_porter.c */; };
		27EF809019142C9900A327B9 /* stem_ISO_8859_1_porter.h in Headers */ = {isa = PBXBuildFile; fileRef = 27EF7FCA1914296D00A327B9 /* stem_ISO_8859_1_porter.h */; };
		27EF809119142C9900A327B9 /* stem_ISO_8859_1_portuguese.c in Sources */ = {isa = PBXBuildFile; fileRef = 27EF7FCB1914296D00A327B9 /* stem_ISO_8859_1_portuguese.c */; };
		27EF809219142C9900A327B9 /* stem_ISO_8859_1_portuguese.h in Headers */ = {isa = PBXBuildFile; fileRef = 27EF7FCC1914296D00A327B9 /* stem_ISO_8859_1_portuguese.h */; };
		27EF809319142C9900A327B9 /* stem_ISO_8859_1_spanish.c in Sources */ = {isa = PBXBuildFile; fileRef = 27EF7FCD1914296D00A327B9 /* stem_ISO_8859_1_spanish.c */; };
		27EF809419142C9900A327B9 /* stem_ISO_8859_1_spanish.h in Headers */ = {isa = PBXBuildFile; fileRef = 27EF7FCE1914296D00A327B9 /* stem_ISO_8859_1_spanish.h */; };
		27EF809519142C9900A327B9 /* stem_ISO_8859_1_swedish.c in Sources */ = {isa = PBXBuildFile; fileRef = 27EF7FCF1914296D00A327B9 /* stem_ISO_8859_1_swedish.c */; };
		27EF809619142C9900A327B9 /* stem_ISO_8859_1_swedish.h in Headers */ = {isa = PBXBuildFile; fileRef = 27EF7FD01914296D00A327B9 /* stem_ISO_8859_1_swedish.h */; };
		27EF809719142C9900A327B9 /* stem_ISO_8859_2_romanian.c in Sources */ = {isa = PBXBuildFile; fileRef = 27EF7FD11914296D00A327B9 /* stem_ISO_8859_2_romanian.c */; };
		27EF809819142C9900A327B9 /* stem_ISO_8859_2_romanian.h in Headers */ = {isa = PBXBuildFile; fileRef = 27EF7FD21914296D00A327B9 /* stem_ISO_8859_2_romanian.h */; };
		27EF809919142C9900A327B9 /* stem_KOI8_R_russian.c in Sources */ = {isa = PBXBuildFile; fileRef = 27EF7FD31914296D00A327B9 /* stem_KOI8_R_russian.c */; };
		27EF809A19142C9900A327B9 /* stem_KOI8_R_russian.h in Headers */ = {isa = PBXBuildFile; fileRef = 27EF7FD41914296D00A327B9 /* stem_KOI8_R_russian.h */; };
		27EF809B19142C9900A327B9 /* stem_UTF_8_danish.c in Sources */ = {isa = PBXBuildFile; fileRef = 27EF7FD51914296D00A327B9 /* stem_UTF_8_danish.c */; };
		27EF809C19142C9900A327B9 /* stem_UTF_8_danish.h in Headers */ = {isa = PBXBuildFile; fileRef = 27EF7FD61914296D00A327B9 /* stem_UTF_8_danish.h */; };
		27EF809D19142C9900A327B9 /* stem_UTF_8_dutch.c in Sources */ = {isa = PBXBuildFile; fileRef = 27EF7FD71914296D00A327B9 /* stem_UTF_8_dutch.c */; };
		27EF809E19142C9900A327B9 /* stem_UTF_8_dutch.h in Headers */ = {isa = PBXBuildFile; fileRef = 27EF7FD81914296D00A327B9 /* stem_UTF_8_dutch.h */; };
		27EF809F19142C9900A327B9 /* stem_UTF_8_english.c in Sources */ = {isa = PBXBuildFile; fileRef = 27EF7FD91914296D00A327B9 /* stem_UTF_8_english.c */; };
		27EF80A019142C9900A327B9 /* stem_UTF_8_english.h in Headers */ = {isa = PBXBuildFile; fileRef = 27EF7FDA1914296D00A327B9 /* stem_UTF_8_english.h */; };
		27EF80A119142C9900A327B9 /* stem_UTF_8_finnish.c in Sources */ = {isa = PBXBuildFile; fileRef = 27EF7FDB1914296D00A327B9 /* stem_UTF_8_finnish.c */; };
		27EF80A219142C9900A327B9 /* stem_UTF_8_finnish.h in Headers */ = {isa = PBXBuildFile; fileRef = 27EF7FDC1914296D00A327B9 /* stem_UTF_8_finnish.h */; };
		27EF80A319142C9900A327B9 /* stem_UTF_8_french.c in Sources */ = {isa = PBXBuildFile; fileRef = 27EF7FDD1914296D00A327B9 /* stem_UTF_8_french.c */; };
		27EF80A419142C9900A327B9 /* stem_UTF_8_french.h in Headers */ = {isa = PBXBuildFile; fileRef = 27EF7FDE1914296D00A327B9 /* stem_UTF_8_french.h */; };
		27EF80A519142C9900A327B9 /* stem_UTF_8_german.c in Sources */ = {isa = PBXBuildFile; fileRef = 27EF7FDF1914296D00A327B9 /* stem_UTF_8_german.c */; };
		27EF80A619142C9900A327B9 /* stem_UTF_8_german.h in Headers */ = {isa = PBXBuildFile; fileRef = 27EF7FE01914296D00A327B9 /* stem_UTF_8_german.h */; };
		27EF80A719142C9900A327B9 /* stem_UTF_8_hungarian.c in Sources */ = {isa = PBXBuildFile; fileRef = 27EF7FE11914296D00A327B9 /* stem_UTF_8_hungarian.c */; };
		27EF80A819142C9900A327B9 /* stem_UTF_8_hungarian.h in Headers */ = {isa = PBXBuildFile; fileRef = 27EF7FE21914296D00A327B9 /* stem_UTF_8_hungarian.h */; };
		27EF80A919142C9900A327B9 /* stem_UTF_8_italian.c in Sources */ = {isa = PBXBuildFile; fileRef = 27EF7FE31914296D00A327B9 /* stem_UTF_8_italian.c */; };
		27EF80AA19142C9900A327B9 /* stem_UTF_8_italian.h in Headers */ = {isa = PBXBuildFile; fileRef = 27EF7FE41914296D00A327B9 /* stem_UTF_8_italian.h */; };
		27EF80AB19142C9900A327B9 /* stem_UTF_8_norwegian.c in Sources */ = {isa = PBXBuildFile; fileRef = 27EF7FE51914296D00A327B9 /* stem_UTF_8_norwegian.c */; };
		27EF80AC19142C9900A327B9 /* stem_UTF_8_norwegian.h in Headers */ = {isa = PBXBuildFile; fileRef = 27EF7FE61914296D00A327B9 /* stem_UTF_8_norwegian.h */; };
		27EF80AD19142C9900A327B9 /* stem_UTF_8_porter.c in Sources */ = {isa = PBXBuildFile; fileRef = 27EF7FE71914296D00A327B9 /* stem_UTF_8_porter.c */; };
		27EF80AE19142C9900A327B9 /* stem_UTF_8_porter.h in Headers */ = {isa = PBXBuildFile; fileRef = 27EF7FE81914296D00A327B9 /* stem_UTF_8_porter.h */; };
		27EF80AF19142C9900A327B9 /* stem_UTF_8_portuguese.c in Sources */ = {isa = PBXBuildFile; fileRef = 27EF7FE91914296D00A327B9 /* stem_UTF_8_portuguese.c */; };
		27EF80B019142C9900A327B9 /* stem_UTF_8_portuguese.h in Headers */ = {isa = PBXBuildFile; fileRef = 27EF7FEA1914296D00A327B9 /* stem_UTF_8_portuguese.h */; };
		27EF80B119142C9900A327B9 /* stem_UTF_8_romanian.c in Sources */ = {isa = PBXBuildFile; fileRef = 27EF7FEB1914296D00A327B9 /* stem_UTF_8_romanian.c */; };
		27EF80B219142C9900A327B9 /* stem_UTF_8_romanian.h in Headers */ = {isa = PBXBuildFile; fileRef = 27EF7FEC1914296D00A327B9 /* stem_UTF_8_romanian.h */; };
		27EF80B319142C9900A327B9 /* stem_UTF_8_russian.c in Sources */ = {isa = PBXBuildFile; fileRef = 27EF7FED1914296D00A327B9 /* stem_UTF_8_russian.c */; };
		27EF80B419142C9900A327B9 /* stem_UTF_8_russian.h in Headers */ = {isa = PBXBuildFile; fileRef = 27EF7FEE1914296D00A327B9 /* stem_UTF_8_russian.h */; };
		27EF80B519142C9900A327B9 /* stem_UTF_8_spanish.c in Sources */ = {isa = PBXBuildFile; fileRef = 27EF7FEF1914296D00A327B9 /* stem_UTF_8_spanish.c */; };
		27EF80B619142C9900A327B9 /* stem_UTF_8_spanish.h in Headers */ = {isa = PBXBuildFile; fileRef = 27EF7FF01914296D00A327B9 /* stem_UTF_8_spanish.h */; };
		27EF80B719142C9900A327B9 /* stem_UTF_8_swedish.c in Sources */ = {isa = PBXBuildFile; fileRef = 27EF7FF11914296D00A327B9 /* stem_UTF_8_swedish.c */; };
		27EF80B819142C9900A327B9 /* stem_UTF_8_swedish.h in Headers */ = {isa = PBXBuildFile; fileRef = 27EF7FF21914296D00A327B9 /* stem_UTF_8_swedish.h */; };
		27EF80B919142C9900A327B9 /* stem_UTF_8_turkish.c in Sources */ = {isa = PBXBuildFile; fileRef = 27EF7FF31914296D00A327B9 /* stem_UTF_8_turkish.c */; };
		27EF80BA19142C9900A327B9 /* stem_UTF_8_turkish.h in Headers */ = {isa = PBXBuildFile; fileRef = 27EF7FF41914296D00A327B9 /* stem_UTF_8_turkish.h */; };
		27F0426C2196264900D7C6FA /* SQLiteDataFile+Indexes.cc in Sources */ = {isa = PBXBuildFile; fileRef = 27F0426B2196264900D7C6FA /* SQLiteDataFile+Indexes.cc */; };
		27F2BEA0221DF1A0006C13EE /* DBAccess.cc in Sources */ = {isa = PBXBuildFile; fileRef = 27F2BE9F221DF1A0006C13EE /* DBAccess.cc */; };
		27F602FE2A968503006FA1D0 /* PredictiveVectorQueryTest.cc in Sources */ = {isa = PBXBuildFile; fileRef = 27F602FD2A968503006FA1D0 /* PredictiveVectorQueryTest.cc */; };
		27F6F51D1BAA0482003FD798 /* c4Test.cc in Sources */ = {isa = PBXBuildFile; fileRef = 27F6F51B1BAA0482003FD798 /* c4Test.cc */; };
		27F7A1351D61F7EB00447BC6 /* LiteCoreTest.cc in Sources */ = {isa = PBXBuildFile; fileRef = 2708FE5A1CF4D3370022F721 /* LiteCoreTest.cc */; };
		27F7A1431D61F8B700447BC6 /* c4Test.cc in Sources */ = {isa = PBXBuildFile; fileRef = 27F6F51B1BAA0482003FD798 /* c4Test.cc */; };
		27F7A1441D61F8B700447BC6 /* c4DatabaseTest.cc in Sources */ = {isa = PBXBuildFile; fileRef = 274D04001BA75C0400FF7C35 /* c4DatabaseTest.cc */; };
		27F7A1451D61F8B700447BC6 /* c4AllDocsPerformanceTest.cc in Sources */ = {isa = PBXBuildFile; fileRef = 2797BCAE1C10F69E00E5C991 /* c4AllDocsPerformanceTest.cc */; };
		27F7A1491D61F8B700447BC6 /* c4ThreadingTest.cc in Sources */ = {isa = PBXBuildFile; fileRef = 2783DF981D27436700F84E6E /* c4ThreadingTest.cc */; };
		27FA09A01D6FA380005888AA /* DataFileTest.cc in Sources */ = {isa = PBXBuildFile; fileRef = 277015081D523E2E008BADD7 /* DataFileTest.cc */; };
		27FA09A11D6FA381005888AA /* DataFileTest.cc in Sources */ = {isa = PBXBuildFile; fileRef = 277015081D523E2E008BADD7 /* DataFileTest.cc */; };
		27FA09CB1D70BA42005888AA /* libfleeceStatic.a in Frameworks */ = {isa = PBXBuildFile; fileRef = 27FA09BC1D70ADE8005888AA /* libfleeceStatic.a */; };
		27FA09D41D70EDBF005888AA /* Catch_Tests.mm in Sources */ = {isa = PBXBuildFile; fileRef = 27FA09D31D70EDBF005888AA /* Catch_Tests.mm */; };
		27FA568424AD0E9300B2F1F8 /* Pusher+Attachments.cc in Sources */ = {isa = PBXBuildFile; fileRef = 27FA568324AD0E9300B2F1F8 /* Pusher+Attachments.cc */; };
		27FA568924AD0F8E00B2F1F8 /* Pusher+Revs.cc in Sources */ = {isa = PBXBuildFile; fileRef = 27FA568824AD0F8E00B2F1F8 /* Pusher+Revs.cc */; };
		27FA99E01917EF9600912F96 /* libTokenizer.a in Frameworks */ = {isa = PBXBuildFile; fileRef = 27EF807419142C2500A327B9 /* libTokenizer.a */; };
		27FB0C3D205B18A500987D9C /* Instrumentation.cc in Sources */ = {isa = PBXBuildFile; fileRef = 27FB0C3C205B18A500987D9C /* Instrumentation.cc */; };
		27FC81F61EAAB7C60028E38E /* RESTListener.cc in Sources */ = {isa = PBXBuildFile; fileRef = 272851201EA4537A009CA22F /* RESTListener.cc */; };
		27FC81F91EAAB7C60028E38E /* Request.cc in Sources */ = {isa = PBXBuildFile; fileRef = 272851271EA46421009CA22F /* Request.cc */; };
		27FC8DB622135BCE0083B033 /* ChangesFeed.cc in Sources */ = {isa = PBXBuildFile; fileRef = 27FC8DB522135BCE0083B033 /* ChangesFeed.cc */; };
		27FC8DBD22135BDA0083B033 /* RevFinder.cc in Sources */ = {isa = PBXBuildFile; fileRef = 27FC8DBC22135BDA0083B033 /* RevFinder.cc */; };
		27FDF1391DA8116A0087B4E6 /* SQLiteFleeceEach.cc in Sources */ = {isa = PBXBuildFile; fileRef = 27FDF1371DA8116A0087B4E6 /* SQLiteFleeceEach.cc */; };
		27FDF1431DAC22230087B4E6 /* SQLiteFunctionsTest.cc in Sources */ = {isa = PBXBuildFile; fileRef = 27FDF1421DAC22230087B4E6 /* SQLiteFunctionsTest.cc */; };
		27FE0CE824BE6E4900A36EC2 /* libLiteCore-static.a in Frameworks */ = {isa = PBXBuildFile; fileRef = 27EF81121917EEC600A327B9 /* libLiteCore-static.a */; };
		27FE0CE924BE6E6900A36EC2 /* libz.tbd in Frameworks */ = {isa = PBXBuildFile; fileRef = 2759DC251E70908900F3C4B2 /* libz.tbd */; };
		27FE0CEA24BE6E7300A36EC2 /* Security.framework in Frameworks */ = {isa = PBXBuildFile; fileRef = 27766E151982DA8E00CAA464 /* Security.framework */; };
		27FE0CEB24BE6E7900A36EC2 /* SystemConfiguration.framework in Frameworks */ = {isa = PBXBuildFile; fileRef = 271A98A6243D2204008C032D /* SystemConfiguration.framework */; };
		27FE0CEC24BE6E9A00A36EC2 /* libLiteCoreREST-static.a in Frameworks */ = {isa = PBXBuildFile; fileRef = 27FC81E81EAAB0D90028E38E /* libLiteCoreREST-static.a */; };
		27FE0CED24BE6E9A00A36EC2 /* libLiteCoreWebSocket.a in Frameworks */ = {isa = PBXBuildFile; fileRef = 2771A098228624C000B18E0A /* libLiteCoreWebSocket.a */; };
		27FE0CEE24BE7C2A00A36EC2 /* c4BaseTest.cc in Sources */ = {isa = PBXBuildFile; fileRef = 275FF6D11E4947E1005F90DD /* c4BaseTest.cc */; };
		27FE0CEF24BE7C2A00A36EC2 /* DataFileTest.cc in Sources */ = {isa = PBXBuildFile; fileRef = 277015081D523E2E008BADD7 /* DataFileTest.cc */; };
		27FE0CF024BE7C2A00A36EC2 /* DocumentKeysTest.cc in Sources */ = {isa = PBXBuildFile; fileRef = 27E0CA9F1DBEB0BA0089A9C0 /* DocumentKeysTest.cc */; };
		27FE0CF124BE7C2A00A36EC2 /* FTSTest.cc in Sources */ = {isa = PBXBuildFile; fileRef = 272B1BEA1FB1513100F56620 /* FTSTest.cc */; };
		27FE0CF224BE7C2A00A36EC2 /* LogEncoderTest.cc in Sources */ = {isa = PBXBuildFile; fileRef = 270C6B901EBA2D5600E73415 /* LogEncoderTest.cc */; };
		27FE0CF324BE7C2A00A36EC2 /* PredictiveQueryTest.cc in Sources */ = {isa = PBXBuildFile; fileRef = 27098AA9216C2ED6002751DA /* PredictiveQueryTest.cc */; };
		27FE0CF424BE7C2A00A36EC2 /* N1QLParserTest.cc in Sources */ = {isa = PBXBuildFile; fileRef = 276CE68D2267A02500B681AC /* N1QLParserTest.cc */; };
		27FE0CF524BE7C2A00A36EC2 /* QueryParserTest.cc in Sources */ = {isa = PBXBuildFile; fileRef = 274EDDF91DA322D4003AD158 /* QueryParserTest.cc */; };
		27FE0CF624BE7C2A00A36EC2 /* QueryTest.cc in Sources */ = {isa = PBXBuildFile; fileRef = 27E6737C1EC78144008F50C4 /* QueryTest.cc */; };
		27FE0CF824BE7C2A00A36EC2 /* SequenceTrackerTest.cc in Sources */ = {isa = PBXBuildFile; fileRef = 27456AFC1DC9507D00A38B20 /* SequenceTrackerTest.cc */; };
		27FE0CF924BE7C2A00A36EC2 /* SQLiteFunctionsTest.cc in Sources */ = {isa = PBXBuildFile; fileRef = 27FDF1421DAC22230087B4E6 /* SQLiteFunctionsTest.cc */; };
		27FE0CFA24BE7C2A00A36EC2 /* UpgraderTest.cc in Sources */ = {isa = PBXBuildFile; fileRef = 272850B41E9BE361009CA22F /* UpgraderTest.cc */; };
		27FE0CFB24BE7C2A00A36EC2 /* LiteCoreTest.cc in Sources */ = {isa = PBXBuildFile; fileRef = 2708FE5A1CF4D3370022F721 /* LiteCoreTest.cc */; };
		27FE0CFC24BE817A00A36EC2 /* ReplicatorLoopbackTest.cc in Sources */ = {isa = PBXBuildFile; fileRef = 275CE1051E5B79A80084E014 /* ReplicatorLoopbackTest.cc */; };
		27FE0CFD24BE817A00A36EC2 /* ReplicatorSGTest.cc in Sources */ = {isa = PBXBuildFile; fileRef = 277FEE5721ED10FA00B60E3C /* ReplicatorSGTest.cc */; };
		27FE0CFE24BE817A00A36EC2 /* CookieStoreTest.cc in Sources */ = {isa = PBXBuildFile; fileRef = 2761F3F61EEA00C3006D4BB8 /* CookieStoreTest.cc */; };
		27FE0CFF24BE817B00A36EC2 /* RESTClientTest.cc in Sources */ = {isa = PBXBuildFile; fileRef = 27E19D652316EDEA00E031F8 /* RESTClientTest.cc */; };
		27FE0D0024BE817B00A36EC2 /* RESTListenerTest.cc in Sources */ = {isa = PBXBuildFile; fileRef = 276E02101EA9717200FEFE8A /* RESTListenerTest.cc */; };
		27FE0D0124BE817B00A36EC2 /* SyncListenerTest.cc in Sources */ = {isa = PBXBuildFile; fileRef = 27B6491F2065AD2B00FC12F7 /* SyncListenerTest.cc */; };
		27FE0D0224BE817B00A36EC2 /* CertificateTest.cc in Sources */ = {isa = PBXBuildFile; fileRef = 2762A01422EB7CC800F9AB18 /* CertificateTest.cc */; };
		42030A3E2498442F00283CE8 /* SecureRandomize.cc in Sources */ = {isa = PBXBuildFile; fileRef = 274D5BA31DF8D90100BDAF9D /* SecureRandomize.cc */; };
		42030A3F2498443D00283CE8 /* StringUtil.cc in Sources */ = {isa = PBXBuildFile; fileRef = 2754B0C01E5F49AA00A05FD0 /* StringUtil.cc */; };
		42030A402498444900283CE8 /* Error.cc in Sources */ = {isa = PBXBuildFile; fileRef = 27393A861C8A353A00829C9B /* Error.cc */; };
		42030A412498445600283CE8 /* FilePath.cc in Sources */ = {isa = PBXBuildFile; fileRef = 27E89BA41D679542002C32B3 /* FilePath.cc */; };
		42B6B0E225A6A9D9004B20A7 /* URLTransformer.cc in Sources */ = {isa = PBXBuildFile; fileRef = 42B6B0E125A6A9D9004B20A7 /* URLTransformer.cc */; };
		726F2B901EB2C36E00C1EC3C /* DefaultLogger.cc in Sources */ = {isa = PBXBuildFile; fileRef = 726F2B8F1EB2C36E00C1EC3C /* DefaultLogger.cc */; };
		728EC54D1EC14611002C9A73 /* c4Listener.h in Headers */ = {isa = PBXBuildFile; fileRef = 728EC54C1EC14611002C9A73 /* c4Listener.h */; };
		72A3AF891F424EC0001E16D4 /* PrebuiltCopier.cc in Sources */ = {isa = PBXBuildFile; fileRef = 72A3AF871F424EC0001E16D4 /* PrebuiltCopier.cc */; };
		72A3AF8D1F425134001E16D4 /* PrebuiltCopier.hh in Headers */ = {isa = PBXBuildFile; fileRef = 72A3AF881F424EC0001E16D4 /* PrebuiltCopier.hh */; };
		72DE481B1E9C559B00B60952 /* libz.tbd in Frameworks */ = {isa = PBXBuildFile; fileRef = 2759DC251E70908900F3C4B2 /* libz.tbd */; };
		93CD010B1E933BE100AFB3FA /* Worker.cc in Sources */ = {isa = PBXBuildFile; fileRef = 275CE1131E5BAC180084E014 /* Worker.cc */; };
		93CD010D1E933BE100AFB3FA /* Replicator.cc in Sources */ = {isa = PBXBuildFile; fileRef = 27CCC7D61E52613C00CE1989 /* Replicator.cc */; };
		93CD010E1E933BE100AFB3FA /* Puller.cc in Sources */ = {isa = PBXBuildFile; fileRef = 27CCC7DE1E526CCC00CE1989 /* Puller.cc */; };
		93CD010F1E933BE100AFB3FA /* Pusher.cc in Sources */ = {isa = PBXBuildFile; fileRef = 27CCC7E21E52965200CE1989 /* Pusher.cc */; };
		93CD01101E933BE100AFB3FA /* Checkpoint.cc in Sources */ = {isa = PBXBuildFile; fileRef = 2773FCF41E6783A000108780 /* Checkpoint.cc */; };
		93CD01111E933BE100AFB3FA /* c4Socket.cc in Sources */ = {isa = PBXBuildFile; fileRef = 27491C9E1E7B2532001DC54B /* c4Socket.cc */; };
		93CD01121E933BE100AFB3FA /* c4Replicator.cc in Sources */ = {isa = PBXBuildFile; fileRef = 275CE0E11E57B7E70084E014 /* c4Replicator.cc */; };
		D6F99A0428E4EFB200D2DC63 /* ReplicatorCollectionSGTest.cc in Sources */ = {isa = PBXBuildFile; fileRef = D6F999FF28E4EFB200D2DC63 /* ReplicatorCollectionSGTest.cc */; };
		D6F99A0528E4F02000D2DC63 /* ReplicatorCollectionSGTest.cc in Sources */ = {isa = PBXBuildFile; fileRef = D6F999FF28E4EFB200D2DC63 /* ReplicatorCollectionSGTest.cc */; };
		D6F99A0628E4F02400D2DC63 /* ReplicatorCollectionSGTest.cc in Sources */ = {isa = PBXBuildFile; fileRef = D6F999FF28E4EFB200D2DC63 /* ReplicatorCollectionSGTest.cc */; };
		EA6AB8132979A0D1009751A1 /* ReplicatorSG30Test.cc in Sources */ = {isa = PBXBuildFile; fileRef = EA6AB80E2979A0D1009751A1 /* ReplicatorSG30Test.cc */; };
		EA8E8ADB291AC7D9002106A3 /* ReplParams.cc in Sources */ = {isa = PBXBuildFile; fileRef = EA8E8ADA291AC7D9002106A3 /* ReplParams.cc */; };
		EA8E8AE2291D597C002106A3 /* SGTestUser.cc in Sources */ = {isa = PBXBuildFile; fileRef = EA8E8AE0291D597C002106A3 /* SGTestUser.cc */; };
		EA8E8AE3291D597C002106A3 /* SG.cc in Sources */ = {isa = PBXBuildFile; fileRef = EA8E8AE1291D597C002106A3 /* SG.cc */; };
		FCC064D7287E31D6000C5BD7 /* ReplicatorCollectionTest.cc in Sources */ = {isa = PBXBuildFile; fileRef = FCC064D6287E31D6000C5BD7 /* ReplicatorCollectionTest.cc */; };
/* End PBXBuildFile section */

/* Begin PBXBuildRule section */
		720EA3F11BA7EAD9002B8416 /* PBXBuildRule */ = {
			isa = PBXBuildRule;
			compilerSpec = com.apple.compilers.proxy.script;
			filePatterns = "*.java";
			fileType = sourcecode.java;
			inputFiles = (
			);
			isEditable = 1;
			outputFiles = (
				"$(DERIVED_FILE_DIR)/Java_com_couchbase_cbforest_Database.h",
				"",
			);
			script = "/usr/bin/javah -classpath $SRCROOT/java/src -d $DERIVED_FILE_DIR com.couchbase.cbforest.$INPUT_FILE_BASE";
		};
/* End PBXBuildRule section */

/* Begin PBXContainerItemProxy section */
		2700BB73217905F000797537 /* PBXContainerItemProxy */ = {
			isa = PBXContainerItemProxy;
			containerPortal = 2750723318E3E52800A80C5A /* Project object */;
			proxyType = 1;
			remoteGlobalIDString = 27EF80F91917EEC600A327B9;
			remoteInfo = "LiteCore static";
		};
		2701C2301C4DA840006D7A99 /* PBXContainerItemProxy */ = {
			isa = PBXContainerItemProxy;
			containerPortal = 2750723318E3E52800A80C5A /* Project object */;
			proxyType = 1;
			remoteGlobalIDString = 720EA3DB1BA7EAD9002B8416;
			remoteInfo = "CBForest-Interop";
		};
		2708FE531CF4CCAB0022F721 /* PBXContainerItemProxy */ = {
			isa = PBXContainerItemProxy;
			containerPortal = 2750723318E3E52800A80C5A /* Project object */;
			proxyType = 1;
			remoteGlobalIDString = 27EF80F91917EEC600A327B9;
			remoteInfo = "CBForest static";
		};
		2719253123970C5E0053DDA6 /* PBXContainerItemProxy */ = {
			isa = PBXContainerItemProxy;
			containerPortal = 2750723318E3E52800A80C5A /* Project object */;
			proxyType = 1;
			remoteGlobalIDString = 2771A097228624C000B18E0A;
			remoteInfo = LiteCoreWebSocket;
		};
		2719253623970EC50053DDA6 /* PBXContainerItemProxy */ = {
			isa = PBXContainerItemProxy;
			containerPortal = 2750723318E3E52800A80C5A /* Project object */;
			proxyType = 1;
			remoteGlobalIDString = 27FC81E71EAAB0D90028E38E;
			remoteInfo = "LiteCoreREST static";
		};
		272850E41E9CABD2009CA22F /* PBXContainerItemProxy */ = {
			isa = PBXContainerItemProxy;
			containerPortal = 2750723318E3E52800A80C5A /* Project object */;
			proxyType = 1;
			remoteGlobalIDString = 27A924931D9B316D00086206;
			remoteInfo = "LiteCore-iOS";
		};
		272B1BE71FB13B7500F56620 /* PBXContainerItemProxy */ = {
			isa = PBXContainerItemProxy;
			containerPortal = 277CB6251D0DED5E00702E56 /* Fleece.xcodeproj */;
			proxyType = 2;
			remoteGlobalIDString = 27D721901F8E8EEA00AA4458;
			remoteInfo = FleeceMutableObjC;
		};
		27410EA9198BFD97007EE67C /* PBXContainerItemProxy */ = {
			isa = PBXContainerItemProxy;
			containerPortal = 2750723318E3E52800A80C5A /* Project object */;
			proxyType = 1;
			remoteGlobalIDString = 27EF80F91917EEC600A327B9;
			remoteInfo = "CBForest static";
		};
		2742D10A2305C233003197E1 /* PBXContainerItemProxy */ = {
			isa = PBXContainerItemProxy;
			containerPortal = 2750723318E3E52800A80C5A /* Project object */;
			proxyType = 1;
			remoteGlobalIDString = 2771A097228624C000B18E0A;
			remoteInfo = LiteCoreWebSocket;
		};
		274D04211BA892C500FF7C35 /* PBXContainerItemProxy */ = {
			isa = PBXContainerItemProxy;
			containerPortal = 2750723318E3E52800A80C5A /* Project object */;
			proxyType = 1;
			remoteGlobalIDString = 720EA3DB1BA7EAD9002B8416;
			remoteInfo = "CBForest-Interop";
		};
		275067E3230B6C6700FA23B2 /* PBXContainerItemProxy */ = {
			isa = PBXContainerItemProxy;
			containerPortal = 2750723318E3E52800A80C5A /* Project object */;
			proxyType = 1;
			remoteGlobalIDString = 27FC81E71EAAB0D90028E38E;
			remoteInfo = "LiteCoreREST static";
		};
		2752B274233D786B0014AD9D /* PBXContainerItemProxy */ = {
			isa = PBXContainerItemProxy;
			containerPortal = 2750723318E3E52800A80C5A /* Project object */;
			proxyType = 1;
			remoteGlobalIDString = 2752B26A233D76000014AD9D;
			remoteInfo = mbedTLS;
		};
		2752B276233D79030014AD9D /* PBXContainerItemProxy */ = {
			isa = PBXContainerItemProxy;
			containerPortal = 2750723318E3E52800A80C5A /* Project object */;
			proxyType = 1;
			remoteGlobalIDString = 2752B26A233D76000014AD9D;
			remoteInfo = mbedTLS;
		};
		2763F7092B4E21A800B23A91 /* PBXContainerItemProxy */ = {
			isa = PBXContainerItemProxy;
			containerPortal = 272BB1DC2B1E7F96006139E6 /* VectorSearch.xcodeproj */;
			proxyType = 2;
			remoteGlobalIDString = 27628CE02AC79954004C3740;
			remoteInfo = VectorSearch;
		};
		2763F70B2B4E21A800B23A91 /* PBXContainerItemProxy */ = {
			isa = PBXContainerItemProxy;
			containerPortal = 272BB1DC2B1E7F96006139E6 /* VectorSearch.xcodeproj */;
			proxyType = 2;
			remoteGlobalIDString = 271B6B512AE71E0800525247;
			remoteInfo = CouchbaseLiteVectorSearch;
		};
		2763F70D2B4E21A800B23A91 /* PBXContainerItemProxy */ = {
			isa = PBXContainerItemProxy;
			containerPortal = 272BB1DC2B1E7F96006139E6 /* VectorSearch.xcodeproj */;
			proxyType = 2;
			remoteGlobalIDString = 27628F362ACF6A7D004C3740;
			remoteInfo = SQLiteCpp;
		};
		2763F70F2B4E21A800B23A91 /* PBXContainerItemProxy */ = {
			isa = PBXContainerItemProxy;
			containerPortal = 272BB1DC2B1E7F96006139E6 /* VectorSearch.xcodeproj */;
			proxyType = 2;
			remoteGlobalIDString = 2723C18C2B1E55C000946161;
			remoteInfo = SQLiteCppExtension;
		};
		2763F7112B4E21A800B23A91 /* PBXContainerItemProxy */ = {
			isa = PBXContainerItemProxy;
			containerPortal = 272BB1DC2B1E7F96006139E6 /* VectorSearch.xcodeproj */;
			proxyType = 2;
			remoteGlobalIDString = 273E67EE2AF069320057C19B;
			remoteInfo = SQLite;
		};
		2763F7132B4E21A800B23A91 /* PBXContainerItemProxy */ = {
			isa = PBXContainerItemProxy;
			containerPortal = 272BB1DC2B1E7F96006139E6 /* VectorSearch.xcodeproj */;
			proxyType = 2;
			remoteGlobalIDString = 278054DD2B3226DF009630D8;
			remoteInfo = "VectorSearch-iOS-Test";
		};
		27732CE11D734EFB006D3802 /* PBXContainerItemProxy */ = {
			isa = PBXContainerItemProxy;
			containerPortal = 2750723318E3E52800A80C5A /* Project object */;
			proxyType = 1;
			remoteGlobalIDString = 2708FE3E1CF4CC880022F721;
			remoteInfo = LiteCoreCppTests;
		};
		27732CE31D734EFE006D3802 /* PBXContainerItemProxy */ = {
			isa = PBXContainerItemProxy;
			containerPortal = 2750723318E3E52800A80C5A /* Project object */;
			proxyType = 1;
			remoteGlobalIDString = 274D04071BA75E1C00FF7C35;
			remoteInfo = C4Tests;
		};
		27744B3221406D1B00399DCA /* PBXContainerItemProxy */ = {
			isa = PBXContainerItemProxy;
			containerPortal = 277CB6251D0DED5E00702E56 /* Fleece.xcodeproj */;
			proxyType = 2;
			remoteGlobalIDString = 27C4CE9C2127719D00470DE9;
			remoteInfo = fleeceDylib;
		};
		27766E1E1982DED300CAA464 /* PBXContainerItemProxy */ = {
			isa = PBXContainerItemProxy;
			containerPortal = 2750723318E3E52800A80C5A /* Project object */;
			proxyType = 1;
			remoteGlobalIDString = 27EF80F91917EEC600A327B9;
			remoteInfo = "CBForest static";
		};
		2779CC571E848BBC00F0D251 /* PBXContainerItemProxy */ = {
			isa = PBXContainerItemProxy;
			containerPortal = 2750723318E3E52800A80C5A /* Project object */;
			proxyType = 1;
			remoteGlobalIDString = 720EA3DB1BA7EAD9002B8416;
			remoteInfo = "LiteCore dylib";
		};
		278B8DD523077AA100DB027F /* PBXContainerItemProxy */ = {
			isa = PBXContainerItemProxy;
			containerPortal = 2750723318E3E52800A80C5A /* Project object */;
			proxyType = 1;
			remoteGlobalIDString = 2771A097228624C000B18E0A;
			remoteInfo = LiteCoreWebSocket;
		};
		278F475724C9131000E1CA7A /* PBXContainerItemProxy */ = {
			isa = PBXContainerItemProxy;
			containerPortal = 2750723318E3E52800A80C5A /* Project object */;
			proxyType = 1;
			remoteGlobalIDString = 720EA3DB1BA7EAD9002B8416;
			remoteInfo = "LiteCore dylib";
		};
		2796A2892307345E00774850 /* PBXContainerItemProxy */ = {
			isa = PBXContainerItemProxy;
			containerPortal = 2750723318E3E52800A80C5A /* Project object */;
			proxyType = 1;
			remoteGlobalIDString = 27FC81E71EAAB0D90028E38E;
			remoteInfo = "LiteCoreREST static";
		};
		2797BCB51C10F76F00E5C991 /* PBXContainerItemProxy */ = {
			isa = PBXContainerItemProxy;
			containerPortal = 2750723318E3E52800A80C5A /* Project object */;
			proxyType = 1;
			remoteGlobalIDString = 720EA3DB1BA7EAD9002B8416;
			remoteInfo = "CBForest-Interop";
		};
		279DE3E024788D280059AE4E /* PBXContainerItemProxy */ = {
			isa = PBXContainerItemProxy;
			containerPortal = 2750723318E3E52800A80C5A /* Project object */;
			proxyType = 1;
			remoteGlobalIDString = 27FC81E71EAAB0D90028E38E;
			remoteInfo = "LiteCoreREST static";
		};
		279DE3E224788D2C0059AE4E /* PBXContainerItemProxy */ = {
			isa = PBXContainerItemProxy;
			containerPortal = 2750723318E3E52800A80C5A /* Project object */;
			proxyType = 1;
			remoteGlobalIDString = 2771A097228624C000B18E0A;
			remoteInfo = LiteCoreWebSocket;
		};
		279DE3E424788DC30059AE4E /* PBXContainerItemProxy */ = {
			isa = PBXContainerItemProxy;
			containerPortal = 2750723318E3E52800A80C5A /* Project object */;
			proxyType = 1;
			remoteGlobalIDString = 27FC81E71EAAB0D90028E38E;
			remoteInfo = "LiteCoreREST static";
		};
		279DE3E624788DC30059AE4E /* PBXContainerItemProxy */ = {
			isa = PBXContainerItemProxy;
			containerPortal = 2750723318E3E52800A80C5A /* Project object */;
			proxyType = 1;
			remoteGlobalIDString = 2771A097228624C000B18E0A;
			remoteInfo = LiteCoreWebSocket;
		};
		27B649482069722500FC12F7 /* PBXContainerItemProxy */ = {
			isa = PBXContainerItemProxy;
			containerPortal = 2750723318E3E52800A80C5A /* Project object */;
			proxyType = 1;
			remoteGlobalIDString = 27EF80F91917EEC600A327B9;
			remoteInfo = "LiteCore static";
		};
		27DE2EE52125FAD600123597 /* PBXContainerItemProxy */ = {
			isa = PBXContainerItemProxy;
			containerPortal = 277CB6251D0DED5E00702E56 /* Fleece.xcodeproj */;
			proxyType = 2;
			remoteGlobalIDString = 27DE2EDF2125FA1700123597;
			remoteInfo = FleeceBase;
		};
		27DE2EEC2126212300123597 /* PBXContainerItemProxy */ = {
			isa = PBXContainerItemProxy;
			containerPortal = 277CB6251D0DED5E00702E56 /* Fleece.xcodeproj */;
			proxyType = 1;
			remoteGlobalIDString = 279AC5301C096872002C80DB;
			remoteInfo = Tool;
		};
		27DE2EEE2126212800123597 /* PBXContainerItemProxy */ = {
			isa = PBXContainerItemProxy;
			containerPortal = 277CB6251D0DED5E00702E56 /* Fleece.xcodeproj */;
			proxyType = 1;
			remoteGlobalIDString = 272E5A4A1BF7FE5600848580;
			remoteInfo = Test;
		};
		27DF7D8F1F4289E60022F3DF /* PBXContainerItemProxy */ = {
			isa = PBXContainerItemProxy;
			containerPortal = 2750723318E3E52800A80C5A /* Project object */;
			proxyType = 1;
			remoteGlobalIDString = 27DF7D621F4236500022F3DF;
			remoteInfo = SQLite;
		};
		27DF7D911F428A510022F3DF /* PBXContainerItemProxy */ = {
			isa = PBXContainerItemProxy;
			containerPortal = 277CB6251D0DED5E00702E56 /* Fleece.xcodeproj */;
			proxyType = 1;
			remoteGlobalIDString = 270FA25B1BF53CAD005DCB13;
			remoteInfo = Fleece;
		};
		27EF81151917EF4000A327B9 /* PBXContainerItemProxy */ = {
			isa = PBXContainerItemProxy;
			containerPortal = 2750723318E3E52800A80C5A /* Project object */;
			proxyType = 1;
			remoteGlobalIDString = 27EF807319142C2500A327B9;
			remoteInfo = Tokenizer;
		};
		27F370801DC025930096F717 /* PBXContainerItemProxy */ = {
			isa = PBXContainerItemProxy;
			containerPortal = 277CB6251D0DED5E00702E56 /* Fleece.xcodeproj */;
			proxyType = 1;
			remoteGlobalIDString = 270FA25B1BF53CAD005DCB13;
			remoteInfo = Fleece;
		};
		27FA09BB1D70ADE8005888AA /* PBXContainerItemProxy */ = {
			isa = PBXContainerItemProxy;
			containerPortal = 277CB6251D0DED5E00702E56 /* Fleece.xcodeproj */;
			proxyType = 2;
			remoteGlobalIDString = 270FA25C1BF53CAD005DCB13;
			remoteInfo = Fleece;
		};
		27FA09BD1D70ADE8005888AA /* PBXContainerItemProxy */ = {
			isa = PBXContainerItemProxy;
			containerPortal = 277CB6251D0DED5E00702E56 /* Fleece.xcodeproj */;
			proxyType = 2;
			remoteGlobalIDString = 272E5A4B1BF7FE5600848580;
			remoteInfo = Test;
		};
		27FA09BF1D70ADE8005888AA /* PBXContainerItemProxy */ = {
			isa = PBXContainerItemProxy;
			containerPortal = 277CB6251D0DED5E00702E56 /* Fleece.xcodeproj */;
			proxyType = 2;
			remoteGlobalIDString = 279AC5311C096872002C80DB;
			remoteInfo = Tool;
		};
		27FA09C91D70BA3C005888AA /* PBXContainerItemProxy */ = {
			isa = PBXContainerItemProxy;
			containerPortal = 277CB6251D0DED5E00702E56 /* Fleece.xcodeproj */;
			proxyType = 1;
			remoteGlobalIDString = 270FA25B1BF53CAD005DCB13;
			remoteInfo = Fleece;
		};
/* End PBXContainerItemProxy section */

/* Begin PBXCopyFilesBuildPhase section */
		2708FE4E1CF4CC880022F721 /* CopyFiles */ = {
			isa = PBXCopyFilesBuildPhase;
			buildActionMask = 2147483647;
			dstPath = /usr/share/man/man1/;
			dstSubfolderSpec = 0;
			files = (
			);
			runOnlyForDeploymentPostprocessing = 1;
		};
		27A924BC1D9B355900086206 /* CopyFiles */ = {
			isa = PBXCopyFilesBuildPhase;
			buildActionMask = 2147483647;
			dstPath = "";
			dstSubfolderSpec = 6;
			files = (
			);
			runOnlyForDeploymentPostprocessing = 0;
		};
		27EF810E1917EEC600A327B9 /* CopyFiles */ = {
			isa = PBXCopyFilesBuildPhase;
			buildActionMask = 2147483647;
			dstPath = "include/$(PRODUCT_NAME)";
			dstSubfolderSpec = 16;
			files = (
			);
			runOnlyForDeploymentPostprocessing = 0;
		};
/* End PBXCopyFilesBuildPhase section */

/* Begin PBXFileReference section */
		2700BB4D216FF2DA00797537 /* CoreML.framework */ = {isa = PBXFileReference; lastKnownFileType = wrapper.framework; name = CoreML.framework; path = System/Library/Frameworks/CoreML.framework; sourceTree = SDKROOT; };
		2700BB59217005A900797537 /* CoreMLPredictiveModel.hh */ = {isa = PBXFileReference; lastKnownFileType = sourcecode.cpp.h; path = CoreMLPredictiveModel.hh; sourceTree = "<group>"; };
		2700BB5A217005A900797537 /* CoreMLPredictiveModel.mm */ = {isa = PBXFileReference; lastKnownFileType = sourcecode.cpp.objcpp; path = CoreMLPredictiveModel.mm; sourceTree = "<group>"; };
		27027CCD255F4A9B00A96D7D /* VersionVector.hh */ = {isa = PBXFileReference; fileEncoding = 4; lastKnownFileType = sourcecode.cpp.h; path = VersionVector.hh; sourceTree = "<group>"; };
		27027CD1255F4A9B00A96D7D /* VersionVector.cc */ = {isa = PBXFileReference; fileEncoding = 4; lastKnownFileType = sourcecode.cpp.cpp; path = VersionVector.cc; sourceTree = "<group>"; };
		27047CE3233AE8DE009D1CE9 /* ListenerHarness.hh */ = {isa = PBXFileReference; lastKnownFileType = sourcecode.cpp.h; path = ListenerHarness.hh; sourceTree = "<group>"; };
		2705154C1D8CBE6C00D62D05 /* c4Query.cc */ = {isa = PBXFileReference; fileEncoding = 4; lastKnownFileType = sourcecode.cpp.cpp; path = c4Query.cc; sourceTree = "<group>"; };
		270515581D907F6200D62D05 /* CoreFoundation.framework */ = {isa = PBXFileReference; lastKnownFileType = wrapper.framework; name = CoreFoundation.framework; path = System/Library/Frameworks/CoreFoundation.framework; sourceTree = SDKROOT; };
		2705155E1D909CC700D62D05 /* XcodeWarnings.xcconfig */ = {isa = PBXFileReference; lastKnownFileType = text.xcconfig; path = XcodeWarnings.xcconfig; sourceTree = "<group>"; wrapsLines = 1; };
		2705155F1D90A29F00D62D05 /* Tests.xcconfig */ = {isa = PBXFileReference; lastKnownFileType = text.xcconfig; path = Tests.xcconfig; sourceTree = "<group>"; };
		270515601D91C2AE00D62D05 /* c4PerfTest.cc */ = {isa = PBXFileReference; fileEncoding = 4; lastKnownFileType = sourcecode.cpp.cpp; path = c4PerfTest.cc; sourceTree = "<group>"; };
		2708FE521CF4CC880022F721 /* LiteCoreCppTests */ = {isa = PBXFileReference; explicitFileType = "compiled.mach-o.executable"; includeInIndex = 0; path = LiteCoreCppTests; sourceTree = BUILT_PRODUCTS_DIR; };
		2708FE591CF4D0450022F721 /* LiteCoreTest.hh */ = {isa = PBXFileReference; lastKnownFileType = sourcecode.cpp.h; path = LiteCoreTest.hh; sourceTree = "<group>"; };
		2708FE5A1CF4D3370022F721 /* LiteCoreTest.cc */ = {isa = PBXFileReference; fileEncoding = 4; lastKnownFileType = sourcecode.cpp.cpp; path = LiteCoreTest.cc; sourceTree = "<group>"; };
		2708FE5C1CF6197D0022F721 /* RawRevTree.cc */ = {isa = PBXFileReference; fileEncoding = 4; lastKnownFileType = sourcecode.cpp.cpp; path = RawRevTree.cc; sourceTree = "<group>"; };
		2708FE5D1CF6197D0022F721 /* RawRevTree.hh */ = {isa = PBXFileReference; fileEncoding = 4; lastKnownFileType = sourcecode.cpp.h; path = RawRevTree.hh; sourceTree = "<group>"; };
		27098A95216C1D2E002751DA /* c4PredictiveQuery.cc */ = {isa = PBXFileReference; lastKnownFileType = sourcecode.cpp.cpp; path = c4PredictiveQuery.cc; sourceTree = "<group>"; };
		27098A96216C1D2E002751DA /* c4PredictiveQuery.h */ = {isa = PBXFileReference; lastKnownFileType = sourcecode.c.h; path = c4PredictiveQuery.h; sourceTree = "<group>"; };
		27098A9F216C1E88002751DA /* SQLitePredictionFunction.cc */ = {isa = PBXFileReference; lastKnownFileType = sourcecode.cpp.cpp; path = SQLitePredictionFunction.cc; sourceTree = "<group>"; };
		27098AA4216C2108002751DA /* PredictiveModel.cc */ = {isa = PBXFileReference; lastKnownFileType = sourcecode.cpp.cpp; path = PredictiveModel.cc; sourceTree = "<group>"; };
		27098AA5216C2108002751DA /* PredictiveModel.hh */ = {isa = PBXFileReference; lastKnownFileType = sourcecode.cpp.h; path = PredictiveModel.hh; sourceTree = "<group>"; };
		27098AA9216C2ED6002751DA /* PredictiveQueryTest.cc */ = {isa = PBXFileReference; lastKnownFileType = sourcecode.cpp.cpp; path = PredictiveQueryTest.cc; sourceTree = "<group>"; };
		27098AB721714AB0002751DA /* Vision.framework */ = {isa = PBXFileReference; lastKnownFileType = wrapper.framework; name = Vision.framework; path = System/Library/Frameworks/Vision.framework; sourceTree = SDKROOT; };
		27098ABB217525B7002751DA /* SQLiteKeyStore+FTSIndexes.cc */ = {isa = PBXFileReference; lastKnownFileType = sourcecode.cpp.cpp; path = "SQLiteKeyStore+FTSIndexes.cc"; sourceTree = "<group>"; };
		27098ABF2175279F002751DA /* SQLiteKeyStore+ArrayIndexes.cc */ = {isa = PBXFileReference; lastKnownFileType = sourcecode.cpp.cpp; path = "SQLiteKeyStore+ArrayIndexes.cc"; sourceTree = "<group>"; };
		27098AC321752A29002751DA /* SQLiteKeyStore+PredictiveIndexes.cc */ = {isa = PBXFileReference; lastKnownFileType = sourcecode.cpp.cpp; path = "SQLiteKeyStore+PredictiveIndexes.cc"; sourceTree = "<group>"; };
		2709D3A52363651B00462AF7 /* CertHelper.hh */ = {isa = PBXFileReference; lastKnownFileType = sourcecode.cpp.h; path = CertHelper.hh; sourceTree = "<group>"; };
		270BEE1D20647E8A005E8BE8 /* RESTSyncListener_stub.cc */ = {isa = PBXFileReference; fileEncoding = 4; lastKnownFileType = sourcecode.cpp.cpp; path = RESTSyncListener_stub.cc; sourceTree = "<group>"; };
		270BEE29206483C0005E8BE8 /* Listener */ = {isa = PBXFileReference; lastKnownFileType = folder; name = Listener; path = "../../../couchbase-lite-core-EE/Listener"; sourceTree = "<group>"; };
		270C6B681EB7DDAD00E73415 /* RESTListener+Replicate.cc */ = {isa = PBXFileReference; fileEncoding = 4; lastKnownFileType = sourcecode.cpp.cpp; path = "RESTListener+Replicate.cc"; sourceTree = "<group>"; };
		270C6B871EBA2CD600E73415 /* LogDecoder.cc */ = {isa = PBXFileReference; fileEncoding = 4; lastKnownFileType = sourcecode.cpp.cpp; path = LogDecoder.cc; sourceTree = "<group>"; };
		270C6B881EBA2CD600E73415 /* LogDecoder.hh */ = {isa = PBXFileReference; fileEncoding = 4; lastKnownFileType = sourcecode.cpp.h; path = LogDecoder.hh; sourceTree = "<group>"; };
		270C6B891EBA2CD600E73415 /* LogEncoder.cc */ = {isa = PBXFileReference; fileEncoding = 4; lastKnownFileType = sourcecode.cpp.cpp; path = LogEncoder.cc; sourceTree = "<group>"; };
		270C6B8A1EBA2CD600E73415 /* LogEncoder.hh */ = {isa = PBXFileReference; fileEncoding = 4; lastKnownFileType = sourcecode.cpp.h; path = LogEncoder.hh; sourceTree = "<group>"; };
		270C6B901EBA2D5600E73415 /* LogEncoderTest.cc */ = {isa = PBXFileReference; fileEncoding = 4; lastKnownFileType = sourcecode.cpp.cpp; path = LogEncoderTest.cc; sourceTree = "<group>"; };
		270F2BD32301E8AE00D8DB21 /* TCPSocket.hh */ = {isa = PBXFileReference; lastKnownFileType = sourcecode.cpp.h; path = TCPSocket.hh; sourceTree = "<group>"; };
		270F2BD42301E8AE00D8DB21 /* TCPSocket.cc */ = {isa = PBXFileReference; lastKnownFileType = sourcecode.cpp.cpp; path = TCPSocket.cc; sourceTree = "<group>"; };
		2712F5AE25D5A9AB0082D526 /* c4Error.cc */ = {isa = PBXFileReference; lastKnownFileType = sourcecode.cpp.cpp; path = c4Error.cc; sourceTree = "<group>"; };
		27139B1F18F8E9750021A9A3 /* Foundation.framework */ = {isa = PBXFileReference; lastKnownFileType = wrapper.framework; name = Foundation.framework; path = System/Library/Frameworks/Foundation.framework; sourceTree = SDKROOT; };
		27139B3018F8E9750021A9A3 /* LiteCoreTests.xctest */ = {isa = PBXFileReference; explicitFileType = wrapper.cfbundle; includeInIndex = 0; path = LiteCoreTests.xctest; sourceTree = BUILT_PRODUCTS_DIR; };
		271507F1212259DE005FE6E8 /* c4Compat.h */ = {isa = PBXFileReference; lastKnownFileType = sourcecode.c.h; path = c4Compat.h; sourceTree = "<group>"; };
		2716F91D248578D000BE21D9 /* mbedSnippets.hh */ = {isa = PBXFileReference; lastKnownFileType = sourcecode.cpp.h; path = mbedSnippets.hh; sourceTree = "<group>"; };
		2716F91E248578D000BE21D9 /* mbedSnippets.cc */ = {isa = PBXFileReference; lastKnownFileType = sourcecode.cpp.cpp; path = mbedSnippets.cc; sourceTree = "<group>"; };
		2716F9BE249AD3CB00BE21D9 /* c4CertificateTest.cc */ = {isa = PBXFileReference; lastKnownFileType = sourcecode.cpp.cpp; path = c4CertificateTest.cc; sourceTree = "<group>"; };
		27175AF1261B80E70045F3AC /* c4BlobStoreTypes.h */ = {isa = PBXFileReference; lastKnownFileType = sourcecode.c.h; path = c4BlobStoreTypes.h; sourceTree = "<group>"; };
		27175B11261B91170045F3AC /* REST_CAPI.cc */ = {isa = PBXFileReference; lastKnownFileType = sourcecode.cpp.cpp; path = REST_CAPI.cc; sourceTree = "<group>"; };
		27175B73261BC3030045F3AC /* README.md */ = {isa = PBXFileReference; lastKnownFileType = net.daringfireball.markdown; path = README.md; sourceTree = "<group>"; wrapsLines = 1; };
		2719253323970C7F0053DDA6 /* data */ = {isa = PBXFileReference; lastKnownFileType = folder; path = data; sourceTree = "<group>"; };
		2719253B23970F4E0053DDA6 /* replacedb */ = {isa = PBXFileReference; lastKnownFileType = folder; name = replacedb; path = data/replacedb; sourceTree = "<group>"; };
		271A98A6243D2204008C032D /* SystemConfiguration.framework */ = {isa = PBXFileReference; lastKnownFileType = wrapper.framework; name = SystemConfiguration.framework; path = System/Library/Frameworks/SystemConfiguration.framework; sourceTree = SDKROOT; };
		271A98AB243D24FD008C032D /* NetworkInterfaces.hh */ = {isa = PBXFileReference; lastKnownFileType = sourcecode.cpp.h; path = NetworkInterfaces.hh; sourceTree = "<group>"; };
		271A98AC243D24FD008C032D /* NetworkInterfaces.cc */ = {isa = PBXFileReference; lastKnownFileType = sourcecode.cpp.cpp; path = NetworkInterfaces.cc; sourceTree = "<group>"; };
		271AB00F2374A41E007B0319 /* c4Index.h */ = {isa = PBXFileReference; lastKnownFileType = sourcecode.c.h; path = c4Index.h; sourceTree = "<group>"; };
		271AB0142374AD09007B0319 /* IndexSpec.hh */ = {isa = PBXFileReference; lastKnownFileType = sourcecode.cpp.h; path = IndexSpec.hh; sourceTree = "<group>"; };
		271AB0152374AD09007B0319 /* IndexSpec.cc */ = {isa = PBXFileReference; lastKnownFileType = sourcecode.cpp.cpp; path = IndexSpec.cc; sourceTree = "<group>"; };
		271BA453227B691500D49D13 /* c4DatabaseEncryptionTest.cc */ = {isa = PBXFileReference; lastKnownFileType = sourcecode.cpp.cpp; path = c4DatabaseEncryptionTest.cc; sourceTree = "<group>"; };
		271BA4D0228373E500D49D13 /* BothKeyStore.hh */ = {isa = PBXFileReference; lastKnownFileType = sourcecode.cpp.h; path = BothKeyStore.hh; sourceTree = "<group>"; };
		271BA4D1228373E500D49D13 /* BothKeyStore.cc */ = {isa = PBXFileReference; lastKnownFileType = sourcecode.cpp.cpp; path = BothKeyStore.cc; sourceTree = "<group>"; };
		271BA53C2297008200D49D13 /* HTTPTypes.hh */ = {isa = PBXFileReference; lastKnownFileType = sourcecode.cpp.h; path = HTTPTypes.hh; sourceTree = "<group>"; };
		271C069723078176000EC09B /* HTTPTypes.cc */ = {isa = PBXFileReference; lastKnownFileType = sourcecode.cpp.cpp; path = HTTPTypes.cc; sourceTree = "<group>"; };
		2722504A1D7884110006D5A5 /* c4BlobStore.h */ = {isa = PBXFileReference; lastKnownFileType = sourcecode.c.h; path = c4BlobStore.h; sourceTree = "<group>"; };
		2722504D1D7892610006D5A5 /* c4BlobStore.cc */ = {isa = PBXFileReference; fileEncoding = 4; lastKnownFileType = sourcecode.cpp.cpp; path = c4BlobStore.cc; sourceTree = "<group>"; };
		272250501D78F07E0006D5A5 /* c4BlobStoreTest.cc */ = {isa = PBXFileReference; fileEncoding = 4; lastKnownFileType = sourcecode.cpp.cpp; path = c4BlobStoreTest.cc; sourceTree = "<group>"; };
		27229213260AB89900A3A41F /* BlobStreams.hh */ = {isa = PBXFileReference; lastKnownFileType = sourcecode.cpp.h; path = BlobStreams.hh; sourceTree = "<group>"; };
		27229214260AB89900A3A41F /* BlobStreams.cc */ = {isa = PBXFileReference; lastKnownFileType = sourcecode.cpp.cpp; path = BlobStreams.cc; sourceTree = "<group>"; };
		27229268260D171D00A3A41F /* c4Collection.hh */ = {isa = PBXFileReference; lastKnownFileType = sourcecode.cpp.h; path = c4Collection.hh; sourceTree = "<group>"; };
		27229277260D1ADF00A3A41F /* c4Collection.cc */ = {isa = PBXFileReference; lastKnownFileType = sourcecode.cpp.cpp; path = c4Collection.cc; sourceTree = "<group>"; };
		27234104211516C000DA9437 /* c4QueryTest.hh */ = {isa = PBXFileReference; lastKnownFileType = sourcecode.cpp.h; path = c4QueryTest.hh; sourceTree = "<group>"; };
		2723410F211B5FC400DA9437 /* QueryTest.hh */ = {isa = PBXFileReference; lastKnownFileType = sourcecode.cpp.h; path = QueryTest.hh; sourceTree = "<group>"; };
		2726F630207ED137007F2D02 /* ReplicatorTuning.hh */ = {isa = PBXFileReference; lastKnownFileType = sourcecode.cpp.h; path = ReplicatorTuning.hh; sourceTree = "<group>"; };
		272850A91E9AF53B009CA22F /* Upgrader.cc */ = {isa = PBXFileReference; fileEncoding = 4; lastKnownFileType = sourcecode.cpp.cpp; path = Upgrader.cc; sourceTree = "<group>"; };
		272850AA1E9AF53B009CA22F /* Upgrader.hh */ = {isa = PBXFileReference; fileEncoding = 4; lastKnownFileType = sourcecode.cpp.h; path = Upgrader.hh; sourceTree = "<group>"; };
		272850B41E9BE361009CA22F /* UpgraderTest.cc */ = {isa = PBXFileReference; fileEncoding = 4; lastKnownFileType = sourcecode.cpp.cpp; path = UpgraderTest.cc; sourceTree = "<group>"; };
		272850EC1E9D4B7D009CA22F /* CppTests.xcconfig */ = {isa = PBXFileReference; lastKnownFileType = text.xcconfig; path = CppTests.xcconfig; sourceTree = "<group>"; };
		272851201EA4537A009CA22F /* RESTListener.cc */ = {isa = PBXFileReference; fileEncoding = 4; lastKnownFileType = sourcecode.cpp.cpp; path = RESTListener.cc; sourceTree = "<group>"; };
		272851211EA4537A009CA22F /* RESTListener.hh */ = {isa = PBXFileReference; fileEncoding = 4; lastKnownFileType = sourcecode.cpp.h; path = RESTListener.hh; sourceTree = "<group>"; };
		272851271EA46421009CA22F /* Request.cc */ = {isa = PBXFileReference; fileEncoding = 4; lastKnownFileType = sourcecode.cpp.cpp; path = Request.cc; sourceTree = "<group>"; };
		272851281EA46421009CA22F /* Request.hh */ = {isa = PBXFileReference; fileEncoding = 4; lastKnownFileType = sourcecode.cpp.h; path = Request.hh; sourceTree = "<group>"; };
		2728512C1EA46475009CA22F /* Server.cc */ = {isa = PBXFileReference; fileEncoding = 4; lastKnownFileType = sourcecode.cpp.cpp; path = Server.cc; sourceTree = "<group>"; };
		2728512D1EA46475009CA22F /* Server.hh */ = {isa = PBXFileReference; fileEncoding = 4; lastKnownFileType = sourcecode.cpp.h; path = Server.hh; sourceTree = "<group>"; };
		272AEC3F1F55D87500051F0A /* StringUtil_icu.cc */ = {isa = PBXFileReference; lastKnownFileType = sourcecode.cpp.cpp; path = StringUtil_icu.cc; sourceTree = "<group>"; };
		272AEC431F55D87500051F0A /* StringUtil_winapi.cc */ = {isa = PBXFileReference; lastKnownFileType = sourcecode.cpp.cpp; path = StringUtil_winapi.cc; sourceTree = "<group>"; };
		272B1BDF1FB13B7400F56620 /* stopwordset.cc */ = {isa = PBXFileReference; lastKnownFileType = sourcecode.cpp.cpp; path = stopwordset.cc; sourceTree = "<group>"; };
		272B1BE01FB13B7400F56620 /* stopwordset.h */ = {isa = PBXFileReference; lastKnownFileType = sourcecode.c.h; path = stopwordset.h; sourceTree = "<group>"; };
		272B1BE91FB1477800F56620 /* stopwords_en.h */ = {isa = PBXFileReference; lastKnownFileType = sourcecode.c.h; path = stopwords_en.h; sourceTree = "<group>"; };
		272B1BEA1FB1513100F56620 /* FTSTest.cc */ = {isa = PBXFileReference; lastKnownFileType = sourcecode.cpp.cpp; path = FTSTest.cc; sourceTree = "<group>"; };
		272BA50423F61389000EB6E8 /* c4QueryImpl.hh */ = {isa = PBXFileReference; lastKnownFileType = sourcecode.cpp.h; path = c4QueryImpl.hh; sourceTree = "<group>"; };
		272BA50A23F61591000EB6E8 /* c4Query.hh */ = {isa = PBXFileReference; lastKnownFileType = sourcecode.cpp.h; path = c4Query.hh; sourceTree = "<group>"; };
		272BB1DC2B1E7F96006139E6 /* VectorSearch.xcodeproj */ = {isa = PBXFileReference; lastKnownFileType = "wrapper.pb-project"; name = VectorSearch.xcodeproj; path = "mobile-vector-search/VectorSearch.xcodeproj"; sourceTree = "<group>"; };
		272F00E3226FC15D00E62F72 /* BackgroundDB.hh */ = {isa = PBXFileReference; fileEncoding = 4; lastKnownFileType = sourcecode.cpp.h; path = BackgroundDB.hh; sourceTree = "<group>"; };
		272F00E9226FC15D00E62F72 /* BackgroundDB.cc */ = {isa = PBXFileReference; fileEncoding = 4; lastKnownFileType = sourcecode.cpp.cpp; path = BackgroundDB.cc; sourceTree = "<group>"; };
		272F00F42273D45000E62F72 /* LiveQuerier.hh */ = {isa = PBXFileReference; lastKnownFileType = sourcecode.cpp.h; path = LiveQuerier.hh; sourceTree = "<group>"; };
		272F00F52273D45000E62F72 /* LiveQuerier.cc */ = {isa = PBXFileReference; lastKnownFileType = sourcecode.cpp.cpp; path = LiveQuerier.cc; sourceTree = "<group>"; };
		27304A0323023FCF0049AC69 /* BuiltInWebSocket.hh */ = {isa = PBXFileReference; lastKnownFileType = sourcecode.cpp.h; path = BuiltInWebSocket.hh; sourceTree = "<group>"; };
		27304A0423023FCF0049AC69 /* BuiltInWebSocket.cc */ = {isa = PBXFileReference; lastKnownFileType = sourcecode.cpp.cpp; path = BuiltInWebSocket.cc; sourceTree = "<group>"; };
		273407211DEE116600EA5532 /* PlatformIO.cc */ = {isa = PBXFileReference; fileEncoding = 4; lastKnownFileType = sourcecode.cpp.cpp; path = PlatformIO.cc; sourceTree = "<group>"; };
		273407221DEE116600EA5532 /* PlatformIO.hh */ = {isa = PBXFileReference; fileEncoding = 4; lastKnownFileType = sourcecode.cpp.h; path = PlatformIO.hh; sourceTree = "<group>"; };
		2734F60D206978F100C982FF /* LiteCore-framework_Release.xcconfig */ = {isa = PBXFileReference; lastKnownFileType = text.xcconfig; path = "LiteCore-framework_Release.xcconfig"; sourceTree = "<group>"; };
		2734F619206ABEB000C982FF /* ReplicatorTypes.cc */ = {isa = PBXFileReference; lastKnownFileType = sourcecode.cpp.cpp; path = ReplicatorTypes.cc; sourceTree = "<group>"; };
		273613F71F1696E700ECB9DF /* ReplicatorLoopbackTest.hh */ = {isa = PBXFileReference; lastKnownFileType = sourcecode.cpp.h; path = ReplicatorLoopbackTest.hh; sourceTree = "<group>"; };
		273613FB1F16976300ECB9DF /* ReplicatorAPITest.hh */ = {isa = PBXFileReference; lastKnownFileType = sourcecode.cpp.h; path = ReplicatorAPITest.hh; sourceTree = "<group>"; };
		27393A861C8A353A00829C9B /* Error.cc */ = {isa = PBXFileReference; fileEncoding = 4; lastKnownFileType = sourcecode.cpp.cpp; path = Error.cc; sourceTree = "<group>"; };
		273AD3CF18F4B23A007D8C23 /* README.md */ = {isa = PBXFileReference; fileEncoding = 4; lastKnownFileType = net.daringfireball.markdown; name = README.md; path = ../README.md; sourceTree = "<group>"; wrapsLines = 1; };
		273B541823037A8400E4FC19 /* unix_acceptor.h */ = {isa = PBXFileReference; lastKnownFileType = sourcecode.c.h; path = unix_acceptor.h; sourceTree = "<group>"; };
		273B541923037A8400E4FC19 /* acceptor.h */ = {isa = PBXFileReference; lastKnownFileType = sourcecode.c.h; path = acceptor.h; sourceTree = "<group>"; };
		273B541A23037A8400E4FC19 /* tcp_acceptor.h */ = {isa = PBXFileReference; lastKnownFileType = sourcecode.c.h; path = tcp_acceptor.h; sourceTree = "<group>"; };
		273B541B23037A8400E4FC19 /* udp6_socket.h */ = {isa = PBXFileReference; lastKnownFileType = sourcecode.c.h; path = udp6_socket.h; sourceTree = "<group>"; };
		273B541C23037A8400E4FC19 /* tcp6_acceptor.h */ = {isa = PBXFileReference; lastKnownFileType = sourcecode.c.h; path = tcp6_acceptor.h; sourceTree = "<group>"; };
		273B541D23037A8400E4FC19 /* tcp_socket.h */ = {isa = PBXFileReference; lastKnownFileType = sourcecode.c.h; path = tcp_socket.h; sourceTree = "<group>"; };
		273B541E23037A8400E4FC19 /* sock_address.h */ = {isa = PBXFileReference; lastKnownFileType = sourcecode.c.h; path = sock_address.h; sourceTree = "<group>"; };
		273B541F23037A8400E4FC19 /* tcp_connector.h */ = {isa = PBXFileReference; lastKnownFileType = sourcecode.c.h; path = tcp_connector.h; sourceTree = "<group>"; };
		273B542023037A8400E4FC19 /* unix_connector.h */ = {isa = PBXFileReference; lastKnownFileType = sourcecode.c.h; path = unix_connector.h; sourceTree = "<group>"; };
		273B542123037A8400E4FC19 /* unix_stream_socket.h */ = {isa = PBXFileReference; lastKnownFileType = sourcecode.c.h; path = unix_stream_socket.h; sourceTree = "<group>"; };
		273B542223037A8400E4FC19 /* inet6_address.h */ = {isa = PBXFileReference; lastKnownFileType = sourcecode.c.h; path = inet6_address.h; sourceTree = "<group>"; };
		273B542323037A8400E4FC19 /* connector.h */ = {isa = PBXFileReference; lastKnownFileType = sourcecode.c.h; path = connector.h; sourceTree = "<group>"; };
		273B542423037A8400E4FC19 /* stream_socket.h */ = {isa = PBXFileReference; lastKnownFileType = sourcecode.c.h; path = stream_socket.h; sourceTree = "<group>"; };
		273B542523037A8400E4FC19 /* tcp6_connector.h */ = {isa = PBXFileReference; lastKnownFileType = sourcecode.c.h; path = tcp6_connector.h; sourceTree = "<group>"; };
		273B542623037A8400E4FC19 /* unix_dgram_socket.h */ = {isa = PBXFileReference; lastKnownFileType = sourcecode.c.h; path = unix_dgram_socket.h; sourceTree = "<group>"; };
		273B542723037A8400E4FC19 /* inet_address.h */ = {isa = PBXFileReference; lastKnownFileType = sourcecode.c.h; path = inet_address.h; sourceTree = "<group>"; };
		273B542823037A8400E4FC19 /* exception.h */ = {isa = PBXFileReference; lastKnownFileType = sourcecode.c.h; path = exception.h; sourceTree = "<group>"; };
		273B542923037A8400E4FC19 /* udp_socket.h */ = {isa = PBXFileReference; lastKnownFileType = sourcecode.c.h; path = udp_socket.h; sourceTree = "<group>"; };
		273B542A23037A8400E4FC19 /* tcp6_socket.h */ = {isa = PBXFileReference; lastKnownFileType = sourcecode.c.h; path = tcp6_socket.h; sourceTree = "<group>"; };
		273B542B23037A8400E4FC19 /* unix_address.h */ = {isa = PBXFileReference; lastKnownFileType = sourcecode.c.h; path = unix_address.h; sourceTree = "<group>"; };
		273B542C23037A8400E4FC19 /* platform.h */ = {isa = PBXFileReference; lastKnownFileType = sourcecode.c.h; path = platform.h; sourceTree = "<group>"; };
		273B542D23037A8400E4FC19 /* socket.h */ = {isa = PBXFileReference; lastKnownFileType = sourcecode.c.h; path = socket.h; sourceTree = "<group>"; };
		273B542E23037A8400E4FC19 /* datagram_socket.h */ = {isa = PBXFileReference; lastKnownFileType = sourcecode.c.h; path = datagram_socket.h; sourceTree = "<group>"; };
		273C7BEC25FFFBE600537E45 /* DocumentFactory.hh */ = {isa = PBXFileReference; lastKnownFileType = sourcecode.cpp.h; path = DocumentFactory.hh; sourceTree = "<group>"; };
		273D25F42564666A008643D2 /* VectorDocument.hh */ = {isa = PBXFileReference; lastKnownFileType = sourcecode.cpp.h; path = VectorDocument.hh; sourceTree = "<group>"; };
		273D25F52564666A008643D2 /* VectorDocument.cc */ = {isa = PBXFileReference; lastKnownFileType = sourcecode.cpp.cpp; path = VectorDocument.cc; sourceTree = "<group>"; };
		273E9EC01C506C60003115A6 /* c4DocEnumerator.cc */ = {isa = PBXFileReference; fileEncoding = 4; lastKnownFileType = sourcecode.cpp.cpp; path = c4DocEnumerator.cc; sourceTree = "<group>"; };
		273E9EC11C506C60003115A6 /* c4DocEnumerator.h */ = {isa = PBXFileReference; fileEncoding = 4; lastKnownFileType = sourcecode.c.h; path = c4DocEnumerator.h; sourceTree = "<group>"; };
		273E9ED31C506DB4003115A6 /* SecureDigest.hh */ = {isa = PBXFileReference; fileEncoding = 4; lastKnownFileType = sourcecode.cpp.h; path = SecureDigest.hh; sourceTree = "<group>"; };
		273E9ED41C506DB4003115A6 /* SecureRandomize.hh */ = {isa = PBXFileReference; fileEncoding = 4; lastKnownFileType = sourcecode.cpp.h; path = SecureRandomize.hh; sourceTree = "<group>"; };
		273E9F7A1C516B76003115A6 /* c4Private.h */ = {isa = PBXFileReference; lastKnownFileType = sourcecode.c.h; path = c4Private.h; sourceTree = "<group>"; };
		273E9F7D1C518793003115A6 /* c4.h */ = {isa = PBXFileReference; lastKnownFileType = sourcecode.c.h; path = c4.h; sourceTree = "<group>"; };
		273E9FAA1C519A1B003115A6 /* LiteCore static.xcconfig */ = {isa = PBXFileReference; lastKnownFileType = text.xcconfig; path = "LiteCore static.xcconfig"; sourceTree = "<group>"; };
		273E9FAD1C519A1B003115A6 /* LiteCore XCTests.xcconfig */ = {isa = PBXFileReference; lastKnownFileType = text.xcconfig; path = "LiteCore XCTests.xcconfig"; sourceTree = "<group>"; };
		273E9FB01C519A1B003115A6 /* LiteCore-dylib.xcconfig */ = {isa = PBXFileReference; lastKnownFileType = text.xcconfig; path = "LiteCore-dylib.xcconfig"; sourceTree = "<group>"; };
		273E9FB61C519A1B003115A6 /* C4Tests.xcconfig */ = {isa = PBXFileReference; lastKnownFileType = text.xcconfig; path = C4Tests.xcconfig; sourceTree = "<group>"; };
		273E9FBA1C519A1B003115A6 /* Project_Debug.xcconfig */ = {isa = PBXFileReference; lastKnownFileType = text.xcconfig; path = Project_Debug.xcconfig; sourceTree = "<group>"; };
		273E9FBB1C519A1B003115A6 /* Project_Release.xcconfig */ = {isa = PBXFileReference; lastKnownFileType = text.xcconfig; path = Project_Release.xcconfig; sourceTree = "<group>"; };
		273E9FBC1C519A1B003115A6 /* Project.xcconfig */ = {isa = PBXFileReference; lastKnownFileType = text.xcconfig; path = Project.xcconfig; sourceTree = "<group>"; };
		273E9FBF1C519A1B003115A6 /* Tokenizer.xcconfig */ = {isa = PBXFileReference; lastKnownFileType = text.xcconfig; path = Tokenizer.xcconfig; sourceTree = "<group>"; };
		273F481425A68588005D4FE2 /* TestsCommon.hh */ = {isa = PBXFileReference; lastKnownFileType = sourcecode.cpp.h; path = TestsCommon.hh; sourceTree = "<group>"; };
		273F481525A68588005D4FE2 /* TestsCommon.cc */ = {isa = PBXFileReference; lastKnownFileType = sourcecode.cpp.cpp; path = TestsCommon.cc; sourceTree = "<group>"; };
		27416E291E0494DF00F10F65 /* c4QueryTest.cc */ = {isa = PBXFileReference; fileEncoding = 4; lastKnownFileType = sourcecode.cpp.cpp; path = c4QueryTest.cc; sourceTree = "<group>"; };
		274281772624B4B300862700 /* c4Error.h */ = {isa = PBXFileReference; lastKnownFileType = sourcecode.c.h; path = c4Error.h; sourceTree = "<group>"; };
		2742817B2624B74E00862700 /* c4Log.h */ = {isa = PBXFileReference; lastKnownFileType = sourcecode.c.h; path = c4Log.h; sourceTree = "<group>"; };
		27431BC6258A8AB0009E3EC5 /* QuietReporter.hh */ = {isa = PBXFileReference; lastKnownFileType = sourcecode.cpp.h; path = QuietReporter.hh; sourceTree = "<group>"; };
		2743E1DA25F69D58006F696D /* c4DocumentTypes.h */ = {isa = PBXFileReference; lastKnownFileType = sourcecode.c.h; path = c4DocumentTypes.h; sourceTree = "<group>"; };
		2743E20825F6BC88006F696D /* c4Observer.hh */ = {isa = PBXFileReference; lastKnownFileType = sourcecode.cpp.h; path = c4Observer.hh; sourceTree = "<group>"; };
		2743E2BD25F80102006F696D /* c4CAPI.cc */ = {isa = PBXFileReference; lastKnownFileType = sourcecode.cpp.cpp; path = c4CAPI.cc; sourceTree = "<group>"; };
		2743E31425F81406006F696D /* PublicKey+Windows.cc */ = {isa = PBXFileReference; lastKnownFileType = sourcecode.cpp.cpp; path = "PublicKey+Windows.cc"; sourceTree = "<group>"; };
		2743E32625F853D4006F696D /* c4DatabaseTypes.h */ = {isa = PBXFileReference; lastKnownFileType = sourcecode.c.h; path = c4DatabaseTypes.h; sourceTree = "<group>"; };
		2743E33525F8554F006F696D /* c4QueryTypes.h */ = {isa = PBXFileReference; lastKnownFileType = sourcecode.c.h; path = c4QueryTypes.h; sourceTree = "<group>"; };
		2743E34425F8563A006F696D /* c4IndexTypes.h */ = {isa = PBXFileReference; lastKnownFileType = sourcecode.c.h; path = c4IndexTypes.h; sourceTree = "<group>"; };
		2743E34525F8570C006F696D /* c4DocEnumeratorTypes.h */ = {isa = PBXFileReference; lastKnownFileType = sourcecode.c.h; path = c4DocEnumeratorTypes.h; sourceTree = "<group>"; };
		2743E34625F8583D006F696D /* c4ReplicatorTypes.h */ = {isa = PBXFileReference; lastKnownFileType = sourcecode.c.h; path = c4ReplicatorTypes.h; sourceTree = "<group>"; };
		2743E35525F85F26006F696D /* c4Replicator_CAPI.cc */ = {isa = PBXFileReference; lastKnownFileType = sourcecode.cpp.cpp; path = c4Replicator_CAPI.cc; sourceTree = "<group>"; };
		2744B30C241854F2005A194D /* CMakeLists.txt */ = {isa = PBXFileReference; fileEncoding = 4; lastKnownFileType = text; path = CMakeLists.txt; sourceTree = "<group>"; };
		2744B316241854F2005A194D /* WebSocketInterface.hh */ = {isa = PBXFileReference; fileEncoding = 4; lastKnownFileType = sourcecode.cpp.h; path = WebSocketInterface.hh; sourceTree = "<group>"; };
		2744B317241854F2005A194D /* BLIPConnection.hh */ = {isa = PBXFileReference; fileEncoding = 4; lastKnownFileType = sourcecode.cpp.h; path = BLIPConnection.hh; sourceTree = "<group>"; };
		2744B318241854F2005A194D /* WebSocketImpl.hh */ = {isa = PBXFileReference; fileEncoding = 4; lastKnownFileType = sourcecode.cpp.h; path = WebSocketImpl.hh; sourceTree = "<group>"; };
		2744B319241854F2005A194D /* BLIP.hh */ = {isa = PBXFileReference; fileEncoding = 4; lastKnownFileType = sourcecode.cpp.h; path = BLIP.hh; sourceTree = "<group>"; };
		2744B31A241854F2005A194D /* Headers.hh */ = {isa = PBXFileReference; fileEncoding = 4; lastKnownFileType = sourcecode.cpp.h; path = Headers.hh; sourceTree = "<group>"; };
		2744B31C241854F2005A194D /* MessageBuilder.hh */ = {isa = PBXFileReference; fileEncoding = 4; lastKnownFileType = sourcecode.cpp.h; path = MessageBuilder.hh; sourceTree = "<group>"; };
		2744B31D241854F2005A194D /* LoopbackProvider.hh */ = {isa = PBXFileReference; fileEncoding = 4; lastKnownFileType = sourcecode.cpp.h; path = LoopbackProvider.hh; sourceTree = "<group>"; };
		2744B31E241854F2005A194D /* Message.hh */ = {isa = PBXFileReference; fileEncoding = 4; lastKnownFileType = sourcecode.cpp.h; path = Message.hh; sourceTree = "<group>"; };
		2744B31F241854F2005A194D /* BLIPProtocol.hh */ = {isa = PBXFileReference; fileEncoding = 4; lastKnownFileType = sourcecode.cpp.h; path = BLIPProtocol.hh; sourceTree = "<group>"; };
		2744B329241854F2005A194D /* README.md */ = {isa = PBXFileReference; fileEncoding = 4; lastKnownFileType = net.daringfireball.markdown; path = README.md; sourceTree = "<group>"; wrapsLines = 1; };
		2744B32F241854F2005A194D /* Headers.cc */ = {isa = PBXFileReference; fileEncoding = 4; lastKnownFileType = sourcecode.cpp.cpp; path = Headers.cc; sourceTree = "<group>"; };
		2744B330241854F2005A194D /* WebSocketInterface.cc */ = {isa = PBXFileReference; fileEncoding = 4; lastKnownFileType = sourcecode.cpp.cpp; path = WebSocketInterface.cc; sourceTree = "<group>"; };
		2744B331241854F2005A194D /* WebSocketImpl.cc */ = {isa = PBXFileReference; fileEncoding = 4; lastKnownFileType = sourcecode.cpp.cpp; path = WebSocketImpl.cc; sourceTree = "<group>"; };
		2744B332241854F2005A194D /* WebSocketProtocol.hh */ = {isa = PBXFileReference; fileEncoding = 4; lastKnownFileType = sourcecode.cpp.h; path = WebSocketProtocol.hh; sourceTree = "<group>"; };
		2744B334241854F2005A194D /* Codec.cc */ = {isa = PBXFileReference; fileEncoding = 4; lastKnownFileType = sourcecode.cpp.cpp; path = Codec.cc; sourceTree = "<group>"; };
		2744B336241854F2005A194D /* Async.cc */ = {isa = PBXFileReference; fileEncoding = 4; lastKnownFileType = sourcecode.cpp.cpp; path = Async.cc; sourceTree = "<group>"; };
		2744B337241854F2005A194D /* Actor.cc */ = {isa = PBXFileReference; fileEncoding = 4; lastKnownFileType = sourcecode.cpp.cpp; path = Actor.cc; sourceTree = "<group>"; };
		2744B338241854F2005A194D /* ThreadedMailbox.hh */ = {isa = PBXFileReference; fileEncoding = 4; lastKnownFileType = sourcecode.cpp.h; path = ThreadedMailbox.hh; sourceTree = "<group>"; };
		2744B339241854F2005A194D /* GCDMailbox.hh */ = {isa = PBXFileReference; fileEncoding = 4; lastKnownFileType = sourcecode.cpp.h; path = GCDMailbox.hh; sourceTree = "<group>"; };
		2744B33A241854F2005A194D /* ThreadedMailbox.cc */ = {isa = PBXFileReference; fileEncoding = 4; lastKnownFileType = sourcecode.cpp.cpp; path = ThreadedMailbox.cc; sourceTree = "<group>"; };
		2744B33B241854F2005A194D /* GCDMailbox.cc */ = {isa = PBXFileReference; fileEncoding = 4; lastKnownFileType = sourcecode.cpp.cpp; path = GCDMailbox.cc; sourceTree = "<group>"; };
		2744B33C241854F2005A194D /* Batcher.hh */ = {isa = PBXFileReference; fileEncoding = 4; lastKnownFileType = sourcecode.cpp.h; path = Batcher.hh; sourceTree = "<group>"; };
		2744B33D241854F2005A194D /* ThreadUtil.hh */ = {isa = PBXFileReference; fileEncoding = 4; lastKnownFileType = sourcecode.cpp.h; path = ThreadUtil.hh; sourceTree = "<group>"; };
		2744B33E241854F2005A194D /* Codec.hh */ = {isa = PBXFileReference; fileEncoding = 4; lastKnownFileType = sourcecode.cpp.h; path = Codec.hh; sourceTree = "<group>"; };
		2744B340241854F2005A194D /* Actor.hh */ = {isa = PBXFileReference; fileEncoding = 4; lastKnownFileType = sourcecode.cpp.h; path = Actor.hh; sourceTree = "<group>"; };
		2744B341241854F2005A194D /* Async.hh */ = {isa = PBXFileReference; fileEncoding = 4; lastKnownFileType = sourcecode.cpp.h; path = Async.hh; sourceTree = "<group>"; };
		2744B342241854F2005A194D /* Channel.cc */ = {isa = PBXFileReference; fileEncoding = 4; lastKnownFileType = sourcecode.cpp.cpp; path = Channel.cc; sourceTree = "<group>"; };
		2744B343241854F2005A194D /* Timer.cc */ = {isa = PBXFileReference; fileEncoding = 4; lastKnownFileType = sourcecode.cpp.cpp; path = Timer.cc; sourceTree = "<group>"; };
		2744B344241854F2005A194D /* Channel.hh */ = {isa = PBXFileReference; fileEncoding = 4; lastKnownFileType = sourcecode.cpp.h; path = Channel.hh; sourceTree = "<group>"; };
		2744B345241854F2005A194D /* Timer.hh */ = {isa = PBXFileReference; fileEncoding = 4; lastKnownFileType = sourcecode.cpp.h; path = Timer.hh; sourceTree = "<group>"; };
		2744B347241854F2005A194D /* BLIPConnection.cc */ = {isa = PBXFileReference; fileEncoding = 4; lastKnownFileType = sourcecode.cpp.cpp; path = BLIPConnection.cc; sourceTree = "<group>"; };
		2744B348241854F2005A194D /* BLIPInternal.hh */ = {isa = PBXFileReference; fileEncoding = 4; lastKnownFileType = sourcecode.cpp.h; path = BLIPInternal.hh; sourceTree = "<group>"; };
		2744B349241854F2005A194D /* MessageBuilder.cc */ = {isa = PBXFileReference; fileEncoding = 4; lastKnownFileType = sourcecode.cpp.cpp; path = MessageBuilder.cc; sourceTree = "<group>"; };
		2744B34A241854F2005A194D /* MessageOut.cc */ = {isa = PBXFileReference; fileEncoding = 4; lastKnownFileType = sourcecode.cpp.cpp; path = MessageOut.cc; sourceTree = "<group>"; };
		2744B34B241854F2005A194D /* Message.cc */ = {isa = PBXFileReference; fileEncoding = 4; lastKnownFileType = sourcecode.cpp.cpp; path = Message.cc; sourceTree = "<group>"; };
		2744B34C241854F2005A194D /* MessageOut.hh */ = {isa = PBXFileReference; fileEncoding = 4; lastKnownFileType = sourcecode.cpp.h; path = MessageOut.hh; sourceTree = "<group>"; };
		27456AFC1DC9507D00A38B20 /* SequenceTrackerTest.cc */ = {isa = PBXFileReference; fileEncoding = 4; lastKnownFileType = sourcecode.cpp.cpp; path = SequenceTrackerTest.cc; sourceTree = "<group>"; };
		2745B7CB26825F970012A17A /* index.html */ = {isa = PBXFileReference; lastKnownFileType = text.html; path = index.html; sourceTree = "<group>"; };
		2745B7CD26825F970012A17A /* Replicator Diagram.t2d */ = {isa = PBXFileReference; lastKnownFileType = text.xml; path = "Replicator Diagram.t2d"; sourceTree = "<group>"; };
		2745B7CE26825F970012A17A /* Classes.md */ = {isa = PBXFileReference; lastKnownFileType = net.daringfireball.markdown; path = Classes.md; sourceTree = "<group>"; wrapsLines = 1; };
		2745B7CF26825F970012A17A /* Block Diagram.t2d */ = {isa = PBXFileReference; lastKnownFileType = text.xml; path = "Block Diagram.t2d"; sourceTree = "<group>"; };
		2745B7D026825F970012A17A /* Replicator Diagram.svg */ = {isa = PBXFileReference; lastKnownFileType = text.xml; path = "Replicator Diagram.svg"; sourceTree = "<group>"; };
		2745B7D126825F970012A17A /* Class Diagram.diagrams */ = {isa = PBXFileReference; lastKnownFileType = file.bplist; path = "Class Diagram.diagrams"; sourceTree = "<group>"; };
		2745B7D226825F970012A17A /* index.md */ = {isa = PBXFileReference; lastKnownFileType = net.daringfireball.markdown; path = index.md; sourceTree = "<group>"; wrapsLines = 1; };
		2745B7D326825F970012A17A /* Block Diagram.png */ = {isa = PBXFileReference; lastKnownFileType = image.png; path = "Block Diagram.png"; sourceTree = "<group>"; };
		2745B7D426825F970012A17A /* Replicator.md */ = {isa = PBXFileReference; lastKnownFileType = net.daringfireball.markdown; path = Replicator.md; sourceTree = "<group>"; wrapsLines = 1; };
		2745B7D526825F970012A17A /* Block Diagram.pdf */ = {isa = PBXFileReference; lastKnownFileType = image.pdf; path = "Block Diagram.pdf"; sourceTree = "<group>"; };
		2745B7D626825F970012A17A /* Class Diagram.png */ = {isa = PBXFileReference; lastKnownFileType = image.png; path = "Class Diagram.png"; sourceTree = "<group>"; };
		2745B7D726825F970012A17A /* Class Diagram.pdf */ = {isa = PBXFileReference; lastKnownFileType = image.pdf; path = "Class Diagram.pdf"; sourceTree = "<group>"; };
		2745DE4B1E735B9000F02CA0 /* ReplicatorAPITest.cc */ = {isa = PBXFileReference; fileEncoding = 4; lastKnownFileType = sourcecode.cpp.cpp; path = ReplicatorAPITest.cc; sourceTree = "<group>"; };
		27469CFB233C35EB00A1EE1A /* TLSContext.hh */ = {isa = PBXFileReference; lastKnownFileType = sourcecode.cpp.h; path = TLSContext.hh; sourceTree = "<group>"; };
		27469CFC233C35EB00A1EE1A /* TLSContext.cc */ = {isa = PBXFileReference; lastKnownFileType = sourcecode.cpp.cpp; path = TLSContext.cc; sourceTree = "<group>"; };
		27469D03233D488C00A1EE1A /* c4Certificate.h */ = {isa = PBXFileReference; lastKnownFileType = sourcecode.c.h; path = c4Certificate.h; sourceTree = "<group>"; };
		27469D04233D58D900A1EE1A /* c4Certificate.cc */ = {isa = PBXFileReference; lastKnownFileType = sourcecode.cpp.cpp; path = c4Certificate.cc; sourceTree = "<group>"; };
		2746C8E52639E88700A3B2CC /* ThreadUtil.cc */ = {isa = PBXFileReference; lastKnownFileType = sourcecode.cpp.cpp; path = ThreadUtil.cc; sourceTree = "<group>"; };
		274711C92037BE5A008E9A5A /* SecureSymmetricCrypto.cc */ = {isa = PBXFileReference; lastKnownFileType = sourcecode.cpp.cpp; path = SecureSymmetricCrypto.cc; sourceTree = "<group>"; };
		2747664520190841007B39D1 /* CMakeLists.txt */ = {isa = PBXFileReference; fileEncoding = 4; lastKnownFileType = text; path = CMakeLists.txt; sourceTree = "<group>"; };
		2747664720190841007B39D1 /* sqlite3.c */ = {isa = PBXFileReference; fileEncoding = 4; lastKnownFileType = sourcecode.c.c; path = sqlite3.c; sourceTree = "<group>"; };
		2747664820190841007B39D1 /* sqlite3.h */ = {isa = PBXFileReference; fileEncoding = 4; lastKnownFileType = sourcecode.c.h; path = sqlite3.h; sourceTree = "<group>"; };
		2747A1CE279B37E100F286AF /* SQLUtil.hh */ = {isa = PBXFileReference; lastKnownFileType = sourcecode.cpp.h; path = SQLUtil.hh; sourceTree = "<group>"; };
		2747A1CF279B37E100F286AF /* SQLUtil.cc */ = {isa = PBXFileReference; lastKnownFileType = sourcecode.cpp.cpp; path = SQLUtil.cc; sourceTree = "<group>"; };
		27480E36253A5D9C0091CF37 /* VectorRecordTest.cc */ = {isa = PBXFileReference; lastKnownFileType = sourcecode.cpp.cpp; path = VectorRecordTest.cc; sourceTree = "<group>"; };
		27491C9A1E7B1001001DC54B /* c4Socket.h */ = {isa = PBXFileReference; lastKnownFileType = sourcecode.c.h; path = c4Socket.h; sourceTree = "<group>"; };
		27491C9E1E7B2532001DC54B /* c4Socket.cc */ = {isa = PBXFileReference; fileEncoding = 4; lastKnownFileType = sourcecode.cpp.cpp; path = c4Socket.cc; sourceTree = "<group>"; };
		27491CA21E7B6A79001DC54B /* c4Socket+Internal.hh */ = {isa = PBXFileReference; lastKnownFileType = sourcecode.cpp.h; path = "c4Socket+Internal.hh"; sourceTree = "<group>"; };
		2749B9861EB298360068DBF9 /* RESTListener+Handlers.cc */ = {isa = PBXFileReference; fileEncoding = 4; lastKnownFileType = sourcecode.cpp.cpp; path = "RESTListener+Handlers.cc"; sourceTree = "<group>"; };
		274A116A1D7F484000E97A62 /* SecureSymmetricCrypto.hh */ = {isa = PBXFileReference; lastKnownFileType = sourcecode.cpp.h; path = SecureSymmetricCrypto.hh; sourceTree = "<group>"; };
		274A69871BED288D00D16D37 /* c4Document.cc */ = {isa = PBXFileReference; fileEncoding = 4; lastKnownFileType = sourcecode.cpp.cpp; path = c4Document.cc; sourceTree = "<group>"; };
		274A69881BED288D00D16D37 /* c4Document.h */ = {isa = PBXFileReference; fileEncoding = 4; lastKnownFileType = sourcecode.c.h; path = c4Document.h; sourceTree = "<group>"; };
		274B36D025B271F7001FC28D /* Version.hh */ = {isa = PBXFileReference; lastKnownFileType = sourcecode.cpp.h; path = Version.hh; sourceTree = "<group>"; };
		274B36D125B271F7001FC28D /* Version.cc */ = {isa = PBXFileReference; lastKnownFileType = sourcecode.cpp.cpp; path = Version.cc; sourceTree = "<group>"; };
		274C1DC325C4A79C00B0EEAC /* ChannelManifest.cc */ = {isa = PBXFileReference; lastKnownFileType = sourcecode.cpp.cpp; path = ChannelManifest.cc; sourceTree = "<group>"; };
		274C1DC425C4A79C00B0EEAC /* ChannelManifest.hh */ = {isa = PBXFileReference; lastKnownFileType = sourcecode.cpp.h; path = ChannelManifest.hh; sourceTree = "<group>"; };
		274D03E11BA732FC00FF7C35 /* JavaVM.framework */ = {isa = PBXFileReference; lastKnownFileType = wrapper.framework; name = JavaVM.framework; path = System/Library/Frameworks/JavaVM.framework; sourceTree = SDKROOT; };
		274D04001BA75C0400FF7C35 /* c4DatabaseTest.cc */ = {isa = PBXFileReference; fileEncoding = 4; lastKnownFileType = sourcecode.cpp.cpp; path = c4DatabaseTest.cc; sourceTree = "<group>"; };
		274D04081BA75E1C00FF7C35 /* C4Tests */ = {isa = PBXFileReference; explicitFileType = "compiled.mach-o.executable"; includeInIndex = 0; path = C4Tests; sourceTree = BUILT_PRODUCTS_DIR; };
		274D040A1BA75E1C00FF7C35 /* main.cpp */ = {isa = PBXFileReference; lastKnownFileType = sourcecode.cpp.cpp; path = main.cpp; sourceTree = "<group>"; };
		274D04261BA8A5BC00FF7C35 /* c4Internal.hh */ = {isa = PBXFileReference; lastKnownFileType = sourcecode.cpp.h; path = c4Internal.hh; sourceTree = "<group>"; };
		274D163C26124A030018D39C /* c4CollectionTest.cc */ = {isa = PBXFileReference; lastKnownFileType = sourcecode.cpp.cpp; path = c4CollectionTest.cc; sourceTree = "<group>"; };
		274D166C2612906B0018D39C /* c4Collection.h */ = {isa = PBXFileReference; lastKnownFileType = sourcecode.c.h; path = c4Collection.h; sourceTree = "<group>"; };
		274D16D026138DCD0018D39C /* DoxygenDependencies.txt */ = {isa = PBXFileReference; lastKnownFileType = text; path = DoxygenDependencies.txt; sourceTree = "<group>"; };
		274D17812177ECCC007FD01A /* QueryParser+Prediction.cc */ = {isa = PBXFileReference; lastKnownFileType = sourcecode.cpp.cpp; path = "QueryParser+Prediction.cc"; sourceTree = "<group>"; };
		274D17842177F212007FD01A /* QueryParser+Private.hh */ = {isa = PBXFileReference; lastKnownFileType = sourcecode.cpp.h; path = "QueryParser+Private.hh"; sourceTree = "<group>"; };
		274D1793261401320018D39C /* c4.hh */ = {isa = PBXFileReference; lastKnownFileType = sourcecode.cpp.h; path = c4.hh; sourceTree = "<group>"; };
		274D17A22614E7220018D39C /* c4DocumentStruct.h */ = {isa = PBXFileReference; lastKnownFileType = sourcecode.c.h; path = c4DocumentStruct.h; sourceTree = "<group>"; };
		274D17C02615445B0018D39C /* DBAccessTestWrapper.hh */ = {isa = PBXFileReference; lastKnownFileType = sourcecode.cpp.h; path = DBAccessTestWrapper.hh; sourceTree = "<group>"; };
		274D17C12615445B0018D39C /* DBAccessTestWrapper.cc */ = {isa = PBXFileReference; lastKnownFileType = sourcecode.cpp.cpp; path = DBAccessTestWrapper.cc; sourceTree = "<group>"; };
		274D181826165AFB0018D39C /* c4Certificate.hh */ = {isa = PBXFileReference; lastKnownFileType = sourcecode.cpp.h; path = c4Certificate.hh; sourceTree = "<group>"; };
		274D181C26165BDA0018D39C /* c4CertificateTypes.h */ = {isa = PBXFileReference; lastKnownFileType = sourcecode.c.h; path = c4CertificateTypes.h; sourceTree = "<group>"; };
		274D183A261683680018D39C /* c4ListenerTypes.h */ = {isa = PBXFileReference; lastKnownFileType = sourcecode.c.h; path = c4ListenerTypes.h; sourceTree = "<group>"; };
		274D184C261683F40018D39C /* c4Listener.hh */ = {isa = PBXFileReference; lastKnownFileType = sourcecode.cpp.h; path = c4Listener.hh; sourceTree = "<group>"; };
		274D18852617B3660018D39C /* c4SocketTypes.h */ = {isa = PBXFileReference; lastKnownFileType = sourcecode.c.h; path = c4SocketTypes.h; sourceTree = "<group>"; };
		274D18862617B4300018D39C /* c4Socket.hh */ = {isa = PBXFileReference; lastKnownFileType = sourcecode.cpp.h; path = c4Socket.hh; sourceTree = "<group>"; };
		274D18EC2617DFE40018D39C /* c4DocumentTest_Internal.cc */ = {isa = PBXFileReference; lastKnownFileType = sourcecode.cpp.cpp; path = c4DocumentTest_Internal.cc; sourceTree = "<group>"; };
		274D5BA31DF8D90100BDAF9D /* SecureRandomize.cc */ = {isa = PBXFileReference; fileEncoding = 4; lastKnownFileType = sourcecode.cpp.cpp; path = SecureRandomize.cc; sourceTree = "<group>"; };
		274EDDEA1DA2F488003AD158 /* SQLiteKeyStore.cc */ = {isa = PBXFileReference; fileEncoding = 4; lastKnownFileType = sourcecode.cpp.cpp; path = SQLiteKeyStore.cc; sourceTree = "<group>"; };
		274EDDEB1DA2F488003AD158 /* SQLiteKeyStore.hh */ = {isa = PBXFileReference; fileEncoding = 4; lastKnownFileType = sourcecode.cpp.h; path = SQLiteKeyStore.hh; sourceTree = "<group>"; };
		274EDDF41DA30B43003AD158 /* QueryParser.cc */ = {isa = PBXFileReference; fileEncoding = 4; lastKnownFileType = sourcecode.cpp.cpp; path = QueryParser.cc; sourceTree = "<group>"; };
		274EDDF51DA30B43003AD158 /* QueryParser.hh */ = {isa = PBXFileReference; fileEncoding = 4; lastKnownFileType = sourcecode.cpp.h; path = QueryParser.hh; sourceTree = "<group>"; };
		274EDDF91DA322D4003AD158 /* QueryParserTest.cc */ = {isa = PBXFileReference; fileEncoding = 4; lastKnownFileType = sourcecode.cpp.cpp; path = QueryParserTest.cc; sourceTree = "<group>"; };
		27505DDC256335B000123115 /* VersionVectorTest.cc */ = {isa = PBXFileReference; lastKnownFileType = sourcecode.cpp.cpp; path = VersionVectorTest.cc; sourceTree = "<group>"; };
		275072AB18E4A68E00A80C5A /* XCTest.framework */ = {isa = PBXFileReference; lastKnownFileType = wrapper.framework; name = XCTest.framework; path = Library/Frameworks/XCTest.framework; sourceTree = DEVELOPER_DIR; };
		275072AF18E4A68E00A80C5A /* LiteCore Tests-Info.plist */ = {isa = PBXFileReference; lastKnownFileType = text.plist.xml; path = "LiteCore Tests-Info.plist"; sourceTree = "<group>"; };
		275072B118E4A68E00A80C5A /* en */ = {isa = PBXFileReference; lastKnownFileType = text.plist.strings; name = en; path = en.lproj/InfoPlist.strings; sourceTree = "<group>"; };
		275073581F4B5E13003D2CCE /* CMakeLists.txt */ = {isa = PBXFileReference; fileEncoding = 4; lastKnownFileType = text; name = CMakeLists.txt; path = ../CMakeLists.txt; sourceTree = "<group>"; };
		275073591F4B5E66003D2CCE /* CMakeLists.txt */ = {isa = PBXFileReference; fileEncoding = 4; lastKnownFileType = text; path = CMakeLists.txt; sourceTree = "<group>"; };
		2750735A1F4B5ECC003D2CCE /* CMakeLists.txt */ = {isa = PBXFileReference; fileEncoding = 4; lastKnownFileType = text; path = CMakeLists.txt; sourceTree = "<group>"; };
		2750735B1F4B5EDB003D2CCE /* CMakeLists.txt */ = {isa = PBXFileReference; fileEncoding = 4; lastKnownFileType = text; path = CMakeLists.txt; sourceTree = "<group>"; };
		27513A591A687E770055DC40 /* sqlite3_unicodesn_tokenizer.c */ = {isa = PBXFileReference; lastKnownFileType = sourcecode.c.c; path = sqlite3_unicodesn_tokenizer.c; sourceTree = "<group>"; };
		27513A5C1A687EA70055DC40 /* sqlite3_unicodesn_tokenizer.h */ = {isa = PBXFileReference; lastKnownFileType = sourcecode.c.h; path = sqlite3_unicodesn_tokenizer.h; sourceTree = "<group>"; };
		2752C6AC27BC3A2E001C1B76 /* replication-protocol.adoc */ = {isa = PBXFileReference; lastKnownFileType = text; name = "replication-protocol.adoc"; path = "../../modules/docs/pages/replication-protocol.adoc"; sourceTree = "<group>"; };
		2753AF7C1EBD1BE300C12E98 /* Logging_Stub.cc */ = {isa = PBXFileReference; fileEncoding = 4; lastKnownFileType = sourcecode.cpp.cpp; path = Logging_Stub.cc; sourceTree = "<group>"; };
		2754B0C01E5F49AA00A05FD0 /* StringUtil.cc */ = {isa = PBXFileReference; fileEncoding = 4; lastKnownFileType = sourcecode.cpp.cpp; path = StringUtil.cc; sourceTree = "<group>"; };
		2754B0C11E5F49AA00A05FD0 /* StringUtil.hh */ = {isa = PBXFileReference; fileEncoding = 4; lastKnownFileType = sourcecode.cpp.h; path = StringUtil.hh; sourceTree = "<group>"; };
		2757DE561B9FC3C9002EE261 /* c4Database.cc */ = {isa = PBXFileReference; fileEncoding = 4; lastKnownFileType = sourcecode.cpp.cpp; path = c4Database.cc; sourceTree = "<group>"; };
		2757DE571B9FC3C9002EE261 /* c4Database.h */ = {isa = PBXFileReference; fileEncoding = 4; lastKnownFileType = sourcecode.c.h; path = c4Database.h; sourceTree = "<group>"; };
		2757DE591B9FC3F1002EE261 /* c4Base.h */ = {isa = PBXFileReference; explicitFileType = sourcecode.c.h; path = c4Base.h; sourceTree = "<group>"; };
		2757DE5A1B9FC5C7002EE261 /* c4.c */ = {isa = PBXFileReference; fileEncoding = 4; lastKnownFileType = sourcecode.c.c; name = c4.c; path = ../c4.c; sourceTree = "<group>"; };
		2758DFD225F161CD007C7487 /* c4BlobStore.hh */ = {isa = PBXFileReference; lastKnownFileType = sourcecode.cpp.h; path = c4BlobStore.hh; sourceTree = "<group>"; };
		2758DFE425F197B9007C7487 /* c4Document.hh */ = {isa = PBXFileReference; lastKnownFileType = sourcecode.cpp.h; path = c4Document.hh; sourceTree = "<group>"; };
		2758DFF325F2A476007C7487 /* c4Base.hh */ = {isa = PBXFileReference; lastKnownFileType = sourcecode.cpp.h; path = c4Base.hh; sourceTree = "<group>"; };
		2758E09825F3026F007C7487 /* c4DocEnumerator.hh */ = {isa = PBXFileReference; lastKnownFileType = sourcecode.cpp.h; path = c4DocEnumerator.hh; sourceTree = "<group>"; };
		2758E0A725F30A37007C7487 /* c4Replicator.hh */ = {isa = PBXFileReference; lastKnownFileType = sourcecode.cpp.h; path = c4Replicator.hh; sourceTree = "<group>"; };
		2759DC251E70908900F3C4B2 /* libz.tbd */ = {isa = PBXFileReference; lastKnownFileType = "sourcecode.text-based-dylib-definition"; name = libz.tbd; path = usr/lib/libz.tbd; sourceTree = SDKROOT; };
		275A73BD1ED255AF008CB57B /* c4ReplicatorImpl.hh */ = {isa = PBXFileReference; lastKnownFileType = sourcecode.cpp.h; path = c4ReplicatorImpl.hh; sourceTree = "<group>"; };
		275A74461ED37992008CB57B /* Base.hh */ = {isa = PBXFileReference; fileEncoding = 4; lastKnownFileType = sourcecode.cpp.h; path = Base.hh; sourceTree = "<group>"; };
		275A74CF1ED3A4E1008CB57B /* Listener.cc */ = {isa = PBXFileReference; fileEncoding = 4; lastKnownFileType = sourcecode.cpp.cpp; path = Listener.cc; sourceTree = "<group>"; };
		275A74D01ED3A4E1008CB57B /* Listener.hh */ = {isa = PBXFileReference; fileEncoding = 4; lastKnownFileType = sourcecode.cpp.h; path = Listener.hh; sourceTree = "<group>"; };
		275A74D51ED3AA11008CB57B /* c4Listener.cc */ = {isa = PBXFileReference; fileEncoding = 4; lastKnownFileType = sourcecode.cpp.cpp; path = c4Listener.cc; sourceTree = "<group>"; };
		275A74DF1ED4A05C008CB57B /* c4ListenerInternal.hh */ = {isa = PBXFileReference; lastKnownFileType = sourcecode.cpp.h; path = c4ListenerInternal.hh; sourceTree = "<group>"; };
		275AA5D72A5F603800ABC172 /* SourceID.hh */ = {isa = PBXFileReference; lastKnownFileType = sourcecode.cpp.h; path = SourceID.hh; sourceTree = "<group>"; };
		275B2DF22A4A0A1A00B7215E /* HybridClock.hh */ = {isa = PBXFileReference; lastKnownFileType = sourcecode.cpp.h; path = HybridClock.hh; sourceTree = "<group>"; };
		275B2DF32A4A0A1A00B7215E /* HybridClock.cc */ = {isa = PBXFileReference; lastKnownFileType = sourcecode.cpp.cpp; path = HybridClock.cc; sourceTree = "<group>"; };
		275B35A3234E753800FE9CF0 /* Housekeeper.hh */ = {isa = PBXFileReference; lastKnownFileType = sourcecode.cpp.h; path = Housekeeper.hh; sourceTree = "<group>"; };
		275B35A4234E753800FE9CF0 /* Housekeeper.cc */ = {isa = PBXFileReference; lastKnownFileType = sourcecode.cpp.cpp; path = Housekeeper.cc; sourceTree = "<group>"; };
		275BF36B1F5F671C0051374A /* get_repo_version.sh */ = {isa = PBXFileReference; lastKnownFileType = text.script.sh; path = get_repo_version.sh; sourceTree = "<group>"; };
		275BF37F1F61CD800051374A /* c4DatabaseInternalTest.cc */ = {isa = PBXFileReference; fileEncoding = 4; lastKnownFileType = sourcecode.cpp.cpp; path = c4DatabaseInternalTest.cc; sourceTree = "<group>"; };
		275CE0E11E57B7E70084E014 /* c4Replicator.cc */ = {isa = PBXFileReference; fileEncoding = 4; lastKnownFileType = sourcecode.cpp.cpp; path = c4Replicator.cc; sourceTree = "<group>"; };
		275CE0E21E57B7E70084E014 /* c4Replicator.h */ = {isa = PBXFileReference; fileEncoding = 4; lastKnownFileType = sourcecode.c.h; path = c4Replicator.h; sourceTree = "<group>"; };
		275CE1051E5B79A80084E014 /* ReplicatorLoopbackTest.cc */ = {isa = PBXFileReference; fileEncoding = 4; lastKnownFileType = sourcecode.cpp.cpp; path = ReplicatorLoopbackTest.cc; sourceTree = "<group>"; };
		275CE1131E5BAC180084E014 /* Worker.cc */ = {isa = PBXFileReference; fileEncoding = 4; lastKnownFileType = sourcecode.cpp.cpp; path = Worker.cc; sourceTree = "<group>"; };
		275CE1141E5BAC180084E014 /* Worker.hh */ = {isa = PBXFileReference; fileEncoding = 4; lastKnownFileType = sourcecode.cpp.h; path = Worker.hh; sourceTree = "<group>"; };
		275CED441D3ECE9B001DE46C /* TreeDocument.cc */ = {isa = PBXFileReference; fileEncoding = 4; lastKnownFileType = sourcecode.cpp.cpp; path = TreeDocument.cc; sourceTree = "<group>"; };
		275E4CCA22417D13006C5B71 /* Inserter.hh */ = {isa = PBXFileReference; lastKnownFileType = sourcecode.cpp.h; path = Inserter.hh; sourceTree = "<group>"; };
		275E4CCB22417D13006C5B71 /* Inserter.cc */ = {isa = PBXFileReference; lastKnownFileType = sourcecode.cpp.cpp; path = Inserter.cc; sourceTree = "<group>"; };
		275E4CD42241C763006C5B71 /* RevFinder.hh */ = {isa = PBXFileReference; lastKnownFileType = sourcecode.cpp.h; path = RevFinder.hh; sourceTree = "<group>"; };
		275E6B9B22C29EDB0032362A /* build_setup.sh */ = {isa = PBXFileReference; lastKnownFileType = text.script.sh; path = build_setup.sh; sourceTree = SOURCE_ROOT; };
		275E6B9D22C2A3860032362A /* LICENSE.md */ = {isa = PBXFileReference; lastKnownFileType = net.daringfireball.markdown; path = LICENSE.md; sourceTree = "<group>"; };
		275E6BBE22C2A3860032362A /* README.md */ = {isa = PBXFileReference; lastKnownFileType = net.daringfireball.markdown; path = README.md; sourceTree = "<group>"; };
		275E6BC022C2A3860032362A /* ios.toolchain.cmake */ = {isa = PBXFileReference; lastKnownFileType = text; path = ios.toolchain.cmake; sourceTree = "<group>"; };
		275E98FF238360B200EA516B /* Checkpointer.cc */ = {isa = PBXFileReference; fileEncoding = 4; lastKnownFileType = sourcecode.cpp.cpp; path = Checkpointer.cc; sourceTree = "<group>"; };
		275E9904238360B200EA516B /* Checkpointer.hh */ = {isa = PBXFileReference; fileEncoding = 4; lastKnownFileType = sourcecode.cpp.h; path = Checkpointer.hh; sourceTree = "<group>"; };
		275FF6661E42A90C005F90DD /* QueryParserTables.hh */ = {isa = PBXFileReference; lastKnownFileType = sourcecode.cpp.h; path = QueryParserTables.hh; sourceTree = "<group>"; };
		275FF6D11E4947E1005F90DD /* c4BaseTest.cc */ = {isa = PBXFileReference; fileEncoding = 4; lastKnownFileType = sourcecode.cpp.cpp; path = c4BaseTest.cc; sourceTree = "<group>"; };
		2760FBC826210AA0000F34C5 /* CollectionImpl.hh */ = {isa = PBXFileReference; lastKnownFileType = sourcecode.cpp.h; path = CollectionImpl.hh; sourceTree = "<group>"; };
		2761F3EE1EE9CC58006D4BB8 /* CookieStore.cc */ = {isa = PBXFileReference; lastKnownFileType = sourcecode.cpp.cpp; path = CookieStore.cc; sourceTree = "<group>"; };
		2761F3EF1EE9CC58006D4BB8 /* CookieStore.hh */ = {isa = PBXFileReference; lastKnownFileType = sourcecode.cpp.h; path = CookieStore.hh; sourceTree = "<group>"; };
		2761F3F61EEA00C3006D4BB8 /* CookieStoreTest.cc */ = {isa = PBXFileReference; lastKnownFileType = sourcecode.cpp.cpp; path = CookieStoreTest.cc; sourceTree = "<group>"; };
		27628CD12AC21F0D004C3740 /* ReplicatorVVUpgradeTest.cc */ = {isa = PBXFileReference; lastKnownFileType = sourcecode.cpp.cpp; path = ReplicatorVVUpgradeTest.cc; sourceTree = "<group>"; };
		2762A00C22EA65E200F9AB18 /* Certificate.hh */ = {isa = PBXFileReference; lastKnownFileType = sourcecode.cpp.h; path = Certificate.hh; sourceTree = "<group>"; };
		2762A00D22EA65E200F9AB18 /* Certificate.cc */ = {isa = PBXFileReference; lastKnownFileType = sourcecode.cpp.cpp; path = Certificate.cc; sourceTree = "<group>"; };
		2762A01422EB7CC800F9AB18 /* CertificateTest.cc */ = {isa = PBXFileReference; lastKnownFileType = sourcecode.cpp.cpp; path = CertificateTest.cc; sourceTree = "<group>"; };
		2762A01722EB92B900F9AB18 /* PublicKey.hh */ = {isa = PBXFileReference; lastKnownFileType = sourcecode.cpp.h; path = PublicKey.hh; sourceTree = "<group>"; };
		2762A01822EB92B900F9AB18 /* PublicKey.cc */ = {isa = PBXFileReference; lastKnownFileType = sourcecode.cpp.cpp; path = PublicKey.cc; sourceTree = "<group>"; };
		2762A01B22EB933100F9AB18 /* mbedUtils.hh */ = {isa = PBXFileReference; lastKnownFileType = sourcecode.cpp.h; path = mbedUtils.hh; sourceTree = "<group>"; };
		2762A01C22EB933100F9AB18 /* mbedUtils.cc */ = {isa = PBXFileReference; lastKnownFileType = sourcecode.cpp.cpp; path = mbedUtils.cc; sourceTree = "<group>"; };
		2762A01F22EF641900F9AB18 /* Defer.hh */ = {isa = PBXFileReference; lastKnownFileType = sourcecode.cpp.h; path = Defer.hh; sourceTree = "<group>"; };
		2762A02022EF8C4E00F9AB18 /* PublicKey+Apple.mm */ = {isa = PBXFileReference; lastKnownFileType = sourcecode.cpp.objcpp; path = "PublicKey+Apple.mm"; sourceTree = "<group>"; };
		2763011A1F32A7FD004A1592 /* UnicodeCollator_Stub.cc */ = {isa = PBXFileReference; lastKnownFileType = sourcecode.cpp.cpp; path = UnicodeCollator_Stub.cc; sourceTree = "<group>"; };
		2763011E1F338B77004A1592 /* wiki */ = {isa = PBXFileReference; lastKnownFileType = folder; name = wiki; path = ../wiki; sourceTree = "<group>"; };
		276301261F394407004A1592 /* UnicodeCollator_winapi.cc */ = {isa = PBXFileReference; lastKnownFileType = sourcecode.cpp.cpp; path = UnicodeCollator_winapi.cc; sourceTree = "<group>"; };
		2763012A1F3A36BD004A1592 /* StringUtil_Apple.mm */ = {isa = PBXFileReference; lastKnownFileType = sourcecode.cpp.objcpp; path = StringUtil_Apple.mm; sourceTree = "<group>"; };
		2764ED3123870A72007F020F /* TreeDocument.hh */ = {isa = PBXFileReference; lastKnownFileType = sourcecode.cpp.h; path = TreeDocument.hh; sourceTree = "<group>"; };
		2764ED3623870F15007F020F /* c4Database.hh */ = {isa = PBXFileReference; lastKnownFileType = sourcecode.cpp.h; path = c4Database.hh; sourceTree = "<group>"; };
		2764ED3723873B9E007F020F /* c4.txt */ = {isa = PBXFileReference; lastKnownFileType = text; name = c4.txt; path = scripts/c4.txt; sourceTree = "<group>"; };
		2764ED3823873B9E007F020F /* c4_exp.txt */ = {isa = PBXFileReference; lastKnownFileType = text; name = c4_exp.txt; path = scripts/c4_exp.txt; sourceTree = "<group>"; };
		276683B41DC7DD2E00E3F187 /* SequenceTracker.cc */ = {isa = PBXFileReference; fileEncoding = 4; lastKnownFileType = sourcecode.cpp.cpp; path = SequenceTracker.cc; sourceTree = "<group>"; };
		276683B51DC7DD2E00E3F187 /* SequenceTracker.hh */ = {isa = PBXFileReference; fileEncoding = 4; lastKnownFileType = sourcecode.cpp.h; path = SequenceTracker.hh; sourceTree = "<group>"; };
		2766F9E51E64CC03008FC9E5 /* SequenceSet.hh */ = {isa = PBXFileReference; fileEncoding = 4; lastKnownFileType = sourcecode.cpp.h; path = SequenceSet.hh; sourceTree = "<group>"; };
		27687C6121A4E3E800F7209F /* ReplicatedRev.hh */ = {isa = PBXFileReference; lastKnownFileType = sourcecode.cpp.h; path = ReplicatedRev.hh; sourceTree = "<group>"; };
		276943881DCD4AAD00DB2555 /* c4Observer.h */ = {isa = PBXFileReference; lastKnownFileType = sourcecode.c.h; path = c4Observer.h; sourceTree = "<group>"; };
		2769438B1DCD502A00DB2555 /* c4Observer.cc */ = {isa = PBXFileReference; fileEncoding = 4; lastKnownFileType = sourcecode.cpp.cpp; path = c4Observer.cc; sourceTree = "<group>"; };
		2769438E1DD0ED3F00DB2555 /* c4ObserverTest.cc */ = {isa = PBXFileReference; fileEncoding = 4; lastKnownFileType = sourcecode.cpp.cpp; path = c4ObserverTest.cc; sourceTree = "<group>"; };
		276993E125390C3300FDF699 /* VectorRecord.hh */ = {isa = PBXFileReference; fileEncoding = 4; lastKnownFileType = sourcecode.cpp.h; path = VectorRecord.hh; sourceTree = "<group>"; };
		276993E525390C3300FDF699 /* VectorRecord.cc */ = {isa = PBXFileReference; fileEncoding = 4; lastKnownFileType = sourcecode.cpp.cpp; path = VectorRecord.cc; sourceTree = "<group>"; };
		276CE67C2267991400B681AC /* n1ql.cc */ = {isa = PBXFileReference; fileEncoding = 4; lastKnownFileType = sourcecode.cpp.cpp; path = n1ql.cc; sourceTree = "<group>"; };
		276CE67D2267991400B681AC /* Any.hh */ = {isa = PBXFileReference; fileEncoding = 4; lastKnownFileType = sourcecode.cpp.h; path = Any.hh; sourceTree = "<group>"; };
		276CE67E2267991500B681AC /* n1ql.leg */ = {isa = PBXFileReference; fileEncoding = 4; lastKnownFileType = text; path = n1ql.leg; sourceTree = "<group>"; };
		276CE67F2267991500B681AC /* n1ql_parser_internal.hh */ = {isa = PBXFileReference; fileEncoding = 4; lastKnownFileType = sourcecode.cpp.h; path = n1ql_parser_internal.hh; sourceTree = "<group>"; };
		276CE6822267991500B681AC /* n1ql_parser.hh */ = {isa = PBXFileReference; fileEncoding = 4; lastKnownFileType = sourcecode.cpp.h; path = n1ql_parser.hh; sourceTree = "<group>"; };
		276CE68D2267A02500B681AC /* N1QLParserTest.cc */ = {isa = PBXFileReference; fileEncoding = 4; lastKnownFileType = sourcecode.cpp.cpp; path = N1QLParserTest.cc; sourceTree = "<group>"; };
		276CF337254C893200C493B5 /* DeDuplicateEncoder.hh */ = {isa = PBXFileReference; lastKnownFileType = sourcecode.cpp.h; path = DeDuplicateEncoder.hh; sourceTree = "<group>"; };
		276D153E1DFF53F500543B1B /* SQLiteEnumerator.cc */ = {isa = PBXFileReference; fileEncoding = 4; lastKnownFileType = sourcecode.cpp.cpp; path = SQLiteEnumerator.cc; sourceTree = "<group>"; };
		276D15401DFF541000543B1B /* SQLiteQuery.cc */ = {isa = PBXFileReference; fileEncoding = 4; lastKnownFileType = sourcecode.cpp.cpp; path = SQLiteQuery.cc; sourceTree = "<group>"; };
		276D4AD42787709200F61A89 /* c4EnumUtil.hh */ = {isa = PBXFileReference; lastKnownFileType = sourcecode.cpp.h; path = c4EnumUtil.hh; sourceTree = "<group>"; };
		276E02101EA9717200FEFE8A /* RESTListenerTest.cc */ = {isa = PBXFileReference; fileEncoding = 4; lastKnownFileType = sourcecode.cpp.cpp; path = RESTListenerTest.cc; sourceTree = "<group>"; };
		276E02191EA983EE00FEFE8A /* Response.cc */ = {isa = PBXFileReference; fileEncoding = 4; lastKnownFileType = sourcecode.cpp.cpp; path = Response.cc; sourceTree = "<group>"; };
		276E021A1EA983EE00FEFE8A /* Response.hh */ = {isa = PBXFileReference; fileEncoding = 4; lastKnownFileType = sourcecode.cpp.h; path = Response.hh; sourceTree = "<group>"; };
		27700DFD1FB642B80005D48E /* Increment.hh */ = {isa = PBXFileReference; lastKnownFileType = sourcecode.cpp.h; path = Increment.hh; sourceTree = "<group>"; };
		277015081D523E2E008BADD7 /* DataFileTest.cc */ = {isa = PBXFileReference; fileEncoding = 4; lastKnownFileType = sourcecode.cpp.cpp; path = DataFileTest.cc; sourceTree = "<group>"; };
		2771991B2272498300B18E0A /* QueryParserTest.hh */ = {isa = PBXFileReference; lastKnownFileType = sourcecode.cpp.h; path = QueryParserTest.hh; sourceTree = "<group>"; };
		2771A098228624C000B18E0A /* libLiteCoreWebSocket.a */ = {isa = PBXFileReference; explicitFileType = archive.ar; includeInIndex = 0; path = libLiteCoreWebSocket.a; sourceTree = BUILT_PRODUCTS_DIR; };
		2771A0A5228624DE00B18E0A /* LiteCoreWebSocket.xcconfig */ = {isa = PBXFileReference; lastKnownFileType = text.xcconfig; path = LiteCoreWebSocket.xcconfig; sourceTree = "<group>"; };
		2771A0EC228B832400B18E0A /* build_mbedtls.sh */ = {isa = PBXFileReference; lastKnownFileType = text.script.sh; path = build_mbedtls.sh; sourceTree = SOURCE_ROOT; };
		2771B00E1FB23DD800C6B794 /* stopwords_fr.h */ = {isa = PBXFileReference; lastKnownFileType = sourcecode.c.h; path = stopwords_fr.h; sourceTree = "<group>"; };
		2771B0191FB2817800C6B794 /* SQLiteKeyStore+Indexes.cc */ = {isa = PBXFileReference; lastKnownFileType = sourcecode.cpp.cpp; path = "SQLiteKeyStore+Indexes.cc"; sourceTree = "<group>"; };
		27727C52230F279D0082BCC9 /* HTTPLogic.hh */ = {isa = PBXFileReference; lastKnownFileType = sourcecode.cpp.h; path = HTTPLogic.hh; sourceTree = "<group>"; };
		27727C53230F279D0082BCC9 /* HTTPLogic.cc */ = {isa = PBXFileReference; lastKnownFileType = sourcecode.cpp.cpp; path = HTTPLogic.cc; sourceTree = "<group>"; };
		2773FCF41E6783A000108780 /* Checkpoint.cc */ = {isa = PBXFileReference; fileEncoding = 4; lastKnownFileType = sourcecode.cpp.cpp; path = Checkpoint.cc; sourceTree = "<group>"; };
		2773FCF51E6783A000108780 /* Checkpoint.hh */ = {isa = PBXFileReference; fileEncoding = 4; lastKnownFileType = sourcecode.cpp.h; path = Checkpoint.hh; sourceTree = "<group>"; };
		2773FCFC1E67A64D00108780 /* RemoteSequenceSet.hh */ = {isa = PBXFileReference; fileEncoding = 4; lastKnownFileType = sourcecode.cpp.h; path = RemoteSequenceSet.hh; sourceTree = "<group>"; };
		27766E151982DA8E00CAA464 /* Security.framework */ = {isa = PBXFileReference; lastKnownFileType = wrapper.framework; name = Security.framework; path = System/Library/Frameworks/Security.framework; sourceTree = SDKROOT; };
		2776AA252087FF6B004ACE85 /* LegacyAttachments.cc */ = {isa = PBXFileReference; lastKnownFileType = sourcecode.cpp.cpp; path = LegacyAttachments.cc; sourceTree = "<group>"; };
		2776AA262087FF6B004ACE85 /* LegacyAttachments.hh */ = {isa = PBXFileReference; lastKnownFileType = sourcecode.cpp.h; path = LegacyAttachments.hh; sourceTree = "<group>"; };
		2777146C1C5D6BDB003C0287 /* static_lib.xcconfig */ = {isa = PBXFileReference; lastKnownFileType = text.xcconfig; path = static_lib.xcconfig; sourceTree = "<group>"; };
		2779CC6E1E85E4FC00F0D251 /* ReplicatorTypes.hh */ = {isa = PBXFileReference; lastKnownFileType = sourcecode.cpp.h; path = ReplicatorTypes.hh; sourceTree = "<group>"; };
		277CB6251D0DED5E00702E56 /* Fleece.xcodeproj */ = {isa = PBXFileReference; lastKnownFileType = "wrapper.pb-project"; name = Fleece.xcodeproj; path = fleece/Fleece.xcodeproj; sourceTree = "<group>"; };
		277D19C9194E295B008E91EB /* Error.hh */ = {isa = PBXFileReference; fileEncoding = 4; lastKnownFileType = sourcecode.cpp.h; path = Error.hh; sourceTree = "<group>"; };
		277FEE5721ED10FA00B60E3C /* ReplicatorSGTest.cc */ = {isa = PBXFileReference; lastKnownFileType = sourcecode.cpp.cpp; path = ReplicatorSGTest.cc; sourceTree = "<group>"; };
		278054D72B321BDB009630D8 /* LiteCore-iOS shell.xcconfig */ = {isa = PBXFileReference; lastKnownFileType = text.xcconfig; path = "LiteCore-iOS shell.xcconfig"; sourceTree = "<group>"; };
		278054D82B321D54009630D8 /* LiteCore-IOS Tests.xcconfig */ = {isa = PBXFileReference; lastKnownFileType = text.xcconfig; path = "LiteCore-IOS Tests.xcconfig"; sourceTree = "<group>"; };
		2783DF981D27436700F84E6E /* c4ThreadingTest.cc */ = {isa = PBXFileReference; fileEncoding = 4; lastKnownFileType = sourcecode.cpp.cpp; path = c4ThreadingTest.cc; sourceTree = "<group>"; };
		278963601D7A376900493096 /* EncryptedStream.cc */ = {isa = PBXFileReference; fileEncoding = 4; lastKnownFileType = sourcecode.cpp.cpp; name = EncryptedStream.cc; path = ../Support/EncryptedStream.cc; sourceTree = "<group>"; };
		278963611D7A376900493096 /* EncryptedStream.hh */ = {isa = PBXFileReference; fileEncoding = 4; lastKnownFileType = sourcecode.cpp.h; name = EncryptedStream.hh; path = ../Support/EncryptedStream.hh; sourceTree = "<group>"; };
		278963651D7B3E0E00493096 /* Stream.hh */ = {isa = PBXFileReference; lastKnownFileType = sourcecode.cpp.h; name = Stream.hh; path = ../Support/Stream.hh; sourceTree = "<group>"; };
		278963661D7B7E7D00493096 /* Stream.cc */ = {isa = PBXFileReference; fileEncoding = 4; lastKnownFileType = sourcecode.cpp.cpp; path = Stream.cc; sourceTree = "<group>"; };
		278BD6891EEB6756000DBF41 /* DatabaseCookies.cc */ = {isa = PBXFileReference; lastKnownFileType = sourcecode.cpp.cpp; path = DatabaseCookies.cc; sourceTree = "<group>"; };
		278BD68A1EEB6756000DBF41 /* DatabaseCookies.hh */ = {isa = PBXFileReference; lastKnownFileType = sourcecode.cpp.h; path = DatabaseCookies.hh; sourceTree = "<group>"; };
		278F476724C9131000E1CA7A /* iOS Perf Test.app */ = {isa = PBXFileReference; explicitFileType = wrapper.application; includeInIndex = 0; path = "iOS Perf Test.app"; sourceTree = BUILT_PRODUCTS_DIR; };
		278F478524C914BF00E1CA7A /* libz.tbd */ = {isa = PBXFileReference; lastKnownFileType = "sourcecode.text-based-dylib-definition"; name = libz.tbd; path = Platforms/iPhoneOS.platform/Developer/SDKs/iPhoneOS14.0.sdk/usr/lib/libz.tbd; sourceTree = DEVELOPER_DIR; };
		278F478724C914C600E1CA7A /* Security.framework */ = {isa = PBXFileReference; lastKnownFileType = wrapper.framework; name = Security.framework; path = Platforms/iPhoneOS.platform/Developer/SDKs/iPhoneOS14.0.sdk/System/Library/Frameworks/Security.framework; sourceTree = DEVELOPER_DIR; };
		278F478924C914CC00E1CA7A /* SystemConfiguration.framework */ = {isa = PBXFileReference; lastKnownFileType = wrapper.framework; name = SystemConfiguration.framework; path = Platforms/iPhoneOS.platform/Developer/SDKs/iPhoneOS14.0.sdk/System/Library/Frameworks/SystemConfiguration.framework; sourceTree = DEVELOPER_DIR; };
		2791EA1320326F7100BD813C /* SQLiteChooser.c */ = {isa = PBXFileReference; lastKnownFileType = sourcecode.c.c; path = SQLiteChooser.c; sourceTree = "<group>"; };
		2791EA192032732500BD813C /* Project_Debug_EE.xcconfig */ = {isa = PBXFileReference; lastKnownFileType = text.xcconfig; path = Project_Debug_EE.xcconfig; sourceTree = "<group>"; };
		2791EA1A203273BF00BD813C /* Project_Release_EE.xcconfig */ = {isa = PBXFileReference; lastKnownFileType = text.xcconfig; path = Project_Release_EE.xcconfig; sourceTree = "<group>"; };
		279691971ED4C3950086565D /* c4Listener+RESTFactory.cc */ = {isa = PBXFileReference; fileEncoding = 4; lastKnownFileType = sourcecode.cpp.cpp; path = "c4Listener+RESTFactory.cc"; sourceTree = "<group>"; };
		2797BCAE1C10F69E00E5C991 /* c4AllDocsPerformanceTest.cc */ = {isa = PBXFileReference; fileEncoding = 4; lastKnownFileType = sourcecode.cpp.cpp; path = c4AllDocsPerformanceTest.cc; sourceTree = "<group>"; };
		27984E422249AEDD000FE777 /* dylib_Release.xcconfig */ = {isa = PBXFileReference; lastKnownFileType = text.xcconfig; path = dylib_Release.xcconfig; sourceTree = "<group>"; };
		279976311E94AAD000B27639 /* IncomingRev+Blobs.cc */ = {isa = PBXFileReference; fileEncoding = 4; lastKnownFileType = sourcecode.cpp.cpp; path = "IncomingRev+Blobs.cc"; sourceTree = "<group>"; };
		279C18EF1DF2051600D3221D /* SQLiteFTSRankFunction.cc */ = {isa = PBXFileReference; fileEncoding = 4; lastKnownFileType = sourcecode.cpp.cpp; path = SQLiteFTSRankFunction.cc; sourceTree = "<group>"; };
		279D40F51EA533D900D8DD9D /* netUtils.cc */ = {isa = PBXFileReference; fileEncoding = 4; lastKnownFileType = sourcecode.cpp.cpp; path = netUtils.cc; sourceTree = "<group>"; };
		279D40F61EA533D900D8DD9D /* netUtils.hh */ = {isa = PBXFileReference; fileEncoding = 4; lastKnownFileType = sourcecode.cpp.h; path = netUtils.hh; sourceTree = "<group>"; };
		279D41191EA555E900D8DD9D /* dylib.xcconfig */ = {isa = PBXFileReference; lastKnownFileType = text.xcconfig; path = dylib.xcconfig; sourceTree = "<group>"; };
		279D411A1EA5569D00D8DD9D /* REST-dylib.xcconfig */ = {isa = PBXFileReference; lastKnownFileType = text.xcconfig; path = "REST-dylib.xcconfig"; sourceTree = "<group>"; };
		279D41291EA55B3D00D8DD9D /* REST-dylib_Release.xcconfig */ = {isa = PBXFileReference; lastKnownFileType = text.xcconfig; path = "REST-dylib_Release.xcconfig"; sourceTree = "<group>"; };
		279DE3DD24788A030059AE4E /* c4_ee.txt */ = {isa = PBXFileReference; fileEncoding = 4; lastKnownFileType = text; name = c4_ee.txt; path = scripts/c4_ee.txt; sourceTree = "<group>"; };
		27A16314201FC2A500C18D9C /* DataFile+Shared.hh */ = {isa = PBXFileReference; lastKnownFileType = sourcecode.cpp.h; path = "DataFile+Shared.hh"; sourceTree = "<group>"; };
		27A657BE1CBC1A3D00A7A1D7 /* libc++.tbd */ = {isa = PBXFileReference; lastKnownFileType = "sourcecode.text-based-dylib-definition"; name = "libc++.tbd"; path = "usr/lib/libc++.tbd"; sourceTree = SDKROOT; };
		27A83D53269E3E69002B7EBA /* PropertyEncryptionTests.cc */ = {isa = PBXFileReference; lastKnownFileType = sourcecode.cpp.cpp; path = PropertyEncryptionTests.cc; sourceTree = "<group>"; };
		27A83D57269F7DB2002B7EBA /* PropertyEncryption_stub.cc */ = {isa = PBXFileReference; lastKnownFileType = sourcecode.cpp.cpp; path = PropertyEncryption_stub.cc; sourceTree = "<group>"; };
		27A83D5C269F7F0E002B7EBA /* PropertyEncryption.hh */ = {isa = PBXFileReference; lastKnownFileType = sourcecode.cpp.h; path = PropertyEncryption.hh; sourceTree = "<group>"; };
		27A924941D9B316D00086206 /* LiteCore-iOS.app */ = {isa = PBXFileReference; explicitFileType = wrapper.application; includeInIndex = 0; path = "LiteCore-iOS.app"; sourceTree = BUILT_PRODUCTS_DIR; };
		27A924971D9B316D00086206 /* main.mm */ = {isa = PBXFileReference; lastKnownFileType = sourcecode.cpp.objcpp; path = main.mm; sourceTree = "<group>"; };
		27A924991D9B316D00086206 /* AppDelegate.h */ = {isa = PBXFileReference; lastKnownFileType = sourcecode.c.h; path = AppDelegate.h; sourceTree = "<group>"; };
		27A9249A1D9B316D00086206 /* AppDelegate.m */ = {isa = PBXFileReference; lastKnownFileType = sourcecode.c.objc; path = AppDelegate.m; sourceTree = "<group>"; };
		27A9249C1D9B316D00086206 /* ViewController.h */ = {isa = PBXFileReference; lastKnownFileType = sourcecode.c.h; path = ViewController.h; sourceTree = "<group>"; };
		27A9249D1D9B316D00086206 /* ViewController.m */ = {isa = PBXFileReference; lastKnownFileType = sourcecode.c.objc; path = ViewController.m; sourceTree = "<group>"; };
		27A924A01D9B316D00086206 /* Base */ = {isa = PBXFileReference; lastKnownFileType = file.storyboard; name = Base; path = Base.lproj/Main.storyboard; sourceTree = "<group>"; };
		27A924A21D9B316D00086206 /* Assets.xcassets */ = {isa = PBXFileReference; lastKnownFileType = folder.assetcatalog; path = Assets.xcassets; sourceTree = "<group>"; };
		27A924A51D9B316D00086206 /* Base */ = {isa = PBXFileReference; lastKnownFileType = file.storyboard; name = Base; path = Base.lproj/LaunchScreen.storyboard; sourceTree = "<group>"; };
		27A924A71D9B316D00086206 /* Info.plist */ = {isa = PBXFileReference; lastKnownFileType = text.plist.xml; path = Info.plist; sourceTree = "<group>"; };
		27A924AC1D9B316D00086206 /* LiteCore-iOS Tests.xctest */ = {isa = PBXFileReference; explicitFileType = wrapper.cfbundle; includeInIndex = 0; path = "LiteCore-iOS Tests.xctest"; sourceTree = BUILT_PRODUCTS_DIR; };
		27A924B21D9B316D00086206 /* Info.plist */ = {isa = PBXFileReference; lastKnownFileType = text.plist.xml; path = Info.plist; sourceTree = "<group>"; };
		27ABDCC02305CB9F00274E6B /* mbedtls_context.cpp */ = {isa = PBXFileReference; lastKnownFileType = sourcecode.cpp.cpp; path = mbedtls_context.cpp; sourceTree = "<group>"; };
		27ABDCC62305CBB800274E6B /* tls_socket.h */ = {isa = PBXFileReference; lastKnownFileType = sourcecode.c.h; path = tls_socket.h; sourceTree = "<group>"; };
		27ABDCC72305D0E100274E6B /* mbedtls_context.h */ = {isa = PBXFileReference; lastKnownFileType = sourcecode.c.h; path = mbedtls_context.h; sourceTree = "<group>"; };
		27ADA7871F2AB6C800D9DE25 /* UnicodeCollator_Apple.cc */ = {isa = PBXFileReference; lastKnownFileType = sourcecode.cpp.cpp; path = UnicodeCollator_Apple.cc; sourceTree = "<group>"; };
		27ADA7881F2AB6C800D9DE25 /* UnicodeCollator.hh */ = {isa = PBXFileReference; lastKnownFileType = sourcecode.cpp.h; path = UnicodeCollator.hh; sourceTree = "<group>"; };
		27ADA79A1F2BF64100D9DE25 /* UnicodeCollator.cc */ = {isa = PBXFileReference; lastKnownFileType = sourcecode.cpp.cpp; path = UnicodeCollator.cc; sourceTree = "<group>"; };
		27AFF39C23036B2500B4D6C4 /* inet6_address.cpp */ = {isa = PBXFileReference; fileEncoding = 4; lastKnownFileType = sourcecode.cpp.cpp; path = inet6_address.cpp; sourceTree = "<group>"; };
		27AFF39D23036B2500B4D6C4 /* inet_address.cpp */ = {isa = PBXFileReference; fileEncoding = 4; lastKnownFileType = sourcecode.cpp.cpp; path = inet_address.cpp; sourceTree = "<group>"; };
		27AFF39F23036B2500B4D6C4 /* exception.cpp */ = {isa = PBXFileReference; fileEncoding = 4; lastKnownFileType = sourcecode.cpp.cpp; path = exception.cpp; sourceTree = "<group>"; };
		27AFF3A023036B2500B4D6C4 /* socket.cpp */ = {isa = PBXFileReference; fileEncoding = 4; lastKnownFileType = sourcecode.cpp.cpp; path = socket.cpp; sourceTree = "<group>"; };
		27AFF3A123036B2500B4D6C4 /* acceptor.cpp */ = {isa = PBXFileReference; fileEncoding = 4; lastKnownFileType = sourcecode.cpp.cpp; path = acceptor.cpp; sourceTree = "<group>"; };
		27AFF3A423036B2500B4D6C4 /* connector.cpp */ = {isa = PBXFileReference; fileEncoding = 4; lastKnownFileType = sourcecode.cpp.cpp; path = connector.cpp; sourceTree = "<group>"; };
		27AFF3A523036B2500B4D6C4 /* stream_socket.cpp */ = {isa = PBXFileReference; fileEncoding = 4; lastKnownFileType = sourcecode.cpp.cpp; path = stream_socket.cpp; sourceTree = "<group>"; };
		27AFF3A623036B2500B4D6C4 /* datagram_socket.cpp */ = {isa = PBXFileReference; fileEncoding = 4; lastKnownFileType = sourcecode.cpp.cpp; path = datagram_socket.cpp; sourceTree = "<group>"; };
		27B341251D9C7A90009FFA0B /* SQLiteFleeceFunctions.cc */ = {isa = PBXFileReference; fileEncoding = 4; lastKnownFileType = sourcecode.cpp.cpp; path = SQLiteFleeceFunctions.cc; sourceTree = "<group>"; };
		27B341261D9C7A90009FFA0B /* SQLite_Internal.hh */ = {isa = PBXFileReference; fileEncoding = 4; lastKnownFileType = sourcecode.cpp.h; path = SQLite_Internal.hh; sourceTree = "<group>"; };
		27B6491F2065AD2B00FC12F7 /* SyncListenerTest.cc */ = {isa = PBXFileReference; lastKnownFileType = sourcecode.cpp.cpp; path = SyncListenerTest.cc; sourceTree = "<group>"; };
		27B64934206971FB00FC12F7 /* LiteCore.framework */ = {isa = PBXFileReference; explicitFileType = wrapper.framework; includeInIndex = 0; path = LiteCore.framework; sourceTree = BUILT_PRODUCTS_DIR; };
		27B64936206971FC00FC12F7 /* LiteCore.h */ = {isa = PBXFileReference; lastKnownFileType = sourcecode.c.h; name = LiteCore.h; path = ../../Xcode/LiteCore/LiteCore.h; sourceTree = "<group>"; };
		27B64937206971FC00FC12F7 /* Info.plist */ = {isa = PBXFileReference; lastKnownFileType = text.plist.xml; name = Info.plist; path = ../Xcode/LiteCore/Info.plist; sourceTree = "<group>"; };
		27B649592069731B00FC12F7 /* LiteCore-framework.xcconfig */ = {isa = PBXFileReference; lastKnownFileType = text.xcconfig; path = "LiteCore-framework.xcconfig"; sourceTree = "<group>"; };
		27B699DA1F27B50000782145 /* SQLiteN1QLFunctions.cc */ = {isa = PBXFileReference; lastKnownFileType = sourcecode.cpp.cpp; path = SQLiteN1QLFunctions.cc; sourceTree = "<group>"; };
		27B699E01F27B85900782145 /* SQLiteFleeceUtil.cc */ = {isa = PBXFileReference; lastKnownFileType = sourcecode.cpp.cpp; path = SQLiteFleeceUtil.cc; sourceTree = "<group>"; };
		27B8425B1E5BC8380094903E /* c4CppUtils.hh */ = {isa = PBXFileReference; lastKnownFileType = sourcecode.cpp.h; path = c4CppUtils.hh; sourceTree = "<group>"; };
		27BB9DFB236D05650039C896 /* aes.c */ = {isa = PBXFileReference; lastKnownFileType = sourcecode.c.c; path = aes.c; sourceTree = "<group>"; };
		27BB9DFC236D05650039C896 /* psa_crypto_slot_management.c */ = {isa = PBXFileReference; lastKnownFileType = sourcecode.c.c; path = psa_crypto_slot_management.c; sourceTree = "<group>"; };
		27BB9DFD236D05650039C896 /* md4.c */ = {isa = PBXFileReference; lastKnownFileType = sourcecode.c.c; path = md4.c; sourceTree = "<group>"; };
		27BB9DFE236D05650039C896 /* camellia.c */ = {isa = PBXFileReference; lastKnownFileType = sourcecode.c.c; path = camellia.c; sourceTree = "<group>"; };
		27BB9DFF236D05650039C896 /* pk_wrap.c */ = {isa = PBXFileReference; lastKnownFileType = sourcecode.c.c; path = pk_wrap.c; sourceTree = "<group>"; };
		27BB9E00236D05650039C896 /* pk.c */ = {isa = PBXFileReference; lastKnownFileType = sourcecode.c.c; path = pk.c; sourceTree = "<group>"; };
		27BB9E02236D05650039C896 /* ecdh.c */ = {isa = PBXFileReference; lastKnownFileType = sourcecode.c.c; path = ecdh.c; sourceTree = "<group>"; };
		27BB9E03236D05650039C896 /* psa_crypto_se.h */ = {isa = PBXFileReference; lastKnownFileType = sourcecode.c.h; path = psa_crypto_se.h; sourceTree = "<group>"; };
		27BB9E04236D05650039C896 /* cipher_wrap.c */ = {isa = PBXFileReference; lastKnownFileType = sourcecode.c.c; path = cipher_wrap.c; sourceTree = "<group>"; };
		27BB9E05236D05650039C896 /* chacha20.c */ = {isa = PBXFileReference; lastKnownFileType = sourcecode.c.c; path = chacha20.c; sourceTree = "<group>"; };
		27BB9E06236D05650039C896 /* des.c */ = {isa = PBXFileReference; lastKnownFileType = sourcecode.c.c; path = des.c; sourceTree = "<group>"; };
		27BB9E07236D05650039C896 /* ctr_drbg.c */ = {isa = PBXFileReference; lastKnownFileType = sourcecode.c.c; path = ctr_drbg.c; sourceTree = "<group>"; };
		27BB9E08236D05650039C896 /* aesni.c */ = {isa = PBXFileReference; lastKnownFileType = sourcecode.c.c; path = aesni.c; sourceTree = "<group>"; };
		27BB9E09236D05650039C896 /* dhm.c */ = {isa = PBXFileReference; lastKnownFileType = sourcecode.c.c; path = dhm.c; sourceTree = "<group>"; };
		27BB9E0B236D05650039C896 /* hmac_drbg.c */ = {isa = PBXFileReference; lastKnownFileType = sourcecode.c.c; path = hmac_drbg.c; sourceTree = "<group>"; };
		27BB9E0C236D05650039C896 /* rsa.c */ = {isa = PBXFileReference; lastKnownFileType = sourcecode.c.c; path = rsa.c; sourceTree = "<group>"; };
		27BB9E0D236D05650039C896 /* asn1parse.c */ = {isa = PBXFileReference; lastKnownFileType = sourcecode.c.c; path = asn1parse.c; sourceTree = "<group>"; };
		27BB9E0E236D05650039C896 /* psa_crypto_storage.h */ = {isa = PBXFileReference; lastKnownFileType = sourcecode.c.h; path = psa_crypto_storage.h; sourceTree = "<group>"; };
		27BB9E0F236D05650039C896 /* pkwrite.c */ = {isa = PBXFileReference; lastKnownFileType = sourcecode.c.c; path = pkwrite.c; sourceTree = "<group>"; };
		27BB9E10236D05650039C896 /* gcm.c */ = {isa = PBXFileReference; lastKnownFileType = sourcecode.c.c; path = gcm.c; sourceTree = "<group>"; };
		27BB9E11236D05650039C896 /* sha1.c */ = {isa = PBXFileReference; lastKnownFileType = sourcecode.c.c; path = sha1.c; sourceTree = "<group>"; };
		27BB9E12236D05650039C896 /* asn1write.c */ = {isa = PBXFileReference; lastKnownFileType = sourcecode.c.c; path = asn1write.c; sourceTree = "<group>"; };
		27BB9E13236D05650039C896 /* havege.c */ = {isa = PBXFileReference; lastKnownFileType = sourcecode.c.c; path = havege.c; sourceTree = "<group>"; };
		27BB9E14236D05650039C896 /* ccm.c */ = {isa = PBXFileReference; lastKnownFileType = sourcecode.c.c; path = ccm.c; sourceTree = "<group>"; };
		27BB9E15236D05650039C896 /* version_features.c */ = {isa = PBXFileReference; lastKnownFileType = sourcecode.c.c; path = version_features.c; sourceTree = "<group>"; };
		27BB9E16236D05650039C896 /* aria.c */ = {isa = PBXFileReference; lastKnownFileType = sourcecode.c.c; path = aria.c; sourceTree = "<group>"; };
		27BB9E17236D05650039C896 /* entropy_poll.c */ = {isa = PBXFileReference; lastKnownFileType = sourcecode.c.c; path = entropy_poll.c; sourceTree = "<group>"; };
		27BB9E18236D05650039C896 /* platform.c */ = {isa = PBXFileReference; lastKnownFileType = sourcecode.c.c; path = platform.c; sourceTree = "<group>"; };
		27BB9E19236D05650039C896 /* cmac.c */ = {isa = PBXFileReference; lastKnownFileType = sourcecode.c.c; path = cmac.c; sourceTree = "<group>"; };
		27BB9E1A236D05650039C896 /* bignum.c */ = {isa = PBXFileReference; lastKnownFileType = sourcecode.c.c; path = bignum.c; sourceTree = "<group>"; };
		27BB9E1B236D05650039C896 /* psa_crypto_service_integration.h */ = {isa = PBXFileReference; lastKnownFileType = sourcecode.c.h; path = psa_crypto_service_integration.h; sourceTree = "<group>"; };
		27BB9E1C236D05650039C896 /* pkparse.c */ = {isa = PBXFileReference; lastKnownFileType = sourcecode.c.c; path = pkparse.c; sourceTree = "<group>"; };
		27BB9E1D236D05650039C896 /* psa_crypto_its.h */ = {isa = PBXFileReference; lastKnownFileType = sourcecode.c.h; path = psa_crypto_its.h; sourceTree = "<group>"; };
		27BB9E1E236D05650039C896 /* psa_crypto_core.h */ = {isa = PBXFileReference; lastKnownFileType = sourcecode.c.h; path = psa_crypto_core.h; sourceTree = "<group>"; };
		27BB9E1F236D05650039C896 /* ripemd160.c */ = {isa = PBXFileReference; lastKnownFileType = sourcecode.c.c; path = ripemd160.c; sourceTree = "<group>"; };
		27BB9E20236D05650039C896 /* blowfish.c */ = {isa = PBXFileReference; lastKnownFileType = sourcecode.c.c; path = blowfish.c; sourceTree = "<group>"; };
		27BB9E21236D05650039C896 /* psa_crypto_slot_management.h */ = {isa = PBXFileReference; lastKnownFileType = sourcecode.c.h; path = psa_crypto_slot_management.h; sourceTree = "<group>"; };
		27BB9E22236D05650039C896 /* rsa_internal.c */ = {isa = PBXFileReference; lastKnownFileType = sourcecode.c.c; path = rsa_internal.c; sourceTree = "<group>"; };
		27BB9E23236D05650039C896 /* pkcs5.c */ = {isa = PBXFileReference; lastKnownFileType = sourcecode.c.c; path = pkcs5.c; sourceTree = "<group>"; };
		27BB9E24236D05650039C896 /* pem.c */ = {isa = PBXFileReference; lastKnownFileType = sourcecode.c.c; path = pem.c; sourceTree = "<group>"; };
		27BB9E26236D05650039C896 /* oid.c */ = {isa = PBXFileReference; lastKnownFileType = sourcecode.c.c; path = oid.c; sourceTree = "<group>"; };
		27BB9E27236D05650039C896 /* error.c */ = {isa = PBXFileReference; lastKnownFileType = sourcecode.c.c; path = error.c; sourceTree = "<group>"; };
		27BB9E28236D05650039C896 /* md2.c */ = {isa = PBXFileReference; lastKnownFileType = sourcecode.c.c; path = md2.c; sourceTree = "<group>"; };
		27BB9E29236D05650039C896 /* psa_its_file.c */ = {isa = PBXFileReference; lastKnownFileType = sourcecode.c.c; path = psa_its_file.c; sourceTree = "<group>"; };
		27BB9E2A236D05650039C896 /* psa_crypto.c */ = {isa = PBXFileReference; lastKnownFileType = sourcecode.c.c; path = psa_crypto.c; sourceTree = "<group>"; };
		27BB9E2B236D05650039C896 /* platform_util.c */ = {isa = PBXFileReference; lastKnownFileType = sourcecode.c.c; path = platform_util.c; sourceTree = "<group>"; };
		27BB9E2C236D05650039C896 /* psa_crypto_se.c */ = {isa = PBXFileReference; lastKnownFileType = sourcecode.c.c; path = psa_crypto_se.c; sourceTree = "<group>"; };
		27BB9E2D236D05650039C896 /* psa_crypto_invasive.h */ = {isa = PBXFileReference; lastKnownFileType = sourcecode.c.h; path = psa_crypto_invasive.h; sourceTree = "<group>"; };
		27BB9E2E236D05650039C896 /* base64.c */ = {isa = PBXFileReference; lastKnownFileType = sourcecode.c.c; path = base64.c; sourceTree = "<group>"; };
		27BB9E2F236D05650039C896 /* memory_buffer_alloc.c */ = {isa = PBXFileReference; lastKnownFileType = sourcecode.c.c; path = memory_buffer_alloc.c; sourceTree = "<group>"; };
		27BB9E30236D05650039C896 /* ecp.c */ = {isa = PBXFileReference; lastKnownFileType = sourcecode.c.c; path = ecp.c; sourceTree = "<group>"; };
		27BB9E31236D05650039C896 /* version.c */ = {isa = PBXFileReference; lastKnownFileType = sourcecode.c.c; path = version.c; sourceTree = "<group>"; };
		27BB9E32236D05650039C896 /* chachapoly.c */ = {isa = PBXFileReference; lastKnownFileType = sourcecode.c.c; path = chachapoly.c; sourceTree = "<group>"; };
		27BB9E33236D05650039C896 /* sha256.c */ = {isa = PBXFileReference; lastKnownFileType = sourcecode.c.c; path = sha256.c; sourceTree = "<group>"; };
		27BB9E34236D05650039C896 /* ecp_curves.c */ = {isa = PBXFileReference; lastKnownFileType = sourcecode.c.c; path = ecp_curves.c; sourceTree = "<group>"; };
		27BB9E35236D05650039C896 /* md5.c */ = {isa = PBXFileReference; lastKnownFileType = sourcecode.c.c; path = md5.c; sourceTree = "<group>"; };
		27BB9E36236D05650039C896 /* arc4.c */ = {isa = PBXFileReference; lastKnownFileType = sourcecode.c.c; path = arc4.c; sourceTree = "<group>"; };
		27BB9E37236D05650039C896 /* timing.c */ = {isa = PBXFileReference; lastKnownFileType = sourcecode.c.c; path = timing.c; sourceTree = "<group>"; };
		27BB9E38236D05650039C896 /* psa_crypto_storage.c */ = {isa = PBXFileReference; lastKnownFileType = sourcecode.c.c; path = psa_crypto_storage.c; sourceTree = "<group>"; };
		27BB9E39236D05650039C896 /* poly1305.c */ = {isa = PBXFileReference; lastKnownFileType = sourcecode.c.c; path = poly1305.c; sourceTree = "<group>"; };
		27BB9E3A236D05650039C896 /* xtea.c */ = {isa = PBXFileReference; lastKnownFileType = sourcecode.c.c; path = xtea.c; sourceTree = "<group>"; };
		27BB9E3B236D05650039C896 /* hkdf.c */ = {isa = PBXFileReference; lastKnownFileType = sourcecode.c.c; path = hkdf.c; sourceTree = "<group>"; };
		27BB9E3C236D05650039C896 /* threading.c */ = {isa = PBXFileReference; lastKnownFileType = sourcecode.c.c; path = threading.c; sourceTree = "<group>"; };
		27BB9E3D236D05650039C896 /* padlock.c */ = {isa = PBXFileReference; lastKnownFileType = sourcecode.c.c; path = padlock.c; sourceTree = "<group>"; };
		27BB9E3E236D05650039C896 /* pkcs12.c */ = {isa = PBXFileReference; lastKnownFileType = sourcecode.c.c; path = pkcs12.c; sourceTree = "<group>"; };
		27BB9E3F236D05650039C896 /* entropy.c */ = {isa = PBXFileReference; lastKnownFileType = sourcecode.c.c; path = entropy.c; sourceTree = "<group>"; };
		27BB9E40236D05650039C896 /* sha512.c */ = {isa = PBXFileReference; lastKnownFileType = sourcecode.c.c; path = sha512.c; sourceTree = "<group>"; };
		27BB9E41236D05650039C896 /* md.c */ = {isa = PBXFileReference; lastKnownFileType = sourcecode.c.c; path = md.c; sourceTree = "<group>"; };
		27BB9E42236D05650039C896 /* ecjpake.c */ = {isa = PBXFileReference; lastKnownFileType = sourcecode.c.c; path = ecjpake.c; sourceTree = "<group>"; };
		27BB9E43236D05650039C896 /* cipher.c */ = {isa = PBXFileReference; lastKnownFileType = sourcecode.c.c; path = cipher.c; sourceTree = "<group>"; };
		27BB9E44236D05650039C896 /* ecdsa.c */ = {isa = PBXFileReference; lastKnownFileType = sourcecode.c.c; path = ecdsa.c; sourceTree = "<group>"; };
		27BB9E45236D05650039C896 /* nist_kw.c */ = {isa = PBXFileReference; lastKnownFileType = sourcecode.c.c; path = nist_kw.c; sourceTree = "<group>"; };
		27BEEE702A72FCEA005AD4BF /* SQLiteKeyStore+VectorIndex.cc */ = {isa = PBXFileReference; lastKnownFileType = sourcecode.cpp.cpp; path = "SQLiteKeyStore+VectorIndex.cc"; sourceTree = "<group>"; };
		27BEEE742A7834B8005AD4BF /* QueryParser+VectorSearch.cc */ = {isa = PBXFileReference; lastKnownFileType = sourcecode.cpp.cpp; path = "QueryParser+VectorSearch.cc"; sourceTree = "<group>"; };
		27BEEE782A783A17005AD4BF /* VectorQueryTest.cc */ = {isa = PBXFileReference; lastKnownFileType = sourcecode.cpp.cpp; path = VectorQueryTest.cc; sourceTree = "<group>"; };
		27C319EC1A143F5D00A89EDC /* KeyStore.cc */ = {isa = PBXFileReference; fileEncoding = 4; lastKnownFileType = sourcecode.cpp.cpp; path = KeyStore.cc; sourceTree = "<group>"; };
		27C319ED1A143F5D00A89EDC /* KeyStore.hh */ = {isa = PBXFileReference; fileEncoding = 4; lastKnownFileType = sourcecode.cpp.h; path = KeyStore.hh; sourceTree = "<group>"; };
		27C77301216FCF5400D5FB44 /* c4PredictiveQueryTest+CoreML.mm */ = {isa = PBXFileReference; lastKnownFileType = sourcecode.cpp.objcpp; path = "c4PredictiveQueryTest+CoreML.mm"; sourceTree = "<group>"; };
		27CCC7D61E52613C00CE1989 /* Replicator.cc */ = {isa = PBXFileReference; fileEncoding = 4; lastKnownFileType = sourcecode.cpp.cpp; path = Replicator.cc; sourceTree = "<group>"; };
		27CCC7D71E52613C00CE1989 /* Replicator.hh */ = {isa = PBXFileReference; fileEncoding = 4; lastKnownFileType = sourcecode.cpp.h; path = Replicator.hh; sourceTree = "<group>"; };
		27CCC7DE1E526CCC00CE1989 /* Puller.cc */ = {isa = PBXFileReference; fileEncoding = 4; lastKnownFileType = sourcecode.cpp.cpp; path = Puller.cc; sourceTree = "<group>"; };
		27CCC7DF1E526CCC00CE1989 /* Puller.hh */ = {isa = PBXFileReference; fileEncoding = 4; lastKnownFileType = sourcecode.cpp.h; path = Puller.hh; sourceTree = "<group>"; };
		27CCC7E21E52965200CE1989 /* Pusher.cc */ = {isa = PBXFileReference; fileEncoding = 4; lastKnownFileType = sourcecode.cpp.cpp; path = Pusher.cc; sourceTree = "<group>"; };
		27CCC7E31E52965200CE1989 /* Pusher.hh */ = {isa = PBXFileReference; fileEncoding = 4; lastKnownFileType = sourcecode.cpp.h; path = Pusher.hh; sourceTree = "<group>"; };
		27CE4CEF2077F51000ACA225 /* Address.hh */ = {isa = PBXFileReference; lastKnownFileType = sourcecode.cpp.h; path = Address.hh; sourceTree = "<group>"; };
		27CE4CF02077F51000ACA225 /* Address.cc */ = {isa = PBXFileReference; lastKnownFileType = sourcecode.cpp.cpp; path = Address.cc; sourceTree = "<group>"; };
		27D74A6D1D4D3DF500D806E0 /* SQLiteDataFile.cc */ = {isa = PBXFileReference; fileEncoding = 4; lastKnownFileType = sourcecode.cpp.cpp; path = SQLiteDataFile.cc; sourceTree = "<group>"; };
		27D74A6E1D4D3DF500D806E0 /* SQLiteDataFile.hh */ = {isa = PBXFileReference; fileEncoding = 4; lastKnownFileType = sourcecode.cpp.h; path = SQLiteDataFile.hh; sourceTree = "<group>"; };
		27D74A741D4D3F2300D806E0 /* Backup.cpp */ = {isa = PBXFileReference; fileEncoding = 4; lastKnownFileType = sourcecode.cpp.cpp; name = Backup.cpp; path = src/Backup.cpp; sourceTree = "<group>"; };
		27D74A751D4D3F2300D806E0 /* Column.cpp */ = {isa = PBXFileReference; fileEncoding = 4; lastKnownFileType = sourcecode.cpp.cpp; name = Column.cpp; path = src/Column.cpp; sourceTree = "<group>"; };
		27D74A761D4D3F2300D806E0 /* Database.cpp */ = {isa = PBXFileReference; fileEncoding = 4; lastKnownFileType = sourcecode.cpp.cpp; name = Database.cpp; path = src/Database.cpp; sourceTree = "<group>"; };
		27D74A771D4D3F2300D806E0 /* Exception.cpp */ = {isa = PBXFileReference; fileEncoding = 4; lastKnownFileType = sourcecode.cpp.cpp; name = Exception.cpp; path = src/Exception.cpp; sourceTree = "<group>"; };
		27D74A781D4D3F2300D806E0 /* Statement.cpp */ = {isa = PBXFileReference; fileEncoding = 4; lastKnownFileType = sourcecode.cpp.cpp; name = Statement.cpp; path = src/Statement.cpp; sourceTree = "<group>"; };
		27D74A791D4D3F2300D806E0 /* Transaction.cpp */ = {isa = PBXFileReference; fileEncoding = 4; lastKnownFileType = sourcecode.cpp.cpp; name = Transaction.cpp; path = src/Transaction.cpp; sourceTree = "<group>"; };
		27D74A861D4D3F3400D806E0 /* Assertion.h */ = {isa = PBXFileReference; fileEncoding = 4; lastKnownFileType = sourcecode.c.h; name = Assertion.h; path = include/SQLiteCpp/Assertion.h; sourceTree = "<group>"; };
		27D74A871D4D3F3400D806E0 /* Backup.h */ = {isa = PBXFileReference; fileEncoding = 4; lastKnownFileType = sourcecode.c.h; name = Backup.h; path = include/SQLiteCpp/Backup.h; sourceTree = "<group>"; };
		27D74A881D4D3F3400D806E0 /* Column.h */ = {isa = PBXFileReference; fileEncoding = 4; lastKnownFileType = sourcecode.c.h; name = Column.h; path = include/SQLiteCpp/Column.h; sourceTree = "<group>"; };
		27D74A891D4D3F3400D806E0 /* Database.h */ = {isa = PBXFileReference; fileEncoding = 4; lastKnownFileType = sourcecode.c.h; name = Database.h; path = include/SQLiteCpp/Database.h; sourceTree = "<group>"; };
		27D74A8A1D4D3F3400D806E0 /* Exception.h */ = {isa = PBXFileReference; fileEncoding = 4; lastKnownFileType = sourcecode.c.h; name = Exception.h; path = include/SQLiteCpp/Exception.h; sourceTree = "<group>"; };
		27D74A8B1D4D3F3400D806E0 /* SQLiteCpp.h */ = {isa = PBXFileReference; fileEncoding = 4; lastKnownFileType = sourcecode.c.h; name = SQLiteCpp.h; path = include/SQLiteCpp/SQLiteCpp.h; sourceTree = "<group>"; };
		27D74A8C1D4D3F3400D806E0 /* Statement.h */ = {isa = PBXFileReference; fileEncoding = 4; lastKnownFileType = sourcecode.c.h; name = Statement.h; path = include/SQLiteCpp/Statement.h; sourceTree = "<group>"; };
		27D74A8D1D4D3F3400D806E0 /* Transaction.h */ = {isa = PBXFileReference; fileEncoding = 4; lastKnownFileType = sourcecode.c.h; name = Transaction.h; path = include/SQLiteCpp/Transaction.h; sourceTree = "<group>"; };
		27D74A8E1D4D3F3400D806E0 /* VariadicBind.h */ = {isa = PBXFileReference; fileEncoding = 4; lastKnownFileType = sourcecode.c.h; name = VariadicBind.h; path = include/SQLiteCpp/VariadicBind.h; sourceTree = "<group>"; };
		27D74A9E1D4FF65000D806E0 /* c4Base.cc */ = {isa = PBXFileReference; fileEncoding = 4; lastKnownFileType = sourcecode.cpp.cpp; path = c4Base.cc; sourceTree = "<group>"; };
		27D95BA7239F217A0090CE46 /* Poller.hh */ = {isa = PBXFileReference; lastKnownFileType = sourcecode.cpp.h; path = Poller.hh; sourceTree = "<group>"; };
		27D95BA8239F217A0090CE46 /* Poller.cc */ = {isa = PBXFileReference; lastKnownFileType = sourcecode.cpp.cpp; path = Poller.cc; sourceTree = "<group>"; };
		27D965252330394C00F4A51C /* c4RemoteReplicator.hh */ = {isa = PBXFileReference; lastKnownFileType = sourcecode.cpp.h; path = c4RemoteReplicator.hh; sourceTree = "<group>"; };
		27D9652A23303A2B00F4A51C /* c4LocalReplicator.hh */ = {isa = PBXFileReference; lastKnownFileType = sourcecode.cpp.h; path = c4LocalReplicator.hh; sourceTree = "<group>"; };
		27D9652B23303B0C00F4A51C /* c4IncomingReplicator.hh */ = {isa = PBXFileReference; lastKnownFileType = sourcecode.cpp.h; path = c4IncomingReplicator.hh; sourceTree = "<group>"; };
		27D965522334608B00F4A51C /* SecureDigest.cc */ = {isa = PBXFileReference; lastKnownFileType = sourcecode.cpp.cpp; path = SecureDigest.cc; sourceTree = "<group>"; };
		27DD1511193CD005009A367D /* RevID.cc */ = {isa = PBXFileReference; fileEncoding = 4; lastKnownFileType = sourcecode.cpp.cpp; name = RevID.cc; path = ../RevTrees/RevID.cc; sourceTree = "<group>"; };
		27DD1512193CD005009A367D /* RevID.hh */ = {isa = PBXFileReference; fileEncoding = 4; lastKnownFileType = sourcecode.cpp.h; name = RevID.hh; path = ../RevTrees/RevID.hh; sourceTree = "<group>"; };
		27DDC52A23689BB100580B2B /* x509_create.c */ = {isa = PBXFileReference; lastKnownFileType = sourcecode.c.c; path = x509_create.c; sourceTree = "<group>"; };
		27DDC52B23689BB100580B2B /* x509_crt.c */ = {isa = PBXFileReference; lastKnownFileType = sourcecode.c.c; path = x509_crt.c; sourceTree = "<group>"; };
		27DDC52C23689BB100580B2B /* ssl_srv.c */ = {isa = PBXFileReference; lastKnownFileType = sourcecode.c.c; path = ssl_srv.c; sourceTree = "<group>"; };
		27DDC52E23689BB100580B2B /* ssl_tls.c */ = {isa = PBXFileReference; lastKnownFileType = sourcecode.c.c; path = ssl_tls.c; sourceTree = "<group>"; };
		27DDC52F23689BB100580B2B /* x509_crl.c */ = {isa = PBXFileReference; lastKnownFileType = sourcecode.c.c; path = x509_crl.c; sourceTree = "<group>"; };
		27DDC53023689BB100580B2B /* ssl_cookie.c */ = {isa = PBXFileReference; lastKnownFileType = sourcecode.c.c; path = ssl_cookie.c; sourceTree = "<group>"; };
		27DDC53123689BB100580B2B /* ssl_cache.c */ = {isa = PBXFileReference; lastKnownFileType = sourcecode.c.c; path = ssl_cache.c; sourceTree = "<group>"; };
		27DDC53223689BB100580B2B /* ssl_ciphersuites.c */ = {isa = PBXFileReference; lastKnownFileType = sourcecode.c.c; path = ssl_ciphersuites.c; sourceTree = "<group>"; };
		27DDC53423689BB100580B2B /* ssl_ticket.c */ = {isa = PBXFileReference; lastKnownFileType = sourcecode.c.c; path = ssl_ticket.c; sourceTree = "<group>"; };
		27DDC53523689BB100580B2B /* certs.c */ = {isa = PBXFileReference; lastKnownFileType = sourcecode.c.c; path = certs.c; sourceTree = "<group>"; };
		27DDC53623689BB100580B2B /* version_features.c */ = {isa = PBXFileReference; lastKnownFileType = sourcecode.c.c; path = version_features.c; sourceTree = "<group>"; };
		27DDC53723689BB100580B2B /* x509write_csr.c */ = {isa = PBXFileReference; lastKnownFileType = sourcecode.c.c; path = x509write_csr.c; sourceTree = "<group>"; };
		27DDC53823689BB100580B2B /* debug.c */ = {isa = PBXFileReference; lastKnownFileType = sourcecode.c.c; path = debug.c; sourceTree = "<group>"; };
		27DDC53923689BB100580B2B /* ssl_cli.c */ = {isa = PBXFileReference; lastKnownFileType = sourcecode.c.c; path = ssl_cli.c; sourceTree = "<group>"; };
		27DDC53B23689BB100580B2B /* error.c */ = {isa = PBXFileReference; lastKnownFileType = sourcecode.c.c; path = error.c; sourceTree = "<group>"; };
		27DDC53C23689BB100580B2B /* x509_csr.c */ = {isa = PBXFileReference; lastKnownFileType = sourcecode.c.c; path = x509_csr.c; sourceTree = "<group>"; };
		27DDC53D23689BB100580B2B /* pkcs11.c */ = {isa = PBXFileReference; lastKnownFileType = sourcecode.c.c; path = pkcs11.c; sourceTree = "<group>"; };
		27DDC53E23689BB100580B2B /* version.c */ = {isa = PBXFileReference; lastKnownFileType = sourcecode.c.c; path = version.c; sourceTree = "<group>"; };
		27DDC53F23689BB100580B2B /* x509.c */ = {isa = PBXFileReference; lastKnownFileType = sourcecode.c.c; path = x509.c; sourceTree = "<group>"; };
		27DDC54023689BB100580B2B /* x509write_crt.c */ = {isa = PBXFileReference; lastKnownFileType = sourcecode.c.c; path = x509write_crt.c; sourceTree = "<group>"; };
		27DDC54123689BB100580B2B /* net_sockets.c */ = {isa = PBXFileReference; lastKnownFileType = sourcecode.c.c; path = net_sockets.c; sourceTree = "<group>"; };
		27DDC549236B56D000580B2B /* CertRequest.hh */ = {isa = PBXFileReference; lastKnownFileType = sourcecode.cpp.h; path = CertRequest.hh; sourceTree = "<group>"; };
		27DDC54A236B56D000580B2B /* CertRequest.cc */ = {isa = PBXFileReference; lastKnownFileType = sourcecode.cpp.cpp; path = CertRequest.cc; sourceTree = "<group>"; };
		27DF3BBC268672F700A57A1E /* Schema.md */ = {isa = PBXFileReference; lastKnownFileType = net.daringfireball.markdown; path = Schema.md; sourceTree = "<group>"; wrapsLines = 1; };
		27DF3BC326867F2600A57A1E /* Actors.md */ = {isa = PBXFileReference; lastKnownFileType = net.daringfireball.markdown; path = Actors.md; sourceTree = "<group>"; wrapsLines = 1; };
		27DF3BC426867F2600A57A1E /* logo.png */ = {isa = PBXFileReference; lastKnownFileType = image.png; path = logo.png; sourceTree = "<group>"; };
		27DF3BC526867F2600A57A1E /* BLIP Protocol.md */ = {isa = PBXFileReference; lastKnownFileType = net.daringfireball.markdown; path = "BLIP Protocol.md"; sourceTree = "<group>"; wrapsLines = 1; };
		27DF46C21A12CF46007BB4A4 /* Record.cc */ = {isa = PBXFileReference; fileEncoding = 4; lastKnownFileType = sourcecode.cpp.cpp; path = Record.cc; sourceTree = "<group>"; };
		27DF46C31A12CF46007BB4A4 /* Record.hh */ = {isa = PBXFileReference; fileEncoding = 4; lastKnownFileType = sourcecode.cpp.h; path = Record.hh; sourceTree = "<group>"; };
		27DF7D631F4236500022F3DF /* libSQLite.a */ = {isa = PBXFileReference; explicitFileType = archive.ar; includeInIndex = 0; path = libSQLite.a; sourceTree = BUILT_PRODUCTS_DIR; };
		27DF7D6B1F4236E90022F3DF /* SQLite.xcconfig */ = {isa = PBXFileReference; lastKnownFileType = text.xcconfig; path = SQLite.xcconfig; sourceTree = "<group>"; wrapsLines = 1; };
		27DF7D6C1F42399E0022F3DF /* SQLite_Debug.xcconfig */ = {isa = PBXFileReference; lastKnownFileType = text.xcconfig; path = SQLite_Debug.xcconfig; sourceTree = "<group>"; wrapsLines = 1; };
		27DF7D6D1F4239A80022F3DF /* SQLite_Release.xcconfig */ = {isa = PBXFileReference; lastKnownFileType = text.xcconfig; path = SQLite_Release.xcconfig; sourceTree = "<group>"; };
		27E0CA9D1DBEAA130089A9C0 /* c4DocumentTest.cc */ = {isa = PBXFileReference; fileEncoding = 4; lastKnownFileType = sourcecode.cpp.cpp; path = c4DocumentTest.cc; sourceTree = "<group>"; };
		27E0CA9F1DBEB0BA0089A9C0 /* DocumentKeysTest.cc */ = {isa = PBXFileReference; fileEncoding = 4; lastKnownFileType = sourcecode.cpp.cpp; path = DocumentKeysTest.cc; sourceTree = "<group>"; };
		27E0CAA21DBEC3440089A9C0 /* DocumentKeys.hh */ = {isa = PBXFileReference; fileEncoding = 4; lastKnownFileType = sourcecode.cpp.h; path = DocumentKeys.hh; sourceTree = "<group>"; };
		27E19D652316EDEA00E031F8 /* RESTClientTest.cc */ = {isa = PBXFileReference; lastKnownFileType = sourcecode.cpp.cpp; path = RESTClientTest.cc; sourceTree = "<group>"; };
		27E35A9F1E8DD9AA00E103F9 /* IncomingRev.cc */ = {isa = PBXFileReference; fileEncoding = 4; lastKnownFileType = sourcecode.cpp.cpp; path = IncomingRev.cc; sourceTree = "<group>"; };
		27E35AA01E8DD9AA00E103F9 /* IncomingRev.hh */ = {isa = PBXFileReference; fileEncoding = 4; lastKnownFileType = sourcecode.cpp.h; path = IncomingRev.hh; sourceTree = "<group>"; };
		27E3DD351DB450B300F2872D /* Logging.cc */ = {isa = PBXFileReference; fileEncoding = 4; lastKnownFileType = sourcecode.cpp.cpp; path = Logging.cc; sourceTree = "<group>"; };
		27E3DD361DB450B300F2872D /* Logging.hh */ = {isa = PBXFileReference; fileEncoding = 4; lastKnownFileType = sourcecode.cpp.h; path = Logging.hh; sourceTree = "<group>"; };
		27E3DD571DB8524300F2872D /* DatabaseImpl.cc */ = {isa = PBXFileReference; fileEncoding = 4; lastKnownFileType = sourcecode.cpp.cpp; path = DatabaseImpl.cc; sourceTree = "<group>"; };
		27E48711192171EA007D8940 /* DataFile.cc */ = {isa = PBXFileReference; fileEncoding = 4; lastKnownFileType = sourcecode.cpp.cpp; path = DataFile.cc; sourceTree = "<group>"; };
		27E48712192171EA007D8940 /* DataFile.hh */ = {isa = PBXFileReference; fileEncoding = 4; lastKnownFileType = sourcecode.cpp.h; path = DataFile.hh; sourceTree = "<group>"; };
		27E487211922A64F007D8940 /* RevTree.cc */ = {isa = PBXFileReference; fileEncoding = 4; lastKnownFileType = sourcecode.cpp.cpp; path = RevTree.cc; sourceTree = "<group>"; };
		27E487221922A64F007D8940 /* RevTree.hh */ = {isa = PBXFileReference; fileEncoding = 4; lastKnownFileType = sourcecode.cpp.h; path = RevTree.hh; sourceTree = "<group>"; };
		27E487291923F24D007D8940 /* RevTreeRecord.cc */ = {isa = PBXFileReference; fileEncoding = 4; lastKnownFileType = sourcecode.cpp.cpp; path = RevTreeRecord.cc; sourceTree = "<group>"; };
		27E4872A1923F24D007D8940 /* RevTreeRecord.hh */ = {isa = PBXFileReference; fileEncoding = 4; lastKnownFileType = sourcecode.cpp.h; path = RevTreeRecord.hh; sourceTree = "<group>"; };
		27E609A11951E4C000202B72 /* RecordEnumerator.cc */ = {isa = PBXFileReference; fileEncoding = 4; lastKnownFileType = sourcecode.cpp.cpp; path = RecordEnumerator.cc; sourceTree = "<group>"; };
		27E609A41951E53F00202B72 /* RecordEnumerator.hh */ = {isa = PBXFileReference; lastKnownFileType = sourcecode.cpp.h; path = RecordEnumerator.hh; sourceTree = "<group>"; };
		27E6737C1EC78144008F50C4 /* QueryTest.cc */ = {isa = PBXFileReference; fileEncoding = 4; lastKnownFileType = sourcecode.cpp.cpp; path = QueryTest.cc; sourceTree = "<group>"; };
		27E6DFE81DA5A6C8008EB681 /* c4Query.h */ = {isa = PBXFileReference; lastKnownFileType = sourcecode.c.h; path = c4Query.h; sourceTree = "<group>"; };
		27E6DFEE1DA5AFF3008EB681 /* Query.cc */ = {isa = PBXFileReference; fileEncoding = 4; lastKnownFileType = sourcecode.cpp.cpp; path = Query.cc; sourceTree = "<group>"; };
		27E6DFEF1DA5AFF3008EB681 /* Query.hh */ = {isa = PBXFileReference; fileEncoding = 4; lastKnownFileType = sourcecode.cpp.h; path = Query.hh; sourceTree = "<group>"; };
		27E89BA41D679542002C32B3 /* FilePath.cc */ = {isa = PBXFileReference; fileEncoding = 4; lastKnownFileType = sourcecode.cpp.cpp; path = FilePath.cc; sourceTree = "<group>"; };
		27E89BA51D679542002C32B3 /* FilePath.hh */ = {isa = PBXFileReference; fileEncoding = 4; lastKnownFileType = sourcecode.cpp.h; path = FilePath.hh; sourceTree = "<group>"; };
		27ECCB011D89DCDB00FA8C4A /* Doxyfile */ = {isa = PBXFileReference; fileEncoding = 4; lastKnownFileType = text; path = Doxyfile; sourceTree = "<group>"; };
		27EDA9451FB2B9700023FBB9 /* CMakeLists.txt */ = {isa = PBXFileReference; lastKnownFileType = text; path = CMakeLists.txt; sourceTree = "<group>"; };
		27EF7FA51914296D00A327B9 /* fts3_tokenizer.h */ = {isa = PBXFileReference; fileEncoding = 4; lastKnownFileType = sourcecode.c.h; path = fts3_tokenizer.h; sourceTree = "<group>"; };
		27EF7FA61914296D00A327B9 /* fts3_unicode2.c */ = {isa = PBXFileReference; fileEncoding = 4; lastKnownFileType = sourcecode.c.c; path = fts3_unicode2.c; sourceTree = "<group>"; };
		27EF7FA71914296D00A327B9 /* fts3_unicodesn.c */ = {isa = PBXFileReference; fileEncoding = 4; lastKnownFileType = sourcecode.c.c; path = fts3_unicodesn.c; sourceTree = "<group>"; };
		27EF7FA81914296D00A327B9 /* fts3_unicodesn.h */ = {isa = PBXFileReference; fileEncoding = 4; lastKnownFileType = sourcecode.c.h; path = fts3_unicodesn.h; sourceTree = "<group>"; };
		27EF7FA91914296D00A327B9 /* fts3Int.h */ = {isa = PBXFileReference; fileEncoding = 4; lastKnownFileType = sourcecode.c.h; path = fts3Int.h; sourceTree = "<group>"; };
		27EF7FAA1914296D00A327B9 /* libstemmer.h */ = {isa = PBXFileReference; fileEncoding = 4; lastKnownFileType = sourcecode.c.h; path = libstemmer.h; sourceTree = "<group>"; };
		27EF7FAC1914296D00A327B9 /* libstemmer_c.in */ = {isa = PBXFileReference; fileEncoding = 4; lastKnownFileType = text; path = libstemmer_c.in; sourceTree = "<group>"; };
		27EF7FAD1914296D00A327B9 /* libstemmer_utf8.c */ = {isa = PBXFileReference; fileEncoding = 4; lastKnownFileType = sourcecode.c.c; path = libstemmer_utf8.c; sourceTree = "<group>"; };
		27EF7FAE1914296D00A327B9 /* modules_utf8.h */ = {isa = PBXFileReference; fileEncoding = 4; lastKnownFileType = sourcecode.c.h; path = modules_utf8.h; sourceTree = "<group>"; };
		27EF7FAF1914296D00A327B9 /* modules_utf8.txt */ = {isa = PBXFileReference; fileEncoding = 4; lastKnownFileType = text; path = modules_utf8.txt; sourceTree = "<group>"; };
		27EF7FB11914296D00A327B9 /* README */ = {isa = PBXFileReference; fileEncoding = 4; lastKnownFileType = text; path = README; sourceTree = "<group>"; };
		27EF7FB21914296D00A327B9 /* api.h */ = {isa = PBXFileReference; fileEncoding = 4; lastKnownFileType = sourcecode.c.h; path = api.h; sourceTree = "<group>"; };
		27EF7FB31914296D00A327B9 /* api_sq3.c */ = {isa = PBXFileReference; fileEncoding = 4; lastKnownFileType = sourcecode.c.c; path = api_sq3.c; sourceTree = "<group>"; };
		27EF7FB41914296D00A327B9 /* header.h */ = {isa = PBXFileReference; fileEncoding = 4; lastKnownFileType = sourcecode.c.h; path = header.h; sourceTree = "<group>"; };
		27EF7FB51914296D00A327B9 /* utilities_sq3.c */ = {isa = PBXFileReference; fileEncoding = 4; lastKnownFileType = sourcecode.c.c; path = utilities_sq3.c; sourceTree = "<group>"; };
		27EF7FB71914296D00A327B9 /* stem_ISO_8859_1_danish.c */ = {isa = PBXFileReference; fileEncoding = 4; lastKnownFileType = sourcecode.c.c; path = stem_ISO_8859_1_danish.c; sourceTree = "<group>"; };
		27EF7FB81914296D00A327B9 /* stem_ISO_8859_1_danish.h */ = {isa = PBXFileReference; fileEncoding = 4; lastKnownFileType = sourcecode.c.h; path = stem_ISO_8859_1_danish.h; sourceTree = "<group>"; };
		27EF7FB91914296D00A327B9 /* stem_ISO_8859_1_dutch.c */ = {isa = PBXFileReference; fileEncoding = 4; lastKnownFileType = sourcecode.c.c; path = stem_ISO_8859_1_dutch.c; sourceTree = "<group>"; };
		27EF7FBA1914296D00A327B9 /* stem_ISO_8859_1_dutch.h */ = {isa = PBXFileReference; fileEncoding = 4; lastKnownFileType = sourcecode.c.h; path = stem_ISO_8859_1_dutch.h; sourceTree = "<group>"; };
		27EF7FBB1914296D00A327B9 /* stem_ISO_8859_1_english.c */ = {isa = PBXFileReference; fileEncoding = 4; lastKnownFileType = sourcecode.c.c; path = stem_ISO_8859_1_english.c; sourceTree = "<group>"; };
		27EF7FBC1914296D00A327B9 /* stem_ISO_8859_1_english.h */ = {isa = PBXFileReference; fileEncoding = 4; lastKnownFileType = sourcecode.c.h; path = stem_ISO_8859_1_english.h; sourceTree = "<group>"; };
		27EF7FBD1914296D00A327B9 /* stem_ISO_8859_1_finnish.c */ = {isa = PBXFileReference; fileEncoding = 4; lastKnownFileType = sourcecode.c.c; path = stem_ISO_8859_1_finnish.c; sourceTree = "<group>"; };
		27EF7FBE1914296D00A327B9 /* stem_ISO_8859_1_finnish.h */ = {isa = PBXFileReference; fileEncoding = 4; lastKnownFileType = sourcecode.c.h; path = stem_ISO_8859_1_finnish.h; sourceTree = "<group>"; };
		27EF7FBF1914296D00A327B9 /* stem_ISO_8859_1_french.c */ = {isa = PBXFileReference; fileEncoding = 4; lastKnownFileType = sourcecode.c.c; path = stem_ISO_8859_1_french.c; sourceTree = "<group>"; };
		27EF7FC01914296D00A327B9 /* stem_ISO_8859_1_french.h */ = {isa = PBXFileReference; fileEncoding = 4; lastKnownFileType = sourcecode.c.h; path = stem_ISO_8859_1_french.h; sourceTree = "<group>"; };
		27EF7FC11914296D00A327B9 /* stem_ISO_8859_1_german.c */ = {isa = PBXFileReference; fileEncoding = 4; lastKnownFileType = sourcecode.c.c; path = stem_ISO_8859_1_german.c; sourceTree = "<group>"; };
		27EF7FC21914296D00A327B9 /* stem_ISO_8859_1_german.h */ = {isa = PBXFileReference; fileEncoding = 4; lastKnownFileType = sourcecode.c.h; path = stem_ISO_8859_1_german.h; sourceTree = "<group>"; };
		27EF7FC31914296D00A327B9 /* stem_ISO_8859_1_hungarian.c */ = {isa = PBXFileReference; fileEncoding = 4; lastKnownFileType = sourcecode.c.c; path = stem_ISO_8859_1_hungarian.c; sourceTree = "<group>"; };
		27EF7FC41914296D00A327B9 /* stem_ISO_8859_1_hungarian.h */ = {isa = PBXFileReference; fileEncoding = 4; lastKnownFileType = sourcecode.c.h; path = stem_ISO_8859_1_hungarian.h; sourceTree = "<group>"; };
		27EF7FC51914296D00A327B9 /* stem_ISO_8859_1_italian.c */ = {isa = PBXFileReference; fileEncoding = 4; lastKnownFileType = sourcecode.c.c; path = stem_ISO_8859_1_italian.c; sourceTree = "<group>"; };
		27EF7FC61914296D00A327B9 /* stem_ISO_8859_1_italian.h */ = {isa = PBXFileReference; fileEncoding = 4; lastKnownFileType = sourcecode.c.h; path = stem_ISO_8859_1_italian.h; sourceTree = "<group>"; };
		27EF7FC71914296D00A327B9 /* stem_ISO_8859_1_norwegian.c */ = {isa = PBXFileReference; fileEncoding = 4; lastKnownFileType = sourcecode.c.c; path = stem_ISO_8859_1_norwegian.c; sourceTree = "<group>"; };
		27EF7FC81914296D00A327B9 /* stem_ISO_8859_1_norwegian.h */ = {isa = PBXFileReference; fileEncoding = 4; lastKnownFileType = sourcecode.c.h; path = stem_ISO_8859_1_norwegian.h; sourceTree = "<group>"; };
		27EF7FC91914296D00A327B9 /* stem_ISO_8859_1_porter.c */ = {isa = PBXFileReference; fileEncoding = 4; lastKnownFileType = sourcecode.c.c; path = stem_ISO_8859_1_porter.c; sourceTree = "<group>"; };
		27EF7FCA1914296D00A327B9 /* stem_ISO_8859_1_porter.h */ = {isa = PBXFileReference; fileEncoding = 4; lastKnownFileType = sourcecode.c.h; path = stem_ISO_8859_1_porter.h; sourceTree = "<group>"; };
		27EF7FCB1914296D00A327B9 /* stem_ISO_8859_1_portuguese.c */ = {isa = PBXFileReference; fileEncoding = 4; lastKnownFileType = sourcecode.c.c; path = stem_ISO_8859_1_portuguese.c; sourceTree = "<group>"; };
		27EF7FCC1914296D00A327B9 /* stem_ISO_8859_1_portuguese.h */ = {isa = PBXFileReference; fileEncoding = 4; lastKnownFileType = sourcecode.c.h; path = stem_ISO_8859_1_portuguese.h; sourceTree = "<group>"; };
		27EF7FCD1914296D00A327B9 /* stem_ISO_8859_1_spanish.c */ = {isa = PBXFileReference; fileEncoding = 4; lastKnownFileType = sourcecode.c.c; path = stem_ISO_8859_1_spanish.c; sourceTree = "<group>"; };
		27EF7FCE1914296D00A327B9 /* stem_ISO_8859_1_spanish.h */ = {isa = PBXFileReference; fileEncoding = 4; lastKnownFileType = sourcecode.c.h; path = stem_ISO_8859_1_spanish.h; sourceTree = "<group>"; };
		27EF7FCF1914296D00A327B9 /* stem_ISO_8859_1_swedish.c */ = {isa = PBXFileReference; fileEncoding = 4; lastKnownFileType = sourcecode.c.c; path = stem_ISO_8859_1_swedish.c; sourceTree = "<group>"; };
		27EF7FD01914296D00A327B9 /* stem_ISO_8859_1_swedish.h */ = {isa = PBXFileReference; fileEncoding = 4; lastKnownFileType = sourcecode.c.h; path = stem_ISO_8859_1_swedish.h; sourceTree = "<group>"; };
		27EF7FD11914296D00A327B9 /* stem_ISO_8859_2_romanian.c */ = {isa = PBXFileReference; fileEncoding = 4; lastKnownFileType = sourcecode.c.c; path = stem_ISO_8859_2_romanian.c; sourceTree = "<group>"; };
		27EF7FD21914296D00A327B9 /* stem_ISO_8859_2_romanian.h */ = {isa = PBXFileReference; fileEncoding = 4; lastKnownFileType = sourcecode.c.h; path = stem_ISO_8859_2_romanian.h; sourceTree = "<group>"; };
		27EF7FD31914296D00A327B9 /* stem_KOI8_R_russian.c */ = {isa = PBXFileReference; fileEncoding = 4; lastKnownFileType = sourcecode.c.c; path = stem_KOI8_R_russian.c; sourceTree = "<group>"; };
		27EF7FD41914296D00A327B9 /* stem_KOI8_R_russian.h */ = {isa = PBXFileReference; fileEncoding = 4; lastKnownFileType = sourcecode.c.h; path = stem_KOI8_R_russian.h; sourceTree = "<group>"; };
		27EF7FD51914296D00A327B9 /* stem_UTF_8_danish.c */ = {isa = PBXFileReference; fileEncoding = 4; lastKnownFileType = sourcecode.c.c; path = stem_UTF_8_danish.c; sourceTree = "<group>"; };
		27EF7FD61914296D00A327B9 /* stem_UTF_8_danish.h */ = {isa = PBXFileReference; fileEncoding = 4; lastKnownFileType = sourcecode.c.h; path = stem_UTF_8_danish.h; sourceTree = "<group>"; };
		27EF7FD71914296D00A327B9 /* stem_UTF_8_dutch.c */ = {isa = PBXFileReference; fileEncoding = 4; lastKnownFileType = sourcecode.c.c; path = stem_UTF_8_dutch.c; sourceTree = "<group>"; };
		27EF7FD81914296D00A327B9 /* stem_UTF_8_dutch.h */ = {isa = PBXFileReference; fileEncoding = 4; lastKnownFileType = sourcecode.c.h; path = stem_UTF_8_dutch.h; sourceTree = "<group>"; };
		27EF7FD91914296D00A327B9 /* stem_UTF_8_english.c */ = {isa = PBXFileReference; fileEncoding = 4; lastKnownFileType = sourcecode.c.c; path = stem_UTF_8_english.c; sourceTree = "<group>"; };
		27EF7FDA1914296D00A327B9 /* stem_UTF_8_english.h */ = {isa = PBXFileReference; fileEncoding = 4; lastKnownFileType = sourcecode.c.h; path = stem_UTF_8_english.h; sourceTree = "<group>"; };
		27EF7FDB1914296D00A327B9 /* stem_UTF_8_finnish.c */ = {isa = PBXFileReference; fileEncoding = 4; lastKnownFileType = sourcecode.c.c; path = stem_UTF_8_finnish.c; sourceTree = "<group>"; };
		27EF7FDC1914296D00A327B9 /* stem_UTF_8_finnish.h */ = {isa = PBXFileReference; fileEncoding = 4; lastKnownFileType = sourcecode.c.h; path = stem_UTF_8_finnish.h; sourceTree = "<group>"; };
		27EF7FDD1914296D00A327B9 /* stem_UTF_8_french.c */ = {isa = PBXFileReference; fileEncoding = 4; lastKnownFileType = sourcecode.c.c; path = stem_UTF_8_french.c; sourceTree = "<group>"; };
		27EF7FDE1914296D00A327B9 /* stem_UTF_8_french.h */ = {isa = PBXFileReference; fileEncoding = 4; lastKnownFileType = sourcecode.c.h; path = stem_UTF_8_french.h; sourceTree = "<group>"; };
		27EF7FDF1914296D00A327B9 /* stem_UTF_8_german.c */ = {isa = PBXFileReference; fileEncoding = 4; lastKnownFileType = sourcecode.c.c; path = stem_UTF_8_german.c; sourceTree = "<group>"; };
		27EF7FE01914296D00A327B9 /* stem_UTF_8_german.h */ = {isa = PBXFileReference; fileEncoding = 4; lastKnownFileType = sourcecode.c.h; path = stem_UTF_8_german.h; sourceTree = "<group>"; };
		27EF7FE11914296D00A327B9 /* stem_UTF_8_hungarian.c */ = {isa = PBXFileReference; fileEncoding = 4; lastKnownFileType = sourcecode.c.c; path = stem_UTF_8_hungarian.c; sourceTree = "<group>"; };
		27EF7FE21914296D00A327B9 /* stem_UTF_8_hungarian.h */ = {isa = PBXFileReference; fileEncoding = 4; lastKnownFileType = sourcecode.c.h; path = stem_UTF_8_hungarian.h; sourceTree = "<group>"; };
		27EF7FE31914296D00A327B9 /* stem_UTF_8_italian.c */ = {isa = PBXFileReference; fileEncoding = 4; lastKnownFileType = sourcecode.c.c; path = stem_UTF_8_italian.c; sourceTree = "<group>"; };
		27EF7FE41914296D00A327B9 /* stem_UTF_8_italian.h */ = {isa = PBXFileReference; fileEncoding = 4; lastKnownFileType = sourcecode.c.h; path = stem_UTF_8_italian.h; sourceTree = "<group>"; };
		27EF7FE51914296D00A327B9 /* stem_UTF_8_norwegian.c */ = {isa = PBXFileReference; fileEncoding = 4; lastKnownFileType = sourcecode.c.c; path = stem_UTF_8_norwegian.c; sourceTree = "<group>"; };
		27EF7FE61914296D00A327B9 /* stem_UTF_8_norwegian.h */ = {isa = PBXFileReference; fileEncoding = 4; lastKnownFileType = sourcecode.c.h; path = stem_UTF_8_norwegian.h; sourceTree = "<group>"; };
		27EF7FE71914296D00A327B9 /* stem_UTF_8_porter.c */ = {isa = PBXFileReference; fileEncoding = 4; lastKnownFileType = sourcecode.c.c; path = stem_UTF_8_porter.c; sourceTree = "<group>"; };
		27EF7FE81914296D00A327B9 /* stem_UTF_8_porter.h */ = {isa = PBXFileReference; fileEncoding = 4; lastKnownFileType = sourcecode.c.h; path = stem_UTF_8_porter.h; sourceTree = "<group>"; };
		27EF7FE91914296D00A327B9 /* stem_UTF_8_portuguese.c */ = {isa = PBXFileReference; fileEncoding = 4; lastKnownFileType = sourcecode.c.c; path = stem_UTF_8_portuguese.c; sourceTree = "<group>"; };
		27EF7FEA1914296D00A327B9 /* stem_UTF_8_portuguese.h */ = {isa = PBXFileReference; fileEncoding = 4; lastKnownFileType = sourcecode.c.h; path = stem_UTF_8_portuguese.h; sourceTree = "<group>"; };
		27EF7FEB1914296D00A327B9 /* stem_UTF_8_romanian.c */ = {isa = PBXFileReference; fileEncoding = 4; lastKnownFileType = sourcecode.c.c; path = stem_UTF_8_romanian.c; sourceTree = "<group>"; };
		27EF7FEC1914296D00A327B9 /* stem_UTF_8_romanian.h */ = {isa = PBXFileReference; fileEncoding = 4; lastKnownFileType = sourcecode.c.h; path = stem_UTF_8_romanian.h; sourceTree = "<group>"; };
		27EF7FED1914296D00A327B9 /* stem_UTF_8_russian.c */ = {isa = PBXFileReference; fileEncoding = 4; lastKnownFileType = sourcecode.c.c; path = stem_UTF_8_russian.c; sourceTree = "<group>"; };
		27EF7FEE1914296D00A327B9 /* stem_UTF_8_russian.h */ = {isa = PBXFileReference; fileEncoding = 4; lastKnownFileType = sourcecode.c.h; path = stem_UTF_8_russian.h; sourceTree = "<group>"; };
		27EF7FEF1914296D00A327B9 /* stem_UTF_8_spanish.c */ = {isa = PBXFileReference; fileEncoding = 4; lastKnownFileType = sourcecode.c.c; path = stem_UTF_8_spanish.c; sourceTree = "<group>"; };
		27EF7FF01914296D00A327B9 /* stem_UTF_8_spanish.h */ = {isa = PBXFileReference; fileEncoding = 4; lastKnownFileType = sourcecode.c.h; path = stem_UTF_8_spanish.h; sourceTree = "<group>"; };
		27EF7FF11914296D00A327B9 /* stem_UTF_8_swedish.c */ = {isa = PBXFileReference; fileEncoding = 4; lastKnownFileType = sourcecode.c.c; path = stem_UTF_8_swedish.c; sourceTree = "<group>"; };
		27EF7FF21914296D00A327B9 /* stem_UTF_8_swedish.h */ = {isa = PBXFileReference; fileEncoding = 4; lastKnownFileType = sourcecode.c.h; path = stem_UTF_8_swedish.h; sourceTree = "<group>"; };
		27EF7FF31914296D00A327B9 /* stem_UTF_8_turkish.c */ = {isa = PBXFileReference; fileEncoding = 4; lastKnownFileType = sourcecode.c.c; path = stem_UTF_8_turkish.c; sourceTree = "<group>"; };
		27EF7FF41914296D00A327B9 /* stem_UTF_8_turkish.h */ = {isa = PBXFileReference; fileEncoding = 4; lastKnownFileType = sourcecode.c.h; path = stem_UTF_8_turkish.h; sourceTree = "<group>"; };
		27EF7FF71914296D00A327B9 /* README */ = {isa = PBXFileReference; fileEncoding = 4; lastKnownFileType = text; path = README; sourceTree = "<group>"; };
		27EF807419142C2500A327B9 /* libTokenizer.a */ = {isa = PBXFileReference; explicitFileType = archive.ar; includeInIndex = 0; path = libTokenizer.a; sourceTree = BUILT_PRODUCTS_DIR; };
		27EF81121917EEC600A327B9 /* libLiteCore-static.a */ = {isa = PBXFileReference; explicitFileType = archive.ar; includeInIndex = 0; path = "libLiteCore-static.a"; sourceTree = BUILT_PRODUCTS_DIR; };
		27F0426B2196264900D7C6FA /* SQLiteDataFile+Indexes.cc */ = {isa = PBXFileReference; lastKnownFileType = sourcecode.cpp.cpp; path = "SQLiteDataFile+Indexes.cc"; sourceTree = "<group>"; };
		27F2BE9D221DE44B006C13EE /* ReplicatorOptions.hh */ = {isa = PBXFileReference; lastKnownFileType = sourcecode.cpp.h; path = ReplicatorOptions.hh; sourceTree = "<group>"; };
		27F2BE9E221DEF4E006C13EE /* DBAccess.hh */ = {isa = PBXFileReference; lastKnownFileType = sourcecode.cpp.h; path = DBAccess.hh; sourceTree = "<group>"; };
		27F2BE9F221DF1A0006C13EE /* DBAccess.cc */ = {isa = PBXFileReference; lastKnownFileType = sourcecode.cpp.cpp; path = DBAccess.cc; sourceTree = "<group>"; };
		27F370821DC02C3D0096F717 /* c4Document+Fleece.h */ = {isa = PBXFileReference; lastKnownFileType = sourcecode.c.h; path = "c4Document+Fleece.h"; sourceTree = "<group>"; };
		27F41D6C23297E9700EF27BB /* MultiLogDecoder.hh */ = {isa = PBXFileReference; lastKnownFileType = sourcecode.cpp.h; path = MultiLogDecoder.hh; sourceTree = "<group>"; };
		27F4F48323070C7F0075D7CB /* tls_context.h */ = {isa = PBXFileReference; lastKnownFileType = sourcecode.c.h; path = tls_context.h; sourceTree = "<group>"; };
		27F602FD2A968503006FA1D0 /* PredictiveVectorQueryTest.cc */ = {isa = PBXFileReference; lastKnownFileType = sourcecode.cpp.cpp; path = PredictiveVectorQueryTest.cc; sourceTree = "<group>"; };
		27F6F51B1BAA0482003FD798 /* c4Test.cc */ = {isa = PBXFileReference; fileEncoding = 4; lastKnownFileType = sourcecode.cpp.cpp; path = c4Test.cc; sourceTree = "<group>"; };
		27F6F51C1BAA0482003FD798 /* c4Test.hh */ = {isa = PBXFileReference; fileEncoding = 4; lastKnownFileType = sourcecode.cpp.h; path = c4Test.hh; sourceTree = "<group>"; };
		27F7A0BD1D5E2BAB00447BC6 /* DatabaseImpl.hh */ = {isa = PBXFileReference; lastKnownFileType = sourcecode.cpp.h; path = DatabaseImpl.hh; sourceTree = "<group>"; };
		27FA09D31D70EDBF005888AA /* Catch_Tests.mm */ = {isa = PBXFileReference; fileEncoding = 4; lastKnownFileType = sourcecode.cpp.objcpp; path = Catch_Tests.mm; sourceTree = "<group>"; };
		27FA568324AD0E9300B2F1F8 /* Pusher+Attachments.cc */ = {isa = PBXFileReference; lastKnownFileType = sourcecode.cpp.cpp; path = "Pusher+Attachments.cc"; sourceTree = "<group>"; };
		27FA568824AD0F8E00B2F1F8 /* Pusher+Revs.cc */ = {isa = PBXFileReference; lastKnownFileType = sourcecode.cpp.cpp; path = "Pusher+Revs.cc"; sourceTree = "<group>"; };
		27FA568F24AD4BBB00B2F1F8 /* ChangesFeed.hh */ = {isa = PBXFileReference; lastKnownFileType = sourcecode.cpp.h; path = ChangesFeed.hh; sourceTree = "<group>"; };
		27FA569524B640E700B2F1F8 /* RemoteSequence.hh */ = {isa = PBXFileReference; lastKnownFileType = sourcecode.cpp.h; path = RemoteSequence.hh; sourceTree = "<group>"; };
		27FB0C37205B177100987D9C /* Instrumentation.hh */ = {isa = PBXFileReference; lastKnownFileType = sourcecode.cpp.h; path = Instrumentation.hh; sourceTree = "<group>"; };
		27FB0C3C205B18A500987D9C /* Instrumentation.cc */ = {isa = PBXFileReference; lastKnownFileType = sourcecode.cpp.cpp; path = Instrumentation.cc; sourceTree = "<group>"; };
		27FC81E81EAAB0D90028E38E /* libLiteCoreREST-static.a */ = {isa = PBXFileReference; explicitFileType = archive.ar; includeInIndex = 0; path = "libLiteCoreREST-static.a"; sourceTree = BUILT_PRODUCTS_DIR; };
		27FC81F31EAAB1000028E38E /* REST-static.xcconfig */ = {isa = PBXFileReference; lastKnownFileType = text.xcconfig; path = "REST-static.xcconfig"; sourceTree = "<group>"; };
		27FC81F41EAAB4D30028E38E /* REST.xcconfig */ = {isa = PBXFileReference; lastKnownFileType = text.xcconfig; path = REST.xcconfig; sourceTree = "<group>"; };
		27FC81F51EAAB57B0028E38E /* LiteCore.xcconfig */ = {isa = PBXFileReference; lastKnownFileType = text.xcconfig; path = LiteCore.xcconfig; sourceTree = "<group>"; wrapsLines = 1; };
		27FC8DB522135BCE0083B033 /* ChangesFeed.cc */ = {isa = PBXFileReference; lastKnownFileType = sourcecode.cpp.cpp; path = ChangesFeed.cc; sourceTree = "<group>"; };
		27FC8DBC22135BDA0083B033 /* RevFinder.cc */ = {isa = PBXFileReference; lastKnownFileType = sourcecode.cpp.cpp; path = RevFinder.cc; sourceTree = "<group>"; };
		27FDDEF6236770F900860E69 /* pem.h */ = {isa = PBXFileReference; lastKnownFileType = sourcecode.c.h; path = pem.h; sourceTree = "<group>"; };
		27FDDEF7236770F900860E69 /* check_config.h */ = {isa = PBXFileReference; lastKnownFileType = sourcecode.c.h; path = check_config.h; sourceTree = "<group>"; };
		27FDDEF8236770F900860E69 /* error.h */ = {isa = PBXFileReference; lastKnownFileType = sourcecode.c.h; path = error.h; sourceTree = "<group>"; };
		27FDDEF9236770F900860E69 /* md2.h */ = {isa = PBXFileReference; lastKnownFileType = sourcecode.c.h; path = md2.h; sourceTree = "<group>"; };
		27FDDEFA236770F900860E69 /* oid.h */ = {isa = PBXFileReference; lastKnownFileType = sourcecode.c.h; path = oid.h; sourceTree = "<group>"; };
		27FDDEFB236770F900860E69 /* rsa_internal.h */ = {isa = PBXFileReference; lastKnownFileType = sourcecode.c.h; path = rsa_internal.h; sourceTree = "<group>"; };
		27FDDEFC236770F900860E69 /* pkcs5.h */ = {isa = PBXFileReference; lastKnownFileType = sourcecode.c.h; path = pkcs5.h; sourceTree = "<group>"; };
		27FDDEFD236770F900860E69 /* ripemd160.h */ = {isa = PBXFileReference; lastKnownFileType = sourcecode.c.h; path = ripemd160.h; sourceTree = "<group>"; };
		27FDDEFE236770F900860E69 /* blowfish.h */ = {isa = PBXFileReference; lastKnownFileType = sourcecode.c.h; path = blowfish.h; sourceTree = "<group>"; };
		27FDDEFF236770F900860E69 /* version.h */ = {isa = PBXFileReference; lastKnownFileType = sourcecode.c.h; path = version.h; sourceTree = "<group>"; };
		27FDDF00236770F900860E69 /* ecp.h */ = {isa = PBXFileReference; lastKnownFileType = sourcecode.c.h; path = ecp.h; sourceTree = "<group>"; };
		27FDDF01236770F900860E69 /* cipher_internal.h */ = {isa = PBXFileReference; lastKnownFileType = sourcecode.c.h; path = cipher_internal.h; sourceTree = "<group>"; };
		27FDDF02236770F900860E69 /* md_internal.h */ = {isa = PBXFileReference; lastKnownFileType = sourcecode.c.h; path = md_internal.h; sourceTree = "<group>"; };
		27FDDF03236770F900860E69 /* base64.h */ = {isa = PBXFileReference; lastKnownFileType = sourcecode.c.h; path = base64.h; sourceTree = "<group>"; };
		27FDDF04236770F900860E69 /* asn1.h */ = {isa = PBXFileReference; lastKnownFileType = sourcecode.c.h; path = asn1.h; sourceTree = "<group>"; };
		27FDDF05236770F900860E69 /* config.h */ = {isa = PBXFileReference; lastKnownFileType = sourcecode.c.h; path = config.h; sourceTree = "<group>"; };
		27FDDF06236770F900860E69 /* memory_buffer_alloc.h */ = {isa = PBXFileReference; lastKnownFileType = sourcecode.c.h; path = memory_buffer_alloc.h; sourceTree = "<group>"; };
		27FDDF07236770F900860E69 /* platform_util.h */ = {isa = PBXFileReference; lastKnownFileType = sourcecode.c.h; path = platform_util.h; sourceTree = "<group>"; };
		27FDDF08236770F900860E69 /* xtea.h */ = {isa = PBXFileReference; lastKnownFileType = sourcecode.c.h; path = xtea.h; sourceTree = "<group>"; };
		27FDDF09236770F900860E69 /* poly1305.h */ = {isa = PBXFileReference; lastKnownFileType = sourcecode.c.h; path = poly1305.h; sourceTree = "<group>"; };
		27FDDF0A236770F900860E69 /* threading.h */ = {isa = PBXFileReference; lastKnownFileType = sourcecode.c.h; path = threading.h; sourceTree = "<group>"; };
		27FDDF0B236770F900860E69 /* hkdf.h */ = {isa = PBXFileReference; lastKnownFileType = sourcecode.c.h; path = hkdf.h; sourceTree = "<group>"; };
		27FDDF0C236770F900860E69 /* compat-1.3.h */ = {isa = PBXFileReference; lastKnownFileType = sourcecode.c.h; path = "compat-1.3.h"; sourceTree = "<group>"; };
		27FDDF0D236770F900860E69 /* md5.h */ = {isa = PBXFileReference; lastKnownFileType = sourcecode.c.h; path = md5.h; sourceTree = "<group>"; };
		27FDDF0E236770F900860E69 /* timing.h */ = {isa = PBXFileReference; lastKnownFileType = sourcecode.c.h; path = timing.h; sourceTree = "<group>"; };
		27FDDF0F236770F900860E69 /* arc4.h */ = {isa = PBXFileReference; lastKnownFileType = sourcecode.c.h; path = arc4.h; sourceTree = "<group>"; };
		27FDDF10236770F900860E69 /* chachapoly.h */ = {isa = PBXFileReference; lastKnownFileType = sourcecode.c.h; path = chachapoly.h; sourceTree = "<group>"; };
		27FDDF11236770F900860E69 /* sha256.h */ = {isa = PBXFileReference; lastKnownFileType = sourcecode.c.h; path = sha256.h; sourceTree = "<group>"; };
		27FDDF12236770F900860E69 /* ecdsa.h */ = {isa = PBXFileReference; lastKnownFileType = sourcecode.c.h; path = ecdsa.h; sourceTree = "<group>"; };
		27FDDF13236770F900860E69 /* nist_kw.h */ = {isa = PBXFileReference; lastKnownFileType = sourcecode.c.h; path = nist_kw.h; sourceTree = "<group>"; };
		27FDDF14236770F900860E69 /* md.h */ = {isa = PBXFileReference; lastKnownFileType = sourcecode.c.h; path = md.h; sourceTree = "<group>"; };
		27FDDF15236770F900860E69 /* cipher.h */ = {isa = PBXFileReference; lastKnownFileType = sourcecode.c.h; path = cipher.h; sourceTree = "<group>"; };
		27FDDF16236770F900860E69 /* ecjpake.h */ = {isa = PBXFileReference; lastKnownFileType = sourcecode.c.h; path = ecjpake.h; sourceTree = "<group>"; };
		27FDDF17236770F900860E69 /* entropy.h */ = {isa = PBXFileReference; lastKnownFileType = sourcecode.c.h; path = entropy.h; sourceTree = "<group>"; };
		27FDDF18236770F900860E69 /* pkcs12.h */ = {isa = PBXFileReference; lastKnownFileType = sourcecode.c.h; path = pkcs12.h; sourceTree = "<group>"; };
		27FDDF19236770F900860E69 /* padlock.h */ = {isa = PBXFileReference; lastKnownFileType = sourcecode.c.h; path = padlock.h; sourceTree = "<group>"; };
		27FDDF1A236770F900860E69 /* sha512.h */ = {isa = PBXFileReference; lastKnownFileType = sourcecode.c.h; path = sha512.h; sourceTree = "<group>"; };
		27FDDF1B236770F900860E69 /* bn_mul.h */ = {isa = PBXFileReference; lastKnownFileType = sourcecode.c.h; path = bn_mul.h; sourceTree = "<group>"; };
		27FDDF1C236770F900860E69 /* pk.h */ = {isa = PBXFileReference; lastKnownFileType = sourcecode.c.h; path = pk.h; sourceTree = "<group>"; };
		27FDDF1D236770F900860E69 /* ecp_internal.h */ = {isa = PBXFileReference; lastKnownFileType = sourcecode.c.h; path = ecp_internal.h; sourceTree = "<group>"; };
		27FDDF1E236770F900860E69 /* platform_time.h */ = {isa = PBXFileReference; lastKnownFileType = sourcecode.c.h; path = platform_time.h; sourceTree = "<group>"; };
		27FDDF1F236770F900860E69 /* camellia.h */ = {isa = PBXFileReference; lastKnownFileType = sourcecode.c.h; path = camellia.h; sourceTree = "<group>"; };
		27FDDF20236770F900860E69 /* md4.h */ = {isa = PBXFileReference; lastKnownFileType = sourcecode.c.h; path = md4.h; sourceTree = "<group>"; };
		27FDDF21236770F900860E69 /* aes.h */ = {isa = PBXFileReference; lastKnownFileType = sourcecode.c.h; path = aes.h; sourceTree = "<group>"; };
		27FDDF22236770F900860E69 /* pk_internal.h */ = {isa = PBXFileReference; lastKnownFileType = sourcecode.c.h; path = pk_internal.h; sourceTree = "<group>"; };
		27FDDF23236770F900860E69 /* dhm.h */ = {isa = PBXFileReference; lastKnownFileType = sourcecode.c.h; path = dhm.h; sourceTree = "<group>"; };
		27FDDF24236770F900860E69 /* aesni.h */ = {isa = PBXFileReference; lastKnownFileType = sourcecode.c.h; path = aesni.h; sourceTree = "<group>"; };
		27FDDF25236770F900860E69 /* ctr_drbg.h */ = {isa = PBXFileReference; lastKnownFileType = sourcecode.c.h; path = ctr_drbg.h; sourceTree = "<group>"; };
		27FDDF26236770F900860E69 /* chacha20.h */ = {isa = PBXFileReference; lastKnownFileType = sourcecode.c.h; path = chacha20.h; sourceTree = "<group>"; };
		27FDDF27236770F900860E69 /* des.h */ = {isa = PBXFileReference; lastKnownFileType = sourcecode.c.h; path = des.h; sourceTree = "<group>"; };
		27FDDF28236770F900860E69 /* ecdh.h */ = {isa = PBXFileReference; lastKnownFileType = sourcecode.c.h; path = ecdh.h; sourceTree = "<group>"; };
		27FDDF29236770F900860E69 /* psa_util.h */ = {isa = PBXFileReference; lastKnownFileType = sourcecode.c.h; path = psa_util.h; sourceTree = "<group>"; };
		27FDDF2A236770F900860E69 /* sha1.h */ = {isa = PBXFileReference; lastKnownFileType = sourcecode.c.h; path = sha1.h; sourceTree = "<group>"; };
		27FDDF2B236770F900860E69 /* gcm.h */ = {isa = PBXFileReference; lastKnownFileType = sourcecode.c.h; path = gcm.h; sourceTree = "<group>"; };
		27FDDF2C236770F900860E69 /* rsa.h */ = {isa = PBXFileReference; lastKnownFileType = sourcecode.c.h; path = rsa.h; sourceTree = "<group>"; };
		27FDDF2D236770F900860E69 /* hmac_drbg.h */ = {isa = PBXFileReference; lastKnownFileType = sourcecode.c.h; path = hmac_drbg.h; sourceTree = "<group>"; };
		27FDDF2E236770F900860E69 /* cmac.h */ = {isa = PBXFileReference; lastKnownFileType = sourcecode.c.h; path = cmac.h; sourceTree = "<group>"; };
		27FDDF2F236770F900860E69 /* platform.h */ = {isa = PBXFileReference; lastKnownFileType = sourcecode.c.h; path = platform.h; sourceTree = "<group>"; };
		27FDDF30236770F900860E69 /* bignum.h */ = {isa = PBXFileReference; lastKnownFileType = sourcecode.c.h; path = bignum.h; sourceTree = "<group>"; };
		27FDDF31236770F900860E69 /* aria.h */ = {isa = PBXFileReference; lastKnownFileType = sourcecode.c.h; path = aria.h; sourceTree = "<group>"; };
		27FDDF32236770F900860E69 /* entropy_poll.h */ = {isa = PBXFileReference; lastKnownFileType = sourcecode.c.h; path = entropy_poll.h; sourceTree = "<group>"; };
		27FDDF33236770F900860E69 /* havege.h */ = {isa = PBXFileReference; lastKnownFileType = sourcecode.c.h; path = havege.h; sourceTree = "<group>"; };
		27FDDF34236770F900860E69 /* asn1write.h */ = {isa = PBXFileReference; lastKnownFileType = sourcecode.c.h; path = asn1write.h; sourceTree = "<group>"; };
		27FDDF35236770F900860E69 /* ccm.h */ = {isa = PBXFileReference; lastKnownFileType = sourcecode.c.h; path = ccm.h; sourceTree = "<group>"; };
		27FDE1B62367715E00860E69 /* pkcs11.h */ = {isa = PBXFileReference; lastKnownFileType = sourcecode.c.h; path = pkcs11.h; sourceTree = "<group>"; };
		27FDE1B72367715E00860E69 /* net_sockets.h */ = {isa = PBXFileReference; lastKnownFileType = sourcecode.c.h; path = net_sockets.h; sourceTree = "<group>"; };
		27FDE1B82367715E00860E69 /* compat-1.3.h */ = {isa = PBXFileReference; lastKnownFileType = sourcecode.c.h; path = "compat-1.3.h"; sourceTree = "<group>"; };
		27FDE1B92367715E00860E69 /* net.h */ = {isa = PBXFileReference; lastKnownFileType = sourcecode.c.h; path = net.h; sourceTree = "<group>"; };
		27FDE1BA2367715E00860E69 /* x509_csr.h */ = {isa = PBXFileReference; lastKnownFileType = sourcecode.c.h; path = x509_csr.h; sourceTree = "<group>"; };
		27FDE1BB2367715E00860E69 /* error.h */ = {isa = PBXFileReference; lastKnownFileType = sourcecode.c.h; path = error.h; sourceTree = "<group>"; };
		27FDE1BC2367715E00860E69 /* ssl_ticket.h */ = {isa = PBXFileReference; lastKnownFileType = sourcecode.c.h; path = ssl_ticket.h; sourceTree = "<group>"; };
		27FDE1BD2367715E00860E69 /* ssl.h */ = {isa = PBXFileReference; lastKnownFileType = sourcecode.c.h; path = ssl.h; sourceTree = "<group>"; };
		27FDE1BE2367715E00860E69 /* x509_crl.h */ = {isa = PBXFileReference; lastKnownFileType = sourcecode.c.h; path = x509_crl.h; sourceTree = "<group>"; };
		27FDE1BF2367715E00860E69 /* ssl_cache.h */ = {isa = PBXFileReference; lastKnownFileType = sourcecode.c.h; path = ssl_cache.h; sourceTree = "<group>"; };
		27FDE1C02367715E00860E69 /* config.h */ = {isa = PBXFileReference; lastKnownFileType = sourcecode.c.h; path = config.h; sourceTree = "<group>"; };
		27FDE1C12367715E00860E69 /* debug.h */ = {isa = PBXFileReference; lastKnownFileType = sourcecode.c.h; path = debug.h; sourceTree = "<group>"; };
		27FDE1C22367715E00860E69 /* x509.h */ = {isa = PBXFileReference; lastKnownFileType = sourcecode.c.h; path = x509.h; sourceTree = "<group>"; };
		27FDE1C32367715E00860E69 /* x509_crt.h */ = {isa = PBXFileReference; lastKnownFileType = sourcecode.c.h; path = x509_crt.h; sourceTree = "<group>"; };
		27FDE1C42367715E00860E69 /* certs.h */ = {isa = PBXFileReference; lastKnownFileType = sourcecode.c.h; path = certs.h; sourceTree = "<group>"; };
		27FDE1C52367715E00860E69 /* ssl_cookie.h */ = {isa = PBXFileReference; lastKnownFileType = sourcecode.c.h; path = ssl_cookie.h; sourceTree = "<group>"; };
		27FDE1C62367715E00860E69 /* version.h */ = {isa = PBXFileReference; lastKnownFileType = sourcecode.c.h; path = version.h; sourceTree = "<group>"; };
		27FDE1C72367715E00860E69 /* ssl_ciphersuites.h */ = {isa = PBXFileReference; lastKnownFileType = sourcecode.c.h; path = ssl_ciphersuites.h; sourceTree = "<group>"; };
		27FDE1C82367715E00860E69 /* check_config.h */ = {isa = PBXFileReference; lastKnownFileType = sourcecode.c.h; path = check_config.h; sourceTree = "<group>"; };
		27FDE1C92367715E00860E69 /* ssl_internal.h */ = {isa = PBXFileReference; lastKnownFileType = sourcecode.c.h; path = ssl_internal.h; sourceTree = "<group>"; };
		27FDF1371DA8116A0087B4E6 /* SQLiteFleeceEach.cc */ = {isa = PBXFileReference; fileEncoding = 4; lastKnownFileType = sourcecode.cpp.cpp; path = SQLiteFleeceEach.cc; sourceTree = "<group>"; };
		27FDF13E1DA84EE70087B4E6 /* SQLiteFleeceUtil.hh */ = {isa = PBXFileReference; lastKnownFileType = sourcecode.cpp.h; path = SQLiteFleeceUtil.hh; sourceTree = "<group>"; };
		27FDF1421DAC22230087B4E6 /* SQLiteFunctionsTest.cc */ = {isa = PBXFileReference; fileEncoding = 4; lastKnownFileType = sourcecode.cpp.cpp; path = SQLiteFunctionsTest.cc; sourceTree = "<group>"; };
		27FDF1A21DAD79450087B4E6 /* LiteCore-dylib_Release.xcconfig */ = {isa = PBXFileReference; lastKnownFileType = text.xcconfig; path = "LiteCore-dylib_Release.xcconfig"; sourceTree = "<group>"; };
		42B6B0DD25A6A9D9004B20A7 /* URLTransformer.hh */ = {isa = PBXFileReference; fileEncoding = 4; lastKnownFileType = sourcecode.cpp.h; path = URLTransformer.hh; sourceTree = "<group>"; };
		42B6B0E125A6A9D9004B20A7 /* URLTransformer.cc */ = {isa = PBXFileReference; fileEncoding = 4; lastKnownFileType = sourcecode.cpp.cpp; path = URLTransformer.cc; sourceTree = "<group>"; };
		720EA3F51BA7EAD9002B8416 /* libLiteCore.dylib */ = {isa = PBXFileReference; explicitFileType = "compiled.mach-o.dylib"; includeInIndex = 0; path = libLiteCore.dylib; sourceTree = BUILT_PRODUCTS_DIR; };
		726F2B8F1EB2C36E00C1EC3C /* DefaultLogger.cc */ = {isa = PBXFileReference; fileEncoding = 4; lastKnownFileType = sourcecode.cpp.cpp; path = DefaultLogger.cc; sourceTree = "<group>"; };
		7280F7F01E3AC9A600E3F097 /* libLiteCore.dylib */ = {isa = PBXFileReference; lastKnownFileType = "compiled.mach-o.dylib"; name = libLiteCore.dylib; path = ../build_cmake/libLiteCore.dylib; sourceTree = "<group>"; };
		728EC54C1EC14611002C9A73 /* c4Listener.h */ = {isa = PBXFileReference; fileEncoding = 4; lastKnownFileType = sourcecode.c.h; path = c4Listener.h; sourceTree = "<group>"; };
		729272F22238DB8500E7208E /* c4ExceptionUtils.hh */ = {isa = PBXFileReference; fileEncoding = 4; lastKnownFileType = sourcecode.cpp.h; path = c4ExceptionUtils.hh; sourceTree = "<group>"; };
		72A3AF871F424EC0001E16D4 /* PrebuiltCopier.cc */ = {isa = PBXFileReference; fileEncoding = 4; lastKnownFileType = sourcecode.cpp.cpp; path = PrebuiltCopier.cc; sourceTree = "<group>"; };
		72A3AF881F424EC0001E16D4 /* PrebuiltCopier.hh */ = {isa = PBXFileReference; fileEncoding = 4; lastKnownFileType = sourcecode.cpp.h; path = PrebuiltCopier.hh; sourceTree = "<group>"; };
		D624FC81282AF78900B423A8 /* WeakHolder.hh */ = {isa = PBXFileReference; fileEncoding = 4; lastKnownFileType = sourcecode.cpp.h; path = WeakHolder.hh; sourceTree = "<group>"; };
		D64D17BB2894777A008B68FD /* c4ReplicatorHelpers.hh */ = {isa = PBXFileReference; lastKnownFileType = sourcecode.cpp.h; path = c4ReplicatorHelpers.hh; sourceTree = "<group>"; };
		D6F999FF28E4EFB200D2DC63 /* ReplicatorCollectionSGTest.cc */ = {isa = PBXFileReference; fileEncoding = 4; lastKnownFileType = sourcecode.cpp.cpp; path = ReplicatorCollectionSGTest.cc; sourceTree = "<group>"; };
		EA6AB80E2979A0D1009751A1 /* ReplicatorSG30Test.cc */ = {isa = PBXFileReference; fileEncoding = 4; lastKnownFileType = sourcecode.cpp.cpp; path = ReplicatorSG30Test.cc; sourceTree = "<group>"; };
		EA6AB8122979A0D1009751A1 /* ReplicatorSG30Test.hh */ = {isa = PBXFileReference; fileEncoding = 4; lastKnownFileType = sourcecode.cpp.h; path = ReplicatorSG30Test.hh; sourceTree = "<group>"; };
		EA8E8ADA291AC7D9002106A3 /* ReplParams.cc */ = {isa = PBXFileReference; lastKnownFileType = sourcecode.cpp.cpp; path = ReplParams.cc; sourceTree = "<group>"; };
		EA8E8AE0291D597C002106A3 /* SGTestUser.cc */ = {isa = PBXFileReference; lastKnownFileType = sourcecode.cpp.cpp; path = SGTestUser.cc; sourceTree = "<group>"; };
		EA8E8AE1291D597C002106A3 /* SG.cc */ = {isa = PBXFileReference; lastKnownFileType = sourcecode.cpp.cpp; path = SG.cc; sourceTree = "<group>"; };
		EAA0126E29687CBD001B04E0 /* ReplParams.hh */ = {isa = PBXFileReference; fileEncoding = 4; lastKnownFileType = sourcecode.cpp.h; path = ReplParams.hh; sourceTree = "<group>"; };
		EAA0126F29687CBD001B04E0 /* SG.hh */ = {isa = PBXFileReference; fileEncoding = 4; lastKnownFileType = sourcecode.cpp.h; path = SG.hh; sourceTree = "<group>"; };
		EAA0127029687CBD001B04E0 /* SGTestUser.hh */ = {isa = PBXFileReference; fileEncoding = 4; lastKnownFileType = sourcecode.cpp.h; path = SGTestUser.hh; sourceTree = "<group>"; };
		EAA0127129687CBD001B04E0 /* ReplicatorCollectionSGTest.hh */ = {isa = PBXFileReference; fileEncoding = 4; lastKnownFileType = sourcecode.cpp.h; path = ReplicatorCollectionSGTest.hh; sourceTree = "<group>"; };
		EAE4736729BA0AC500C28D49 /* run-clang-format.sh */ = {isa = PBXFileReference; lastKnownFileType = text.script.sh; path = "run-clang-format.sh"; sourceTree = "<group>"; };
		FCC064D6287E31D6000C5BD7 /* ReplicatorCollectionTest.cc */ = {isa = PBXFileReference; lastKnownFileType = sourcecode.cpp.cpp; path = ReplicatorCollectionTest.cc; sourceTree = "<group>"; };
/* End PBXFileReference section */

/* Begin PBXFrameworksBuildPhase section */
		2708FE4B1CF4CC880022F721 /* Frameworks */ = {
			isa = PBXFrameworksBuildPhase;
			buildActionMask = 2147483647;
			files = (
				275067E2230B6C5400FA23B2 /* libLiteCoreREST-static.a in Frameworks */,
				271A98AA243D2204008C032D /* SystemConfiguration.framework in Frameworks */,
				2708FE561CF4CD170022F721 /* libLiteCore-static.a in Frameworks */,
				2762A01622EB826B00F9AB18 /* libLiteCoreWebSocket.a in Frameworks */,
				27E3DD511DB7CCF600F2872D /* libc++.tbd in Frameworks */,
				272850EE1E9D4D23009CA22F /* libz.tbd in Frameworks */,
				27DF7D351F3ACEBF0022F3DF /* Foundation.framework in Frameworks */,
				2753AFC91EC0F4E900C12E98 /* CoreFoundation.framework in Frameworks */,
				2787EB271F4C91B000DB97B0 /* Security.framework in Frameworks */,
			);
			runOnlyForDeploymentPostprocessing = 0;
		};
		27139B2D18F8E9750021A9A3 /* Frameworks */ = {
			isa = PBXFrameworksBuildPhase;
			buildActionMask = 2147483647;
			files = (
				2719253823970ECC0053DDA6 /* libLiteCoreREST-static.a in Frameworks */,
				2797BCB41C10F76100E5C991 /* libLiteCore-static.a in Frameworks */,
				2719253023970C480053DDA6 /* libLiteCoreWebSocket.a in Frameworks */,
				2701C22C1C4DA4D2006D7A99 /* libLiteCore.dylib in Frameworks */,
				2719251F2396FE780053DDA6 /* libz.tbd in Frameworks */,
				27139B3118F8E9750021A9A3 /* XCTest.framework in Frameworks */,
				27766E161982DA8E00CAA464 /* Security.framework in Frameworks */,
				27B953DD239872C700C8AA90 /* CoreML.framework in Frameworks */,
				27B953DE239872D900C8AA90 /* Vision.framework in Frameworks */,
			);
			runOnlyForDeploymentPostprocessing = 0;
		};
		274D04051BA75E1C00FF7C35 /* Frameworks */ = {
			isa = PBXFrameworksBuildPhase;
			buildActionMask = 2147483647;
			files = (
				27DE2EE72125FAD600123597 /* libfleeceBase.a in Frameworks */,
				274D04201BA892B100FF7C35 /* libLiteCore.dylib in Frameworks */,
				270C7D522022916D00FF86D3 /* CoreFoundation.framework in Frameworks */,
				2771A0CF228B4CD700B18E0A /* Security.framework in Frameworks */,
				2700BB53216FF2DB00797537 /* CoreML.framework in Frameworks */,
				27098AB821714AB0002751DA /* Vision.framework in Frameworks */,
			);
			runOnlyForDeploymentPostprocessing = 0;
		};
		2771A096228624C000B18E0A /* Frameworks */ = {
			isa = PBXFrameworksBuildPhase;
			buildActionMask = 2147483647;
			files = (
			);
			runOnlyForDeploymentPostprocessing = 0;
		};
		278F475C24C9131000E1CA7A /* Frameworks */ = {
			isa = PBXFrameworksBuildPhase;
			buildActionMask = 2147483647;
			files = (
				278F478B24C914DE00E1CA7A /* libLiteCoreWebSocket.a in Frameworks */,
				278F478A24C914CD00E1CA7A /* SystemConfiguration.framework in Frameworks */,
				278F478824C914C600E1CA7A /* Security.framework in Frameworks */,
				278F478624C914BF00E1CA7A /* libz.tbd in Frameworks */,
				278F478424C913F300E1CA7A /* libLiteCore-static.a in Frameworks */,
			);
			runOnlyForDeploymentPostprocessing = 0;
		};
		27A924911D9B316D00086206 /* Frameworks */ = {
			isa = PBXFrameworksBuildPhase;
			buildActionMask = 2147483647;
			files = (
			);
			runOnlyForDeploymentPostprocessing = 0;
		};
		27A924A91D9B316D00086206 /* Frameworks */ = {
			isa = PBXFrameworksBuildPhase;
			buildActionMask = 2147483647;
			files = (
				27FE0CEC24BE6E9A00A36EC2 /* libLiteCoreREST-static.a in Frameworks */,
				27FE0CED24BE6E9A00A36EC2 /* libLiteCoreWebSocket.a in Frameworks */,
				27FE0CEB24BE6E7900A36EC2 /* SystemConfiguration.framework in Frameworks */,
				27FE0CEA24BE6E7300A36EC2 /* Security.framework in Frameworks */,
				27FE0CE924BE6E6900A36EC2 /* libz.tbd in Frameworks */,
				27FE0CE824BE6E4900A36EC2 /* libLiteCore-static.a in Frameworks */,
				272850F21E9D4FB1009CA22F /* libfleeceStatic.a in Frameworks */,
			);
			runOnlyForDeploymentPostprocessing = 0;
		};
		27B64930206971FB00FC12F7 /* Frameworks */ = {
			isa = PBXFrameworksBuildPhase;
			buildActionMask = 2147483647;
			files = (
				27B649472069721F00FC12F7 /* libLiteCore-static.a in Frameworks */,
				279DE3E924788DCF0059AE4E /* libLiteCoreWebSocket.a in Frameworks */,
				279DE3E824788DCF0059AE4E /* libLiteCoreREST-static.a in Frameworks */,
				27B64960206975F900FC12F7 /* libc++.tbd in Frameworks */,
				27B6495D2069758F00FC12F7 /* libz.tbd in Frameworks */,
				27B6495A2069757D00FC12F7 /* CoreFoundation.framework in Frameworks */,
				27B6495B2069758300FC12F7 /* Foundation.framework in Frameworks */,
				27B6495C2069758800FC12F7 /* Security.framework in Frameworks */,
			);
			runOnlyForDeploymentPostprocessing = 0;
		};
		27DF7D601F4236500022F3DF /* Frameworks */ = {
			isa = PBXFrameworksBuildPhase;
			buildActionMask = 2147483647;
			files = (
			);
			runOnlyForDeploymentPostprocessing = 0;
		};
		27EF807119142C2500A327B9 /* Frameworks */ = {
			isa = PBXFrameworksBuildPhase;
			buildActionMask = 2147483647;
			files = (
			);
			runOnlyForDeploymentPostprocessing = 0;
		};
		27EF810B1917EEC600A327B9 /* Frameworks */ = {
			isa = PBXFrameworksBuildPhase;
			buildActionMask = 2147483647;
			files = (
				27DF7D6A1F4236950022F3DF /* libSQLite.a in Frameworks */,
				27FA09CB1D70BA42005888AA /* libfleeceStatic.a in Frameworks */,
				27FA99E01917EF9600912F96 /* libTokenizer.a in Frameworks */,
			);
			runOnlyForDeploymentPostprocessing = 0;
		};
		27FC81E51EAAB0D90028E38E /* Frameworks */ = {
			isa = PBXFrameworksBuildPhase;
			buildActionMask = 2147483647;
			files = (
			);
			runOnlyForDeploymentPostprocessing = 0;
		};
		720EA3E91BA7EAD9002B8416 /* Frameworks */ = {
			isa = PBXFrameworksBuildPhase;
			buildActionMask = 2147483647;
			files = (
				2700BB75217905FE00797537 /* libLiteCore-static.a in Frameworks */,
				279DE3DF24788D1B0059AE4E /* libLiteCoreWebSocket.a in Frameworks */,
				279DE3DE24788D1B0059AE4E /* libLiteCoreREST-static.a in Frameworks */,
				2700BB772179070900797537 /* libc++.tbd in Frameworks */,
				72DE481B1E9C559B00B60952 /* libz.tbd in Frameworks */,
				270515591D907F6200D62D05 /* CoreFoundation.framework in Frameworks */,
				2753B00D1EC39E5D00C12E98 /* Foundation.framework in Frameworks */,
				2787EB291F4C929C00DB97B0 /* Security.framework in Frameworks */,
				279DE3DC247888490059AE4E /* SystemConfiguration.framework in Frameworks */,
			);
			runOnlyForDeploymentPostprocessing = 0;
		};
/* End PBXFrameworksBuildPhase section */

/* Begin PBXGroup section */
		2700BB612170117F00797537 /* EE */ = {
			isa = PBXGroup;
			children = (
				271BA453227B691500D49D13 /* c4DatabaseEncryptionTest.cc */,
				2716F9BE249AD3CB00BE21D9 /* c4CertificateTest.cc */,
				27C77301216FCF5400D5FB44 /* c4PredictiveQueryTest+CoreML.mm */,
				2700BB59217005A900797537 /* CoreMLPredictiveModel.hh */,
				2700BB5A217005A900797537 /* CoreMLPredictiveModel.mm */,
			);
			name = EE;
			sourceTree = "<group>";
		};
		270BEE1C20647E8A005E8BE8 /* EE */ = {
			isa = PBXGroup;
			children = (
				270BEE1D20647E8A005E8BE8 /* RESTSyncListener_stub.cc */,
				270BEE29206483C0005E8BE8 /* Listener */,
			);
			path = EE;
			sourceTree = "<group>";
		};
		271057C21D3997230018247B /* C++ Tests */ = {
			isa = PBXGroup;
			children = (
				275FF6D11E4947E1005F90DD /* c4BaseTest.cc */,
				274D18EC2617DFE40018D39C /* c4DocumentTest_Internal.cc */,
				277015081D523E2E008BADD7 /* DataFileTest.cc */,
				27E0CA9F1DBEB0BA0089A9C0 /* DocumentKeysTest.cc */,
				272B1BEA1FB1513100F56620 /* FTSTest.cc */,
				270C6B901EBA2D5600E73415 /* LogEncoderTest.cc */,
				27098AA9216C2ED6002751DA /* PredictiveQueryTest.cc */,
				27BEEE782A783A17005AD4BF /* VectorQueryTest.cc */,
				27F602FD2A968503006FA1D0 /* PredictiveVectorQueryTest.cc */,
				276CE68D2267A02500B681AC /* N1QLParserTest.cc */,
				27480E36253A5D9C0091CF37 /* VectorRecordTest.cc */,
				274EDDF91DA322D4003AD158 /* QueryParserTest.cc */,
				2771991B2272498300B18E0A /* QueryParserTest.hh */,
				27E6737C1EC78144008F50C4 /* QueryTest.cc */,
				2723410F211B5FC400DA9437 /* QueryTest.hh */,
				27456AFC1DC9507D00A38B20 /* SequenceTrackerTest.cc */,
				27FDF1421DAC22230087B4E6 /* SQLiteFunctionsTest.cc */,
				272850B41E9BE361009CA22F /* UpgraderTest.cc */,
				27505DDC256335B000123115 /* VersionVectorTest.cc */,
				2708FE5A1CF4D3370022F721 /* LiteCoreTest.cc */,
				2708FE591CF4D0450022F721 /* LiteCoreTest.hh */,
				274D040A1BA75E1C00FF7C35 /* main.cpp */,
				2750735A1F4B5ECC003D2CCE /* CMakeLists.txt */,
				2719253B23970F4E0053DDA6 /* replacedb */,
			);
			name = "C++ Tests";
			path = tests;
			sourceTree = "<group>";
		};
		27139B1E18F8E9750021A9A3 /* Other Frameworks */ = {
			isa = PBXGroup;
			children = (
				27139B1F18F8E9750021A9A3 /* Foundation.framework */,
			);
			name = "Other Frameworks";
			sourceTree = "<group>";
		};
		271BA53122960DF900D49D13 /* Networking */ = {
			isa = PBXGroup;
			children = (
				2744B303241854F2005A194D /* BLIP */,
				2744B36324186210005A194D /* HTTP */,
				2744B32E241854F2005A194D /* WebSockets */,
				27CE4CF02077F51000ACA225 /* Address.cc */,
				27CE4CEF2077F51000ACA225 /* Address.hh */,
				27D95BA8239F217A0090CE46 /* Poller.cc */,
				27D95BA7239F217A0090CE46 /* Poller.hh */,
				270F2BD42301E8AE00D8DB21 /* TCPSocket.cc */,
				270F2BD32301E8AE00D8DB21 /* TCPSocket.hh */,
				27469CFC233C35EB00A1EE1A /* TLSContext.cc */,
				27469CFB233C35EB00A1EE1A /* TLSContext.hh */,
				271A98AB243D24FD008C032D /* NetworkInterfaces.hh */,
				271A98AC243D24FD008C032D /* NetworkInterfaces.cc */,
			);
			name = Networking;
			path = ../Networking;
			sourceTree = "<group>";
		};
		272851111EA44902009CA22F /* REST */ = {
			isa = PBXGroup;
			children = (
				275A74CF1ED3A4E1008CB57B /* Listener.cc */,
				275A74D01ED3A4E1008CB57B /* Listener.hh */,
				272851201EA4537A009CA22F /* RESTListener.cc */,
				2749B9861EB298360068DBF9 /* RESTListener+Handlers.cc */,
				270C6B681EB7DDAD00E73415 /* RESTListener+Replicate.cc */,
				272851211EA4537A009CA22F /* RESTListener.hh */,
				2728512C1EA46475009CA22F /* Server.cc */,
				2728512D1EA46475009CA22F /* Server.hh */,
				276E02191EA983EE00FEFE8A /* Response.cc */,
				276E021A1EA983EE00FEFE8A /* Response.hh */,
				272851271EA46421009CA22F /* Request.cc */,
				272851281EA46421009CA22F /* Request.hh */,
				275A74D51ED3AA11008CB57B /* c4Listener.cc */,
				279691971ED4C3950086565D /* c4Listener+RESTFactory.cc */,
				275A74DF1ED4A05C008CB57B /* c4ListenerInternal.hh */,
				27DDC549236B56D000580B2B /* CertRequest.hh */,
				27DDC54A236B56D000580B2B /* CertRequest.cc */,
				279D40F51EA533D900D8DD9D /* netUtils.cc */,
				279D40F61EA533D900D8DD9D /* netUtils.hh */,
				27175B11261B91170045F3AC /* REST_CAPI.cc */,
				270BEE1C20647E8A005E8BE8 /* EE */,
				276E020F1EA9712700FEFE8A /* tests */,
				2750735B1F4B5EDB003D2CCE /* CMakeLists.txt */,
			);
			name = REST;
			path = ../REST;
			sourceTree = "<group>";
		};
		273B541623037A8400E4FC19 /* include */ = {
			isa = PBXGroup;
			children = (
				273B541723037A8400E4FC19 /* sockpp */,
			);
			path = include;
			sourceTree = "<group>";
		};
		273B541723037A8400E4FC19 /* sockpp */ = {
			isa = PBXGroup;
			children = (
				273B541923037A8400E4FC19 /* acceptor.h */,
				273B542323037A8400E4FC19 /* connector.h */,
				273B542E23037A8400E4FC19 /* datagram_socket.h */,
				273B542823037A8400E4FC19 /* exception.h */,
				273B542723037A8400E4FC19 /* inet_address.h */,
				273B542223037A8400E4FC19 /* inet6_address.h */,
				27ABDCC72305D0E100274E6B /* mbedtls_context.h */,
				273B542C23037A8400E4FC19 /* platform.h */,
				273B541E23037A8400E4FC19 /* sock_address.h */,
				273B542D23037A8400E4FC19 /* socket.h */,
				273B542423037A8400E4FC19 /* stream_socket.h */,
				273B541A23037A8400E4FC19 /* tcp_acceptor.h */,
				273B541F23037A8400E4FC19 /* tcp_connector.h */,
				273B541D23037A8400E4FC19 /* tcp_socket.h */,
				273B541C23037A8400E4FC19 /* tcp6_acceptor.h */,
				273B542523037A8400E4FC19 /* tcp6_connector.h */,
				273B542A23037A8400E4FC19 /* tcp6_socket.h */,
				27F4F48323070C7F0075D7CB /* tls_context.h */,
				27ABDCC62305CBB800274E6B /* tls_socket.h */,
				273B542923037A8400E4FC19 /* udp_socket.h */,
				273B541B23037A8400E4FC19 /* udp6_socket.h */,
				273B541823037A8400E4FC19 /* unix_acceptor.h */,
				273B542B23037A8400E4FC19 /* unix_address.h */,
				273B542023037A8400E4FC19 /* unix_connector.h */,
				273B542623037A8400E4FC19 /* unix_dgram_socket.h */,
				273B542123037A8400E4FC19 /* unix_stream_socket.h */,
			);
			path = sockpp;
			sourceTree = "<group>";
		};
		273E9F7C1C518678003115A6 /* Rev-Trees */ = {
			isa = PBXGroup;
			children = (
				27E487211922A64F007D8940 /* RevTree.cc */,
				27E487221922A64F007D8940 /* RevTree.hh */,
				2708FE5C1CF6197D0022F721 /* RawRevTree.cc */,
				2708FE5D1CF6197D0022F721 /* RawRevTree.hh */,
				27E487291923F24D007D8940 /* RevTreeRecord.cc */,
				27E4872A1923F24D007D8940 /* RevTreeRecord.hh */,
			);
			name = "Rev-Trees";
			path = RevTrees;
			sourceTree = "<group>";
		};
		273E9FA41C519A1B003115A6 /* xcconfigs */ = {
			isa = PBXGroup;
			children = (
				2705155E1D909CC700D62D05 /* XcodeWarnings.xcconfig */,
				2777146C1C5D6BDB003C0287 /* static_lib.xcconfig */,
				279D41191EA555E900D8DD9D /* dylib.xcconfig */,
				27984E422249AEDD000FE777 /* dylib_Release.xcconfig */,
				27FC81F51EAAB57B0028E38E /* LiteCore.xcconfig */,
				273E9FAA1C519A1B003115A6 /* LiteCore static.xcconfig */,
				273E9FB01C519A1B003115A6 /* LiteCore-dylib.xcconfig */,
				27FDF1A21DAD79450087B4E6 /* LiteCore-dylib_Release.xcconfig */,
				27B649592069731B00FC12F7 /* LiteCore-framework.xcconfig */,
				2734F60D206978F100C982FF /* LiteCore-framework_Release.xcconfig */,
				273E9FAD1C519A1B003115A6 /* LiteCore XCTests.xcconfig */,
				278054D72B321BDB009630D8 /* LiteCore-iOS shell.xcconfig */,
				278054D82B321D54009630D8 /* LiteCore-IOS Tests.xcconfig */,
				2771A0A5228624DE00B18E0A /* LiteCoreWebSocket.xcconfig */,
				27FC81F41EAAB4D30028E38E /* REST.xcconfig */,
				279D411A1EA5569D00D8DD9D /* REST-dylib.xcconfig */,
				279D41291EA55B3D00D8DD9D /* REST-dylib_Release.xcconfig */,
				27FC81F31EAAB1000028E38E /* REST-static.xcconfig */,
				273E9FB61C519A1B003115A6 /* C4Tests.xcconfig */,
				272850EC1E9D4B7D009CA22F /* CppTests.xcconfig */,
				273E9FBC1C519A1B003115A6 /* Project.xcconfig */,
				273E9FBA1C519A1B003115A6 /* Project_Debug.xcconfig */,
				273E9FBB1C519A1B003115A6 /* Project_Release.xcconfig */,
				2791EA192032732500BD813C /* Project_Debug_EE.xcconfig */,
				2791EA1A203273BF00BD813C /* Project_Release_EE.xcconfig */,
				27DF7D6B1F4236E90022F3DF /* SQLite.xcconfig */,
				27DF7D6C1F42399E0022F3DF /* SQLite_Debug.xcconfig */,
				27DF7D6D1F4239A80022F3DF /* SQLite_Release.xcconfig */,
				2705155F1D90A29F00D62D05 /* Tests.xcconfig */,
				273E9FBF1C519A1B003115A6 /* Tokenizer.xcconfig */,
			);
			path = xcconfigs;
			sourceTree = "<group>";
		};
		2743E2A025F7022D006F696D /* Cpp_include */ = {
			isa = PBXGroup;
			children = (
				27175B73261BC3030045F3AC /* README.md */,
				274D1793261401320018D39C /* c4.hh */,
				2758DFF325F2A476007C7487 /* c4Base.hh */,
				276D4AD42787709200F61A89 /* c4EnumUtil.hh */,
				2758DFD225F161CD007C7487 /* c4BlobStore.hh */,
				274D181826165AFB0018D39C /* c4Certificate.hh */,
				27229268260D171D00A3A41F /* c4Collection.hh */,
				2764ED3623870F15007F020F /* c4Database.hh */,
				2758DFE425F197B9007C7487 /* c4Document.hh */,
				2758E09825F3026F007C7487 /* c4DocEnumerator.hh */,
				274D184C261683F40018D39C /* c4Listener.hh */,
				2743E20825F6BC88006F696D /* c4Observer.hh */,
				272BA50A23F61591000EB6E8 /* c4Query.hh */,
				2758E0A725F30A37007C7487 /* c4Replicator.hh */,
				274D18862617B4300018D39C /* c4Socket.hh */,
			);
			path = Cpp_include;
			sourceTree = "<group>";
		};
		2744B303241854F2005A194D /* BLIP */ = {
			isa = PBXGroup;
			children = (
				2744B329241854F2005A194D /* README.md */,
				2744B30C241854F2005A194D /* CMakeLists.txt */,
				2744B317241854F2005A194D /* BLIPConnection.hh */,
				2744B319241854F2005A194D /* BLIP.hh */,
				2744B31C241854F2005A194D /* MessageBuilder.hh */,
				2744B31D241854F2005A194D /* LoopbackProvider.hh */,
				2744B31E241854F2005A194D /* Message.hh */,
				2744B31F241854F2005A194D /* BLIPProtocol.hh */,
				2744B347241854F2005A194D /* BLIPConnection.cc */,
				2744B348241854F2005A194D /* BLIPInternal.hh */,
				2744B349241854F2005A194D /* MessageBuilder.cc */,
				2744B34A241854F2005A194D /* MessageOut.cc */,
				2744B34B241854F2005A194D /* Message.cc */,
				2744B34C241854F2005A194D /* MessageOut.hh */,
				27DF3BC226867F2600A57A1E /* docs */,
			);
			path = BLIP;
			sourceTree = "<group>";
		};
		2744B32E241854F2005A194D /* WebSockets */ = {
			isa = PBXGroup;
			children = (
				2744B330241854F2005A194D /* WebSocketInterface.cc */,
				2744B316241854F2005A194D /* WebSocketInterface.hh */,
				2744B331241854F2005A194D /* WebSocketImpl.cc */,
				2744B318241854F2005A194D /* WebSocketImpl.hh */,
				2744B332241854F2005A194D /* WebSocketProtocol.hh */,
				27304A0423023FCF0049AC69 /* BuiltInWebSocket.cc */,
				27304A0323023FCF0049AC69 /* BuiltInWebSocket.hh */,
			);
			path = WebSockets;
			sourceTree = "<group>";
		};
		2744B3602418566F005A194D /* zlib */ = {
			isa = PBXGroup;
			children = (
			);
			path = zlib;
			sourceTree = "<group>";
		};
		2744B36124185D24005A194D /* Actors */ = {
			isa = PBXGroup;
			children = (
				2744B336241854F2005A194D /* Async.cc */,
				2744B337241854F2005A194D /* Actor.cc */,
				2744B338241854F2005A194D /* ThreadedMailbox.hh */,
				2744B339241854F2005A194D /* GCDMailbox.hh */,
				2744B33A241854F2005A194D /* ThreadedMailbox.cc */,
				2744B33B241854F2005A194D /* GCDMailbox.cc */,
				2744B340241854F2005A194D /* Actor.hh */,
				2744B341241854F2005A194D /* Async.hh */,
				2744B342241854F2005A194D /* Channel.cc */,
				2744B344241854F2005A194D /* Channel.hh */,
				274C1DC325C4A79C00B0EEAC /* ChannelManifest.cc */,
				274C1DC425C4A79C00B0EEAC /* ChannelManifest.hh */,
			);
			name = Actors;
			sourceTree = "<group>";
		};
		2744B36324186210005A194D /* HTTP */ = {
			isa = PBXGroup;
			children = (
				2761F3EF1EE9CC58006D4BB8 /* CookieStore.hh */,
				2761F3EE1EE9CC58006D4BB8 /* CookieStore.cc */,
				2744B32F241854F2005A194D /* Headers.cc */,
				2744B31A241854F2005A194D /* Headers.hh */,
				271C069723078176000EC09B /* HTTPTypes.cc */,
				271BA53C2297008200D49D13 /* HTTPTypes.hh */,
				27727C53230F279D0082BCC9 /* HTTPLogic.cc */,
				27727C52230F279D0082BCC9 /* HTTPLogic.hh */,
			);
			path = HTTP;
			sourceTree = "<group>";
		};
		2745B7CA26825F970012A17A /* docs */ = {
			isa = PBXGroup;
			children = (
				2745B7CB26825F970012A17A /* index.html */,
				2745B7CC26825F970012A17A /* overview */,
			);
			name = docs;
			path = ../docs;
			sourceTree = "<group>";
		};
		2745B7CC26825F970012A17A /* overview */ = {
			isa = PBXGroup;
			children = (
				2745B7D226825F970012A17A /* index.md */,
				2745B7CE26825F970012A17A /* Classes.md */,
				2745B7D426825F970012A17A /* Replicator.md */,
				2752C6AC27BC3A2E001C1B76 /* replication-protocol.adoc */,
				27DF3BBC268672F700A57A1E /* Schema.md */,
				2745B7D526825F970012A17A /* Block Diagram.pdf */,
				2745B7D326825F970012A17A /* Block Diagram.png */,
				2745B7CF26825F970012A17A /* Block Diagram.t2d */,
				2745B7D126825F970012A17A /* Class Diagram.diagrams */,
				2745B7D726825F970012A17A /* Class Diagram.pdf */,
				2745B7D626825F970012A17A /* Class Diagram.png */,
				2745B7D026825F970012A17A /* Replicator Diagram.svg */,
				2745B7CD26825F970012A17A /* Replicator Diagram.t2d */,
			);
			path = overview;
			sourceTree = "<group>";
		};
		2747664420190841007B39D1 /* sqlite3 */ = {
			isa = PBXGroup;
			children = (
				2747664520190841007B39D1 /* CMakeLists.txt */,
				2747664720190841007B39D1 /* sqlite3.c */,
				2747664820190841007B39D1 /* sqlite3.h */,
			);
			path = sqlite3;
			sourceTree = "<group>";
		};
		274D03FF1BA7554700FF7C35 /* tests */ = {
			isa = PBXGroup;
			children = (
				2757DE5A1B9FC5C7002EE261 /* c4.c */,
				27B8425B1E5BC8380094903E /* c4CppUtils.hh */,
				27F6F51B1BAA0482003FD798 /* c4Test.cc */,
				27F6F51C1BAA0482003FD798 /* c4Test.hh */,
				274D04001BA75C0400FF7C35 /* c4DatabaseTest.cc */,
				274D163C26124A030018D39C /* c4CollectionTest.cc */,
				275BF37F1F61CD800051374A /* c4DatabaseInternalTest.cc */,
				27E0CA9D1DBEAA130089A9C0 /* c4DocumentTest.cc */,
				2769438E1DD0ED3F00DB2555 /* c4ObserverTest.cc */,
				272250501D78F07E0006D5A5 /* c4BlobStoreTest.cc */,
				27416E291E0494DF00F10F65 /* c4QueryTest.cc */,
				27234104211516C000DA9437 /* c4QueryTest.hh */,
				2797BCAE1C10F69E00E5C991 /* c4AllDocsPerformanceTest.cc */,
				270515601D91C2AE00D62D05 /* c4PerfTest.cc */,
				2783DF981D27436700F84E6E /* c4ThreadingTest.cc */,
				2700BB612170117F00797537 /* EE */,
				275073591F4B5E66003D2CCE /* CMakeLists.txt */,
				2719253323970C7F0053DDA6 /* data */,
			);
			path = tests;
			sourceTree = "<group>";
		};
		274D178B2178101B007FD01A /* EE */ = {
			isa = PBXGroup;
			children = (
				27098AC321752A29002751DA /* SQLiteKeyStore+PredictiveIndexes.cc */,
				274D17812177ECCC007FD01A /* QueryParser+Prediction.cc */,
				27098AA4216C2108002751DA /* PredictiveModel.cc */,
				27098AA5216C2108002751DA /* PredictiveModel.hh */,
				27098A9F216C1E88002751DA /* SQLitePredictionFunction.cc */,
				27BEEE702A72FCEA005AD4BF /* SQLiteKeyStore+VectorIndex.cc */,
				27BEEE742A7834B8005AD4BF /* QueryParser+VectorSearch.cc */,
			);
			name = EE;
			sourceTree = "<group>";
		};
		2750723218E3E52800A80C5A = {
			isa = PBXGroup;
			children = (
				273AD3CF18F4B23A007D8C23 /* README.md */,
				275073581F4B5E13003D2CCE /* CMakeLists.txt */,
				2757DE551B9FC34E002EE261 /* API */,
				2745B7CA26825F970012A17A /* docs */,
				27E4871019217187007D8940 /* LiteCore */,
				27CCC7CA1E525E6D00CE1989 /* Replicator */,
				271BA53122960DF900D49D13 /* Networking */,
				272851111EA44902009CA22F /* REST */,
				2754616A22F21F3900DF87B0 /* Crypto */,
				275072AD18E4A68E00A80C5A /* Objective-C Tests */,
				27A924951D9B316D00086206 /* LiteCore iOS */,
				27D74A721D4D3EC000D806E0 /* vendor */,
				2763011E1F338B77004A1592 /* wiki */,
				273E9FA41C519A1B003115A6 /* xcconfigs */,
				275BF36A1F5F671C0051374A /* Scripts */,
				2750723D18E3E52800A80C5A /* Frameworks */,
				2750723C18E3E52800A80C5A /* Products */,
			);
			sourceTree = "<group>";
			wrapsLines = 0;
		};
		2750723C18E3E52800A80C5A /* Products */ = {
			isa = PBXGroup;
			children = (
				27139B3018F8E9750021A9A3 /* LiteCoreTests.xctest */,
				27EF807419142C2500A327B9 /* libTokenizer.a */,
				27EF81121917EEC600A327B9 /* libLiteCore-static.a */,
				274D04081BA75E1C00FF7C35 /* C4Tests */,
				720EA3F51BA7EAD9002B8416 /* libLiteCore.dylib */,
				2708FE521CF4CC880022F721 /* LiteCoreCppTests */,
				27A924941D9B316D00086206 /* LiteCore-iOS.app */,
				27A924AC1D9B316D00086206 /* LiteCore-iOS Tests.xctest */,
				27FC81E81EAAB0D90028E38E /* libLiteCoreREST-static.a */,
				27DF7D631F4236500022F3DF /* libSQLite.a */,
				27B64934206971FB00FC12F7 /* LiteCore.framework */,
				2771A098228624C000B18E0A /* libLiteCoreWebSocket.a */,
				278F476724C9131000E1CA7A /* iOS Perf Test.app */,
			);
			name = Products;
			sourceTree = "<group>";
		};
		2750723D18E3E52800A80C5A /* Frameworks */ = {
			isa = PBXGroup;
			children = (
				278F478924C914CC00E1CA7A /* SystemConfiguration.framework */,
				278F478724C914C600E1CA7A /* Security.framework */,
				278F478524C914BF00E1CA7A /* libz.tbd */,
				271A98A6243D2204008C032D /* SystemConfiguration.framework */,
				27098AB721714AB0002751DA /* Vision.framework */,
				2700BB4D216FF2DA00797537 /* CoreML.framework */,
				27A657BE1CBC1A3D00A7A1D7 /* libc++.tbd */,
				2759DC251E70908900F3C4B2 /* libz.tbd */,
				7280F7F01E3AC9A600E3F097 /* libLiteCore.dylib */,
				270515581D907F6200D62D05 /* CoreFoundation.framework */,
				274D03E11BA732FC00FF7C35 /* JavaVM.framework */,
				27766E151982DA8E00CAA464 /* Security.framework */,
				275072AB18E4A68E00A80C5A /* XCTest.framework */,
				27139B1E18F8E9750021A9A3 /* Other Frameworks */,
			);
			name = Frameworks;
			sourceTree = "<group>";
		};
		2750724318E3E52800A80C5A /* Support */ = {
			isa = PBXGroup;
			children = (
				2744B36124185D24005A194D /* Actors */,
				276CE67D2267991400B681AC /* Any.hh */,
				275A74461ED37992008CB57B /* Base.hh */,
				2744B33C241854F2005A194D /* Batcher.hh */,
				729272F22238DB8500E7208E /* c4ExceptionUtils.hh */,
				2744B334241854F2005A194D /* Codec.cc */,
				2744B33E241854F2005A194D /* Codec.hh */,
				276CF337254C893200C493B5 /* DeDuplicateEncoder.hh */,
				2762A01F22EF641900F9AB18 /* Defer.hh */,
				27393A861C8A353A00829C9B /* Error.cc */,
				277D19C9194E295B008E91EB /* Error.hh */,
				27E89BA41D679542002C32B3 /* FilePath.cc */,
				27E89BA51D679542002C32B3 /* FilePath.hh */,
				275B2DF22A4A0A1A00B7215E /* HybridClock.hh */,
				275B2DF32A4A0A1A00B7215E /* HybridClock.cc */,
				27700DFD1FB642B80005D48E /* Increment.hh */,
				27FB0C37205B177100987D9C /* Instrumentation.hh */,
				27FB0C3C205B18A500987D9C /* Instrumentation.cc */,
				27BF033C1FB62A87003D5BB8 /* Logging */,
				273407211DEE116600EA5532 /* PlatformIO.cc */,
				273407221DEE116600EA5532 /* PlatformIO.hh */,
				2766F9E51E64CC03008FC9E5 /* SequenceSet.hh */,
				2754B0C01E5F49AA00A05FD0 /* StringUtil.cc */,
				2754B0C11E5F49AA00A05FD0 /* StringUtil.hh */,
				2763012A1F3A36BD004A1592 /* StringUtil_Apple.mm */,
				272AEC3F1F55D87500051F0A /* StringUtil_icu.cc */,
				272AEC431F55D87500051F0A /* StringUtil_winapi.cc */,
				273F481425A68588005D4FE2 /* TestsCommon.hh */,
				273F481525A68588005D4FE2 /* TestsCommon.cc */,
				2744B33D241854F2005A194D /* ThreadUtil.hh */,
				2746C8E52639E88700A3B2CC /* ThreadUtil.cc */,
				2744B343241854F2005A194D /* Timer.cc */,
				2744B345241854F2005A194D /* Timer.hh */,
				D624FC81282AF78900B423A8 /* WeakHolder.hh */,
			);
			path = Support;
			sourceTree = "<group>";
		};
		275072AD18E4A68E00A80C5A /* Objective-C Tests */ = {
			isa = PBXGroup;
			children = (
				27FA09D31D70EDBF005888AA /* Catch_Tests.mm */,
				275072AE18E4A68E00A80C5A /* Supporting Files */,
			);
			name = "Objective-C Tests";
			path = XcodeTests;
			sourceTree = "<group>";
		};
		275072AE18E4A68E00A80C5A /* Supporting Files */ = {
			isa = PBXGroup;
			children = (
				275072AF18E4A68E00A80C5A /* LiteCore Tests-Info.plist */,
				275072B018E4A68E00A80C5A /* InfoPlist.strings */,
			);
			name = "Supporting Files";
			sourceTree = "<group>";
		};
		2754616A22F21F3900DF87B0 /* Crypto */ = {
			isa = PBXGroup;
			children = (
				27D965522334608B00F4A51C /* SecureDigest.cc */,
				273E9ED31C506DB4003115A6 /* SecureDigest.hh */,
				274D5BA31DF8D90100BDAF9D /* SecureRandomize.cc */,
				273E9ED41C506DB4003115A6 /* SecureRandomize.hh */,
				274711C92037BE5A008E9A5A /* SecureSymmetricCrypto.cc */,
				274A116A1D7F484000E97A62 /* SecureSymmetricCrypto.hh */,
				2762A00C22EA65E200F9AB18 /* Certificate.hh */,
				2762A00D22EA65E200F9AB18 /* Certificate.cc */,
				2762A01722EB92B900F9AB18 /* PublicKey.hh */,
				2762A01822EB92B900F9AB18 /* PublicKey.cc */,
				2762A02022EF8C4E00F9AB18 /* PublicKey+Apple.mm */,
				2743E31425F81406006F696D /* PublicKey+Windows.cc */,
				2762A01B22EB933100F9AB18 /* mbedUtils.hh */,
				2762A01C22EB933100F9AB18 /* mbedUtils.cc */,
				2716F91D248578D000BE21D9 /* mbedSnippets.hh */,
				2716F91E248578D000BE21D9 /* mbedSnippets.cc */,
				275E6B9B22C29EDB0032362A /* build_setup.sh */,
				2771A0EC228B832400B18E0A /* build_mbedtls.sh */,
				2754622322FB3BC200DF87B0 /* tests */,
			);
			name = Crypto;
			path = ../Crypto;
			sourceTree = "<group>";
		};
		2754622322FB3BC200DF87B0 /* tests */ = {
			isa = PBXGroup;
			children = (
				2762A01422EB7CC800F9AB18 /* CertificateTest.cc */,
			);
			name = tests;
			sourceTree = "<group>";
		};
		2757DE551B9FC34E002EE261 /* API */ = {
			isa = PBXGroup;
			children = (
				27F7A0C11D5E5C3500447BC6 /* include */,
				2743E2A025F7022D006F696D /* Cpp_include */,
				274D04261BA8A5BC00FF7C35 /* c4Internal.hh */,
				273E9F7A1C516B76003115A6 /* c4Private.h */,
				27D74A9E1D4FF65000D806E0 /* c4Base.cc */,
				2722504D1D7892610006D5A5 /* c4BlobStore.cc */,
				27469D04233D58D900A1EE1A /* c4Certificate.cc */,
				2757DE561B9FC3C9002EE261 /* c4Database.cc */,
				27229277260D1ADF00A3A41F /* c4Collection.cc */,
				273E9EC01C506C60003115A6 /* c4DocEnumerator.cc */,
				274A69871BED288D00D16D37 /* c4Document.cc */,
				2712F5AE25D5A9AB0082D526 /* c4Error.cc */,
				2769438B1DCD502A00DB2555 /* c4Observer.cc */,
				27098A95216C1D2E002751DA /* c4PredictiveQuery.cc */,
				2705154C1D8CBE6C00D62D05 /* c4Query.cc */,
				272BA50423F61389000EB6E8 /* c4QueryImpl.hh */,
				2743E2BD25F80102006F696D /* c4CAPI.cc */,
				27ECCB011D89DCDB00FA8C4A /* Doxyfile */,
				2764ED3723873B9E007F020F /* c4.txt */,
				279DE3DD24788A030059AE4E /* c4_ee.txt */,
				2764ED3823873B9E007F020F /* c4_exp.txt */,
				274D16D026138DCD0018D39C /* DoxygenDependencies.txt */,
				27B64937206971FC00FC12F7 /* Info.plist */,
				274D03FF1BA7554700FF7C35 /* tests */,
			);
			name = API;
			path = ../C;
			sourceTree = "<group>";
		};
		2758D73F25C3638A000316A0 /* Version Vectors */ = {
			isa = PBXGroup;
			children = (
				275AA5D72A5F603800ABC172 /* SourceID.hh */,
				274B36D125B271F7001FC28D /* Version.cc */,
				274B36D025B271F7001FC28D /* Version.hh */,
				27027CD1255F4A9B00A96D7D /* VersionVector.cc */,
				27027CCD255F4A9B00A96D7D /* VersionVector.hh */,
				276993E525390C3300FDF699 /* VectorRecord.cc */,
				276993E125390C3300FDF699 /* VectorRecord.hh */,
			);
			name = "Version Vectors";
			path = RevTrees;
			sourceTree = "<group>";
		};
		2758D74025C364E5000316A0 /* Document */ = {
			isa = PBXGroup;
			children = (
				273C7BEC25FFFBE600537E45 /* DocumentFactory.hh */,
				275CED441D3ECE9B001DE46C /* TreeDocument.cc */,
				2764ED3123870A72007F020F /* TreeDocument.hh */,
				273D25F52564666A008643D2 /* VectorDocument.cc */,
				273D25F42564666A008643D2 /* VectorDocument.hh */,
				2776AA252087FF6B004ACE85 /* LegacyAttachments.cc */,
				2776AA262087FF6B004ACE85 /* LegacyAttachments.hh */,
				27DD1511193CD005009A367D /* RevID.cc */,
				27DD1512193CD005009A367D /* RevID.hh */,
			);
			name = Document;
			path = Database;
			sourceTree = "<group>";
		};
		275BED7B2374E7FF003AEAFD /* Indexes */ = {
			isa = PBXGroup;
			children = (
				271AB0142374AD09007B0319 /* IndexSpec.hh */,
				271AB0152374AD09007B0319 /* IndexSpec.cc */,
				27F0426B2196264900D7C6FA /* SQLiteDataFile+Indexes.cc */,
				2771B0191FB2817800C6B794 /* SQLiteKeyStore+Indexes.cc */,
				27098ABB217525B7002751DA /* SQLiteKeyStore+FTSIndexes.cc */,
				27098ABF2175279F002751DA /* SQLiteKeyStore+ArrayIndexes.cc */,
			);
			name = Indexes;
			sourceTree = "<group>";
		};
		275BF36A1F5F671C0051374A /* Scripts */ = {
			isa = PBXGroup;
			children = (
				EAE4736729BA0AC500C28D49 /* run-clang-format.sh */,
				275BF36B1F5F671C0051374A /* get_repo_version.sh */,
			);
			name = Scripts;
			path = ../build_cmake/scripts;
			sourceTree = "<group>";
		};
		275CE0FC1E5B78570084E014 /* tests */ = {
			isa = PBXGroup;
			children = (
				EA6AB80E2979A0D1009751A1 /* ReplicatorSG30Test.cc */,
				EA6AB8122979A0D1009751A1 /* ReplicatorSG30Test.hh */,
				EAA0127129687CBD001B04E0 /* ReplicatorCollectionSGTest.hh */,
				EAA0126E29687CBD001B04E0 /* ReplParams.hh */,
				EAA0126F29687CBD001B04E0 /* SG.hh */,
				EAA0127029687CBD001B04E0 /* SGTestUser.hh */,
				EA8E8AE1291D597C002106A3 /* SG.cc */,
				EA8E8AE0291D597C002106A3 /* SGTestUser.cc */,
				EA8E8ADA291AC7D9002106A3 /* ReplParams.cc */,
				D6F999FF28E4EFB200D2DC63 /* ReplicatorCollectionSGTest.cc */,
				274D17C02615445B0018D39C /* DBAccessTestWrapper.hh */,
				274D17C12615445B0018D39C /* DBAccessTestWrapper.cc */,
				275CE1051E5B79A80084E014 /* ReplicatorLoopbackTest.cc */,
				273613F71F1696E700ECB9DF /* ReplicatorLoopbackTest.hh */,
				FCC064D6287E31D6000C5BD7 /* ReplicatorCollectionTest.cc */,
				27628CD12AC21F0D004C3740 /* ReplicatorVVUpgradeTest.cc */,
				2745DE4B1E735B9000F02CA0 /* ReplicatorAPITest.cc */,
				273613FB1F16976300ECB9DF /* ReplicatorAPITest.hh */,
				277FEE5721ED10FA00B60E3C /* ReplicatorSGTest.cc */,
				2761F3F61EEA00C3006D4BB8 /* CookieStoreTest.cc */,
				27A83D53269E3E69002B7EBA /* PropertyEncryptionTests.cc */,
			);
			path = tests;
			sourceTree = "<group>";
		};
		275E4CD22241C701006C5B71 /* Pull */ = {
			isa = PBXGroup;
			children = (
				27CCC7DE1E526CCC00CE1989 /* Puller.cc */,
				27CCC7DF1E526CCC00CE1989 /* Puller.hh */,
				27FC8DBC22135BDA0083B033 /* RevFinder.cc */,
				275E4CD42241C763006C5B71 /* RevFinder.hh */,
				27E35A9F1E8DD9AA00E103F9 /* IncomingRev.cc */,
				27E35AA01E8DD9AA00E103F9 /* IncomingRev.hh */,
				279976311E94AAD000B27639 /* IncomingRev+Blobs.cc */,
				275E4CCA22417D13006C5B71 /* Inserter.hh */,
				275E4CCB22417D13006C5B71 /* Inserter.cc */,
			);
			name = Pull;
			sourceTree = "<group>";
		};
		275E4CD32241C726006C5B71 /* Push */ = {
			isa = PBXGroup;
			children = (
				27CCC7E31E52965200CE1989 /* Pusher.hh */,
				27CCC7E21E52965200CE1989 /* Pusher.cc */,
				27FA568324AD0E9300B2F1F8 /* Pusher+Attachments.cc */,
				27FA568824AD0F8E00B2F1F8 /* Pusher+Revs.cc */,
				27FC8DB522135BCE0083B033 /* ChangesFeed.cc */,
				27FA568F24AD4BBB00B2F1F8 /* ChangesFeed.hh */,
			);
			name = Push;
			sourceTree = "<group>";
		};
		275E6B9C22C2A3860032362A /* ios-cmake */ = {
			isa = PBXGroup;
			children = (
				275E6B9D22C2A3860032362A /* LICENSE.md */,
				275E6BBE22C2A3860032362A /* README.md */,
				275E6BC022C2A3860032362A /* ios.toolchain.cmake */,
			);
			path = "ios-cmake";
			sourceTree = "<group>";
		};
		2763F7012B4E21A800B23A91 /* Products */ = {
			isa = PBXGroup;
			children = (
				2763F70A2B4E21A800B23A91 /* VectorSearch */,
				2763F70C2B4E21A800B23A91 /* CouchbaseLiteVectorSearch.dylib */,
				2763F70E2B4E21A800B23A91 /* libVectorSearch-SQLiteCpp.a */,
				2763F7102B4E21A800B23A91 /* libVectorSearch-SQLiteCppExtension.a */,
				2763F7122B4E21A800B23A91 /* libSQLite.a */,
				2763F7142B4E21A800B23A91 /* VectorSearch-iOS-Test.app */,
			);
			name = Products;
			sourceTree = "<group>";
		};
		276683B31DC7DCBC00E3F187 /* Database */ = {
			isa = PBXGroup;
			children = (
				27E3DD571DB8524300F2872D /* DatabaseImpl.cc */,
				27F7A0BD1D5E2BAB00447BC6 /* DatabaseImpl.hh */,
				2760FBC826210AA0000F34C5 /* CollectionImpl.hh */,
				272F00E9226FC15D00E62F72 /* BackgroundDB.cc */,
				272F00E3226FC15D00E62F72 /* BackgroundDB.hh */,
				275B35A4234E753800FE9CF0 /* Housekeeper.cc */,
				275B35A3234E753800FE9CF0 /* Housekeeper.hh */,
				272F00F52273D45000E62F72 /* LiveQuerier.cc */,
				272F00F42273D45000E62F72 /* LiveQuerier.hh */,
				276683B41DC7DD2E00E3F187 /* SequenceTracker.cc */,
				276683B51DC7DD2E00E3F187 /* SequenceTracker.hh */,
				272850A91E9AF53B009CA22F /* Upgrader.cc */,
				272850AA1E9AF53B009CA22F /* Upgrader.hh */,
				72A3AF871F424EC0001E16D4 /* PrebuiltCopier.cc */,
				72A3AF881F424EC0001E16D4 /* PrebuiltCopier.hh */,
			);
			path = Database;
			sourceTree = "<group>";
		};
		276CD4251D77E8F7001346A3 /* Blobs */ = {
			isa = PBXGroup;
			children = (
				27229214260AB89900A3A41F /* BlobStreams.cc */,
				27229213260AB89900A3A41F /* BlobStreams.hh */,
				278963601D7A376900493096 /* EncryptedStream.cc */,
				278963611D7A376900493096 /* EncryptedStream.hh */,
				278963661D7B7E7D00493096 /* Stream.cc */,
				278963651D7B3E0E00493096 /* Stream.hh */,
			);
			name = Blobs;
			path = BlobStore;
			sourceTree = "<group>";
		};
		276CE676226798D200B681AC /* N1QL_Parser */ = {
			isa = PBXGroup;
			children = (
				276CE67F2267991500B681AC /* n1ql_parser_internal.hh */,
				276CE6822267991500B681AC /* n1ql_parser.hh */,
				276CE67C2267991400B681AC /* n1ql.cc */,
				276CE67E2267991500B681AC /* n1ql.leg */,
			);
			path = N1QL_Parser;
			sourceTree = "<group>";
		};
		276D153D1DFF528B00543B1B /* Query */ = {
			isa = PBXGroup;
			children = (
				27E6DFEE1DA5AFF3008EB681 /* Query.cc */,
				27E6DFEF1DA5AFF3008EB681 /* Query.hh */,
				276D15401DFF541000543B1B /* SQLiteQuery.cc */,
				274EDDF41DA30B43003AD158 /* QueryParser.cc */,
				274EDDF51DA30B43003AD158 /* QueryParser.hh */,
				274D17842177F212007FD01A /* QueryParser+Private.hh */,
				275FF6661E42A90C005F90DD /* QueryParserTables.hh */,
				27B341251D9C7A90009FFA0B /* SQLiteFleeceFunctions.cc */,
				27B699DA1F27B50000782145 /* SQLiteN1QLFunctions.cc */,
				27FDF1371DA8116A0087B4E6 /* SQLiteFleeceEach.cc */,
				279C18EF1DF2051600D3221D /* SQLiteFTSRankFunction.cc */,
				27B699E01F27B85900782145 /* SQLiteFleeceUtil.cc */,
				27FDF13E1DA84EE70087B4E6 /* SQLiteFleeceUtil.hh */,
				2747A1CE279B37E100F286AF /* SQLUtil.hh */,
				2747A1CF279B37E100F286AF /* SQLUtil.cc */,
				275BED7B2374E7FF003AEAFD /* Indexes */,
				276CE676226798D200B681AC /* N1QL_Parser */,
				274D178B2178101B007FD01A /* EE */,
			);
			path = Query;
			sourceTree = "<group>";
		};
		276E020F1EA9712700FEFE8A /* tests */ = {
			isa = PBXGroup;
			children = (
				2709D3A52363651B00462AF7 /* CertHelper.hh */,
				27047CE3233AE8DE009D1CE9 /* ListenerHarness.hh */,
				27E19D652316EDEA00E031F8 /* RESTClientTest.cc */,
				276E02101EA9717200FEFE8A /* RESTListenerTest.cc */,
				27B6491F2065AD2B00FC12F7 /* SyncListenerTest.cc */,
			);
			path = tests;
			sourceTree = "<group>";
		};
		2771A01F2284EA9F00B18E0A /* mbedtls */ = {
			isa = PBXGroup;
			children = (
				27DDC52923689BB100580B2B /* library */,
				27FDDEED236770F900860E69 /* crypto */,
				2771A0202284EB1D00B18E0A /* include */,
			);
			path = mbedtls;
			sourceTree = "<group>";
		};
		2771A0202284EB1D00B18E0A /* include */ = {
			isa = PBXGroup;
			children = (
				2771A0222284EB1D00B18E0A /* mbedtls */,
			);
			path = include;
			sourceTree = "<group>";
		};
		2771A0222284EB1D00B18E0A /* mbedtls */ = {
			isa = PBXGroup;
			children = (
				27FDE1C42367715E00860E69 /* certs.h */,
				27FDE1C82367715E00860E69 /* check_config.h */,
				27FDE1B82367715E00860E69 /* compat-1.3.h */,
				27FDE1C02367715E00860E69 /* config.h */,
				27FDE1C12367715E00860E69 /* debug.h */,
				27FDE1BB2367715E00860E69 /* error.h */,
				27FDE1B72367715E00860E69 /* net_sockets.h */,
				27FDE1B92367715E00860E69 /* net.h */,
				27FDE1B62367715E00860E69 /* pkcs11.h */,
				27FDE1BF2367715E00860E69 /* ssl_cache.h */,
				27FDE1C72367715E00860E69 /* ssl_ciphersuites.h */,
				27FDE1C52367715E00860E69 /* ssl_cookie.h */,
				27FDE1C92367715E00860E69 /* ssl_internal.h */,
				27FDE1BC2367715E00860E69 /* ssl_ticket.h */,
				27FDE1BD2367715E00860E69 /* ssl.h */,
				27FDE1C62367715E00860E69 /* version.h */,
				27FDE1BE2367715E00860E69 /* x509_crl.h */,
				27FDE1C32367715E00860E69 /* x509_crt.h */,
				27FDE1BA2367715E00860E69 /* x509_csr.h */,
				27FDE1C22367715E00860E69 /* x509.h */,
			);
			path = mbedtls;
			sourceTree = "<group>";
		};
		277B956122459796005B7E79 /* API implementation */ = {
			isa = PBXGroup;
			children = (
				27491C9E1E7B2532001DC54B /* c4Socket.cc */,
				27491CA21E7B6A79001DC54B /* c4Socket+Internal.hh */,
				275CE0E11E57B7E70084E014 /* c4Replicator.cc */,
				2743E35525F85F26006F696D /* c4Replicator_CAPI.cc */,
				275A73BD1ED255AF008CB57B /* c4ReplicatorImpl.hh */,
				27D965252330394C00F4A51C /* c4RemoteReplicator.hh */,
				27D9652A23303A2B00F4A51C /* c4LocalReplicator.hh */,
				27D9652B23303B0C00F4A51C /* c4IncomingReplicator.hh */,
				278BD6891EEB6756000DBF41 /* DatabaseCookies.cc */,
				278BD68A1EEB6756000DBF41 /* DatabaseCookies.hh */,
			);
			name = "API implementation";
			sourceTree = "<group>";
		};
		277B9567224597E1005B7E79 /* Support */ = {
			isa = PBXGroup;
			children = (
				2773FCF41E6783A000108780 /* Checkpoint.cc */,
				2773FCF51E6783A000108780 /* Checkpoint.hh */,
				27F2BE9F221DF1A0006C13EE /* DBAccess.cc */,
				27F2BE9E221DEF4E006C13EE /* DBAccess.hh */,
				27A83D57269F7DB2002B7EBA /* PropertyEncryption_stub.cc */,
				27A83D5C269F7F0E002B7EBA /* PropertyEncryption.hh */,
				2726F630207ED137007F2D02 /* ReplicatorTuning.hh */,
				2734F619206ABEB000C982FF /* ReplicatorTypes.cc */,
				2779CC6E1E85E4FC00F0D251 /* ReplicatorTypes.hh */,
				27FA569524B640E700B2F1F8 /* RemoteSequence.hh */,
				2773FCFC1E67A64D00108780 /* RemoteSequenceSet.hh */,
				42B6B0DD25A6A9D9004B20A7 /* URLTransformer.hh */,
				42B6B0E125A6A9D9004B20A7 /* URLTransformer.cc */,
				275CE1131E5BAC180084E014 /* Worker.cc */,
				275CE1141E5BAC180084E014 /* Worker.hh */,
			);
			name = Support;
			sourceTree = "<group>";
		};
		27A924951D9B316D00086206 /* LiteCore iOS */ = {
			isa = PBXGroup;
			children = (
				27A924991D9B316D00086206 /* AppDelegate.h */,
				27A9249A1D9B316D00086206 /* AppDelegate.m */,
				27A9249C1D9B316D00086206 /* ViewController.h */,
				27A9249D1D9B316D00086206 /* ViewController.m */,
				27A9249F1D9B316D00086206 /* Main.storyboard */,
				27A924A21D9B316D00086206 /* Assets.xcassets */,
				27A924A41D9B316D00086206 /* LaunchScreen.storyboard */,
				27A924A71D9B316D00086206 /* Info.plist */,
				27A924961D9B316D00086206 /* Supporting Files */,
				27A924AF1D9B316D00086206 /* LiteCore-iOS Tests */,
			);
			name = "LiteCore iOS";
			path = "LiteCore-iOS";
			sourceTree = "<group>";
		};
		27A924961D9B316D00086206 /* Supporting Files */ = {
			isa = PBXGroup;
			children = (
				27A924971D9B316D00086206 /* main.mm */,
			);
			name = "Supporting Files";
			sourceTree = "<group>";
		};
		27A924AF1D9B316D00086206 /* LiteCore-iOS Tests */ = {
			isa = PBXGroup;
			children = (
				27A924B21D9B316D00086206 /* Info.plist */,
			);
			path = "LiteCore-iOS Tests";
			sourceTree = SOURCE_ROOT;
		};
		27AFF38F23036A7100B4D6C4 /* socketpp */ = {
			isa = PBXGroup;
			children = (
				273B541623037A8400E4FC19 /* include */,
				27AFF39B23036B2500B4D6C4 /* src */,
			);
			name = socketpp;
			path = sockpp;
			sourceTree = "<group>";
		};
		27AFF39B23036B2500B4D6C4 /* src */ = {
			isa = PBXGroup;
			children = (
				27AFF3A123036B2500B4D6C4 /* acceptor.cpp */,
				27AFF3A423036B2500B4D6C4 /* connector.cpp */,
				27AFF3A623036B2500B4D6C4 /* datagram_socket.cpp */,
				27AFF39F23036B2500B4D6C4 /* exception.cpp */,
				27AFF39D23036B2500B4D6C4 /* inet_address.cpp */,
				27AFF39C23036B2500B4D6C4 /* inet6_address.cpp */,
				27ABDCC02305CB9F00274E6B /* mbedtls_context.cpp */,
				27AFF3A023036B2500B4D6C4 /* socket.cpp */,
				27AFF3A523036B2500B4D6C4 /* stream_socket.cpp */,
			);
			path = src;
			sourceTree = "<group>";
		};
		27BB9DFA236D05650039C896 /* library */ = {
			isa = PBXGroup;
			children = (
				27BB9DFB236D05650039C896 /* aes.c */,
				27BB9E08236D05650039C896 /* aesni.c */,
				27BB9E36236D05650039C896 /* arc4.c */,
				27BB9E16236D05650039C896 /* aria.c */,
				27BB9E0D236D05650039C896 /* asn1parse.c */,
				27BB9E12236D05650039C896 /* asn1write.c */,
				27BB9E2E236D05650039C896 /* base64.c */,
				27BB9E1A236D05650039C896 /* bignum.c */,
				27BB9E20236D05650039C896 /* blowfish.c */,
				27BB9DFE236D05650039C896 /* camellia.c */,
				27BB9E14236D05650039C896 /* ccm.c */,
				27BB9E05236D05650039C896 /* chacha20.c */,
				27BB9E32236D05650039C896 /* chachapoly.c */,
				27BB9E04236D05650039C896 /* cipher_wrap.c */,
				27BB9E43236D05650039C896 /* cipher.c */,
				27BB9E19236D05650039C896 /* cmac.c */,
				27BB9E07236D05650039C896 /* ctr_drbg.c */,
				27BB9E06236D05650039C896 /* des.c */,
				27BB9E09236D05650039C896 /* dhm.c */,
				27BB9E02236D05650039C896 /* ecdh.c */,
				27BB9E44236D05650039C896 /* ecdsa.c */,
				27BB9E42236D05650039C896 /* ecjpake.c */,
				27BB9E34236D05650039C896 /* ecp_curves.c */,
				27BB9E30236D05650039C896 /* ecp.c */,
				27BB9E17236D05650039C896 /* entropy_poll.c */,
				27BB9E3F236D05650039C896 /* entropy.c */,
				27BB9E27236D05650039C896 /* error.c */,
				27BB9E10236D05650039C896 /* gcm.c */,
				27BB9E13236D05650039C896 /* havege.c */,
				27BB9E3B236D05650039C896 /* hkdf.c */,
				27BB9E0B236D05650039C896 /* hmac_drbg.c */,
				27BB9E41236D05650039C896 /* md.c */,
				27BB9E28236D05650039C896 /* md2.c */,
				27BB9DFD236D05650039C896 /* md4.c */,
				27BB9E35236D05650039C896 /* md5.c */,
				27BB9E2F236D05650039C896 /* memory_buffer_alloc.c */,
				27BB9E45236D05650039C896 /* nist_kw.c */,
				27BB9E26236D05650039C896 /* oid.c */,
				27BB9E3D236D05650039C896 /* padlock.c */,
				27BB9E24236D05650039C896 /* pem.c */,
				27BB9DFF236D05650039C896 /* pk_wrap.c */,
				27BB9E00236D05650039C896 /* pk.c */,
				27BB9E23236D05650039C896 /* pkcs5.c */,
				27BB9E3E236D05650039C896 /* pkcs12.c */,
				27BB9E1C236D05650039C896 /* pkparse.c */,
				27BB9E0F236D05650039C896 /* pkwrite.c */,
				27BB9E2B236D05650039C896 /* platform_util.c */,
				27BB9E18236D05650039C896 /* platform.c */,
				27BB9E39236D05650039C896 /* poly1305.c */,
				27BB9E1E236D05650039C896 /* psa_crypto_core.h */,
				27BB9E2D236D05650039C896 /* psa_crypto_invasive.h */,
				27BB9E1D236D05650039C896 /* psa_crypto_its.h */,
				27BB9E2C236D05650039C896 /* psa_crypto_se.c */,
				27BB9E03236D05650039C896 /* psa_crypto_se.h */,
				27BB9E1B236D05650039C896 /* psa_crypto_service_integration.h */,
				27BB9DFC236D05650039C896 /* psa_crypto_slot_management.c */,
				27BB9E21236D05650039C896 /* psa_crypto_slot_management.h */,
				27BB9E38236D05650039C896 /* psa_crypto_storage.c */,
				27BB9E0E236D05650039C896 /* psa_crypto_storage.h */,
				27BB9E2A236D05650039C896 /* psa_crypto.c */,
				27BB9E29236D05650039C896 /* psa_its_file.c */,
				27BB9E1F236D05650039C896 /* ripemd160.c */,
				27BB9E22236D05650039C896 /* rsa_internal.c */,
				27BB9E0C236D05650039C896 /* rsa.c */,
				27BB9E11236D05650039C896 /* sha1.c */,
				27BB9E33236D05650039C896 /* sha256.c */,
				27BB9E40236D05650039C896 /* sha512.c */,
				27BB9E3C236D05650039C896 /* threading.c */,
				27BB9E37236D05650039C896 /* timing.c */,
				27BB9E15236D05650039C896 /* version_features.c */,
				27BB9E31236D05650039C896 /* version.c */,
				27BB9E3A236D05650039C896 /* xtea.c */,
			);
			path = library;
			sourceTree = "<group>";
		};
		27BF033C1FB62A87003D5BB8 /* Logging */ = {
			isa = PBXGroup;
			children = (
				270C6B871EBA2CD600E73415 /* LogDecoder.cc */,
				270C6B881EBA2CD600E73415 /* LogDecoder.hh */,
				27F41D6C23297E9700EF27BB /* MultiLogDecoder.hh */,
				270C6B891EBA2CD600E73415 /* LogEncoder.cc */,
				270C6B8A1EBA2CD600E73415 /* LogEncoder.hh */,
				27E3DD351DB450B300F2872D /* Logging.cc */,
				27E3DD361DB450B300F2872D /* Logging.hh */,
				726F2B8F1EB2C36E00C1EC3C /* DefaultLogger.cc */,
				2753AF7C1EBD1BE300C12E98 /* Logging_Stub.cc */,
				27431BC6258A8AB0009E3EC5 /* QuietReporter.hh */,
			);
			name = Logging;
			sourceTree = "<group>";
		};
		27CCC7CA1E525E6D00CE1989 /* Replicator */ = {
			isa = PBXGroup;
			children = (
				27F2BE9D221DE44B006C13EE /* ReplicatorOptions.hh */,
				27687C6121A4E3E800F7209F /* ReplicatedRev.hh */,
				27CCC7D61E52613C00CE1989 /* Replicator.cc */,
				27CCC7D71E52613C00CE1989 /* Replicator.hh */,
				275E98FF238360B200EA516B /* Checkpointer.cc */,
				275E9904238360B200EA516B /* Checkpointer.hh */,
				D64D17BB2894777A008B68FD /* c4ReplicatorHelpers.hh */,
				275E4CD22241C701006C5B71 /* Pull */,
				275E4CD32241C726006C5B71 /* Push */,
				277B9567224597E1005B7E79 /* Support */,
				277B956122459796005B7E79 /* API implementation */,
				275CE0FC1E5B78570084E014 /* tests */,
			);
			name = Replicator;
			path = ../Replicator;
			sourceTree = "<group>";
		};
		27D74A5F1D4C063A00D806E0 /* Storage */ = {
			isa = PBXGroup;
			children = (
				27C319EC1A143F5D00A89EDC /* KeyStore.cc */,
				27C319ED1A143F5D00A89EDC /* KeyStore.hh */,
				27E48711192171EA007D8940 /* DataFile.cc */,
				27E48712192171EA007D8940 /* DataFile.hh */,
				271BA4D0228373E500D49D13 /* BothKeyStore.hh */,
				271BA4D1228373E500D49D13 /* BothKeyStore.cc */,
				27A16314201FC2A500C18D9C /* DataFile+Shared.hh */,
				27E0CAA21DBEC3440089A9C0 /* DocumentKeys.hh */,
				27DF46C21A12CF46007BB4A4 /* Record.cc */,
				27DF46C31A12CF46007BB4A4 /* Record.hh */,
				27E609A11951E4C000202B72 /* RecordEnumerator.cc */,
				27E609A41951E53F00202B72 /* RecordEnumerator.hh */,
				27D74A6D1D4D3DF500D806E0 /* SQLiteDataFile.cc */,
				27D74A6E1D4D3DF500D806E0 /* SQLiteDataFile.hh */,
				274EDDEA1DA2F488003AD158 /* SQLiteKeyStore.cc */,
				274EDDEB1DA2F488003AD158 /* SQLiteKeyStore.hh */,
				276D153E1DFF53F500543B1B /* SQLiteEnumerator.cc */,
				27B341261D9C7A90009FFA0B /* SQLite_Internal.hh */,
				27ADA79A1F2BF64100D9DE25 /* UnicodeCollator.cc */,
				27ADA7881F2AB6C800D9DE25 /* UnicodeCollator.hh */,
				27ADA7871F2AB6C800D9DE25 /* UnicodeCollator_Apple.cc */,
				2763011A1F32A7FD004A1592 /* UnicodeCollator_Stub.cc */,
				276301261F394407004A1592 /* UnicodeCollator_winapi.cc */,
				2791EA1320326F7100BD813C /* SQLiteChooser.c */,
			);
			path = Storage;
			sourceTree = "<group>";
		};
		27D74A721D4D3EC000D806E0 /* vendor */ = {
			isa = PBXGroup;
			children = (
				277CB6251D0DED5E00702E56 /* Fleece.xcodeproj */,
				275E6B9C22C2A3860032362A /* ios-cmake */,
				2771A01F2284EA9F00B18E0A /* mbedtls */,
				27AFF38F23036A7100B4D6C4 /* socketpp */,
				27EF7FFA1914296D00A327B9 /* sqlite3-unicodesn */,
				27D74A731D4D3F0700D806E0 /* SQLiteCpp */,
				272BB1DC2B1E7F96006139E6 /* VectorSearch.xcodeproj */,
				2744B3602418566F005A194D /* zlib */,
			);
			name = vendor;
			path = ../vendor;
			sourceTree = "<group>";
		};
		27D74A731D4D3F0700D806E0 /* SQLiteCpp */ = {
			isa = PBXGroup;
			children = (
				27D74A861D4D3F3400D806E0 /* Assertion.h */,
				27D74A871D4D3F3400D806E0 /* Backup.h */,
				27D74A881D4D3F3400D806E0 /* Column.h */,
				27D74A891D4D3F3400D806E0 /* Database.h */,
				27D74A8A1D4D3F3400D806E0 /* Exception.h */,
				27D74A8B1D4D3F3400D806E0 /* SQLiteCpp.h */,
				27D74A8C1D4D3F3400D806E0 /* Statement.h */,
				27D74A8D1D4D3F3400D806E0 /* Transaction.h */,
				27D74A8E1D4D3F3400D806E0 /* VariadicBind.h */,
				27D74A741D4D3F2300D806E0 /* Backup.cpp */,
				27D74A751D4D3F2300D806E0 /* Column.cpp */,
				27D74A761D4D3F2300D806E0 /* Database.cpp */,
				27D74A771D4D3F2300D806E0 /* Exception.cpp */,
				27D74A781D4D3F2300D806E0 /* Statement.cpp */,
				27D74A791D4D3F2300D806E0 /* Transaction.cpp */,
				2747664420190841007B39D1 /* sqlite3 */,
			);
			path = SQLiteCpp;
			sourceTree = "<group>";
		};
		27DDC52923689BB100580B2B /* library */ = {
			isa = PBXGroup;
			children = (
				27DDC53523689BB100580B2B /* certs.c */,
				27DDC53823689BB100580B2B /* debug.c */,
				27DDC53B23689BB100580B2B /* error.c */,
				27DDC54123689BB100580B2B /* net_sockets.c */,
				27DDC53D23689BB100580B2B /* pkcs11.c */,
				27DDC53123689BB100580B2B /* ssl_cache.c */,
				27DDC53223689BB100580B2B /* ssl_ciphersuites.c */,
				27DDC53923689BB100580B2B /* ssl_cli.c */,
				27DDC53023689BB100580B2B /* ssl_cookie.c */,
				27DDC52C23689BB100580B2B /* ssl_srv.c */,
				27DDC53423689BB100580B2B /* ssl_ticket.c */,
				27DDC52E23689BB100580B2B /* ssl_tls.c */,
				27DDC53623689BB100580B2B /* version_features.c */,
				27DDC53E23689BB100580B2B /* version.c */,
				27DDC52A23689BB100580B2B /* x509_create.c */,
				27DDC52F23689BB100580B2B /* x509_crl.c */,
				27DDC52B23689BB100580B2B /* x509_crt.c */,
				27DDC53C23689BB100580B2B /* x509_csr.c */,
				27DDC53F23689BB100580B2B /* x509.c */,
				27DDC54023689BB100580B2B /* x509write_crt.c */,
				27DDC53723689BB100580B2B /* x509write_csr.c */,
			);
			path = library;
			sourceTree = "<group>";
		};
		27DF3BC226867F2600A57A1E /* docs */ = {
			isa = PBXGroup;
			children = (
				27DF3BC326867F2600A57A1E /* Actors.md */,
				27DF3BC426867F2600A57A1E /* logo.png */,
				27DF3BC526867F2600A57A1E /* BLIP Protocol.md */,
			);
			path = docs;
			sourceTree = "<group>";
		};
		27E4871019217187007D8940 /* LiteCore */ = {
			isa = PBXGroup;
			children = (
				276683B31DC7DCBC00E3F187 /* Database */,
				2758D74025C364E5000316A0 /* Document */,
				273E9F7C1C518678003115A6 /* Rev-Trees */,
				2758D73F25C3638A000316A0 /* Version Vectors */,
				276D153D1DFF528B00543B1B /* Query */,
				27D74A5F1D4C063A00D806E0 /* Storage */,
				276CD4251D77E8F7001346A3 /* Blobs */,
				2750724318E3E52800A80C5A /* Support */,
				271057C21D3997230018247B /* C++ Tests */,
			);
			name = LiteCore;
			path = ../LiteCore;
			sourceTree = "<group>";
		};
		27EF7FAB1914296D00A327B9 /* include */ = {
			isa = PBXGroup;
			children = (
				27EF7FAA1914296D00A327B9 /* libstemmer.h */,
			);
			path = include;
			sourceTree = "<group>";
		};
		27EF7FB01914296D00A327B9 /* libstemmer */ = {
			isa = PBXGroup;
			children = (
				27EF7FAC1914296D00A327B9 /* libstemmer_c.in */,
				27EF7FAD1914296D00A327B9 /* libstemmer_utf8.c */,
				27EF7FAE1914296D00A327B9 /* modules_utf8.h */,
				27EF7FAF1914296D00A327B9 /* modules_utf8.txt */,
			);
			path = libstemmer;
			sourceTree = "<group>";
		};
		27EF7FB61914296D00A327B9 /* runtime */ = {
			isa = PBXGroup;
			children = (
				27EF7FB21914296D00A327B9 /* api.h */,
				27EF7FB31914296D00A327B9 /* api_sq3.c */,
				27EF7FB41914296D00A327B9 /* header.h */,
				27EF7FB51914296D00A327B9 /* utilities_sq3.c */,
			);
			path = runtime;
			sourceTree = "<group>";
		};
		27EF7FF51914296D00A327B9 /* src_c */ = {
			isa = PBXGroup;
			children = (
				27EF7FB71914296D00A327B9 /* stem_ISO_8859_1_danish.c */,
				27EF7FB81914296D00A327B9 /* stem_ISO_8859_1_danish.h */,
				27EF7FB91914296D00A327B9 /* stem_ISO_8859_1_dutch.c */,
				27EF7FBA1914296D00A327B9 /* stem_ISO_8859_1_dutch.h */,
				27EF7FBB1914296D00A327B9 /* stem_ISO_8859_1_english.c */,
				27EF7FBC1914296D00A327B9 /* stem_ISO_8859_1_english.h */,
				27EF7FBD1914296D00A327B9 /* stem_ISO_8859_1_finnish.c */,
				27EF7FBE1914296D00A327B9 /* stem_ISO_8859_1_finnish.h */,
				27EF7FBF1914296D00A327B9 /* stem_ISO_8859_1_french.c */,
				27EF7FC01914296D00A327B9 /* stem_ISO_8859_1_french.h */,
				27EF7FC11914296D00A327B9 /* stem_ISO_8859_1_german.c */,
				27EF7FC21914296D00A327B9 /* stem_ISO_8859_1_german.h */,
				27EF7FC31914296D00A327B9 /* stem_ISO_8859_1_hungarian.c */,
				27EF7FC41914296D00A327B9 /* stem_ISO_8859_1_hungarian.h */,
				27EF7FC51914296D00A327B9 /* stem_ISO_8859_1_italian.c */,
				27EF7FC61914296D00A327B9 /* stem_ISO_8859_1_italian.h */,
				27EF7FC71914296D00A327B9 /* stem_ISO_8859_1_norwegian.c */,
				27EF7FC81914296D00A327B9 /* stem_ISO_8859_1_norwegian.h */,
				27EF7FC91914296D00A327B9 /* stem_ISO_8859_1_porter.c */,
				27EF7FCA1914296D00A327B9 /* stem_ISO_8859_1_porter.h */,
				27EF7FCB1914296D00A327B9 /* stem_ISO_8859_1_portuguese.c */,
				27EF7FCC1914296D00A327B9 /* stem_ISO_8859_1_portuguese.h */,
				27EF7FCD1914296D00A327B9 /* stem_ISO_8859_1_spanish.c */,
				27EF7FCE1914296D00A327B9 /* stem_ISO_8859_1_spanish.h */,
				27EF7FCF1914296D00A327B9 /* stem_ISO_8859_1_swedish.c */,
				27EF7FD01914296D00A327B9 /* stem_ISO_8859_1_swedish.h */,
				27EF7FD11914296D00A327B9 /* stem_ISO_8859_2_romanian.c */,
				27EF7FD21914296D00A327B9 /* stem_ISO_8859_2_romanian.h */,
				27EF7FD31914296D00A327B9 /* stem_KOI8_R_russian.c */,
				27EF7FD41914296D00A327B9 /* stem_KOI8_R_russian.h */,
				27EF7FD51914296D00A327B9 /* stem_UTF_8_danish.c */,
				27EF7FD61914296D00A327B9 /* stem_UTF_8_danish.h */,
				27EF7FD71914296D00A327B9 /* stem_UTF_8_dutch.c */,
				27EF7FD81914296D00A327B9 /* stem_UTF_8_dutch.h */,
				27EF7FD91914296D00A327B9 /* stem_UTF_8_english.c */,
				27EF7FDA1914296D00A327B9 /* stem_UTF_8_english.h */,
				27EF7FDB1914296D00A327B9 /* stem_UTF_8_finnish.c */,
				27EF7FDC1914296D00A327B9 /* stem_UTF_8_finnish.h */,
				27EF7FDD1914296D00A327B9 /* stem_UTF_8_french.c */,
				27EF7FDE1914296D00A327B9 /* stem_UTF_8_french.h */,
				27EF7FDF1914296D00A327B9 /* stem_UTF_8_german.c */,
				27EF7FE01914296D00A327B9 /* stem_UTF_8_german.h */,
				27EF7FE11914296D00A327B9 /* stem_UTF_8_hungarian.c */,
				27EF7FE21914296D00A327B9 /* stem_UTF_8_hungarian.h */,
				27EF7FE31914296D00A327B9 /* stem_UTF_8_italian.c */,
				27EF7FE41914296D00A327B9 /* stem_UTF_8_italian.h */,
				27EF7FE51914296D00A327B9 /* stem_UTF_8_norwegian.c */,
				27EF7FE61914296D00A327B9 /* stem_UTF_8_norwegian.h */,
				27EF7FE71914296D00A327B9 /* stem_UTF_8_porter.c */,
				27EF7FE81914296D00A327B9 /* stem_UTF_8_porter.h */,
				27EF7FE91914296D00A327B9 /* stem_UTF_8_portuguese.c */,
				27EF7FEA1914296D00A327B9 /* stem_UTF_8_portuguese.h */,
				27EF7FEB1914296D00A327B9 /* stem_UTF_8_romanian.c */,
				27EF7FEC1914296D00A327B9 /* stem_UTF_8_romanian.h */,
				27EF7FED1914296D00A327B9 /* stem_UTF_8_russian.c */,
				27EF7FEE1914296D00A327B9 /* stem_UTF_8_russian.h */,
				27EF7FEF1914296D00A327B9 /* stem_UTF_8_spanish.c */,
				27EF7FF01914296D00A327B9 /* stem_UTF_8_spanish.h */,
				27EF7FF11914296D00A327B9 /* stem_UTF_8_swedish.c */,
				27EF7FF21914296D00A327B9 /* stem_UTF_8_swedish.h */,
				27EF7FF31914296D00A327B9 /* stem_UTF_8_turkish.c */,
				27EF7FF41914296D00A327B9 /* stem_UTF_8_turkish.h */,
			);
			path = src_c;
			sourceTree = "<group>";
		};
		27EF7FF61914296D00A327B9 /* libstemmer_c */ = {
			isa = PBXGroup;
			children = (
				27EF7FAB1914296D00A327B9 /* include */,
				27EF7FB01914296D00A327B9 /* libstemmer */,
				27EF7FB11914296D00A327B9 /* README */,
				27EF7FB61914296D00A327B9 /* runtime */,
				27EF7FF51914296D00A327B9 /* src_c */,
			);
			path = libstemmer_c;
			sourceTree = "<group>";
		};
		27EF7FFA1914296D00A327B9 /* sqlite3-unicodesn */ = {
			isa = PBXGroup;
			children = (
				27EF7FA51914296D00A327B9 /* fts3_tokenizer.h */,
				27EF7FA61914296D00A327B9 /* fts3_unicode2.c */,
				272B1BE91FB1477800F56620 /* stopwords_en.h */,
				2771B00E1FB23DD800C6B794 /* stopwords_fr.h */,
				272B1BDF1FB13B7400F56620 /* stopwordset.cc */,
				272B1BE01FB13B7400F56620 /* stopwordset.h */,
				27EF7FA71914296D00A327B9 /* fts3_unicodesn.c */,
				27EF7FA81914296D00A327B9 /* fts3_unicodesn.h */,
				27EF7FA91914296D00A327B9 /* fts3Int.h */,
				27513A591A687E770055DC40 /* sqlite3_unicodesn_tokenizer.c */,
				27513A5C1A687EA70055DC40 /* sqlite3_unicodesn_tokenizer.h */,
				27EF7FF61914296D00A327B9 /* libstemmer_c */,
				27EDA9451FB2B9700023FBB9 /* CMakeLists.txt */,
				27EF7FF71914296D00A327B9 /* README */,
			);
			path = "sqlite3-unicodesn";
			sourceTree = "<group>";
		};
		27F7A0C11D5E5C3500447BC6 /* include */ = {
			isa = PBXGroup;
			children = (
				273E9F7D1C518793003115A6 /* c4.h */,
				2757DE591B9FC3F1002EE261 /* c4Base.h */,
				271507F1212259DE005FE6E8 /* c4Compat.h */,
				2722504A1D7884110006D5A5 /* c4BlobStore.h */,
				27469D03233D488C00A1EE1A /* c4Certificate.h */,
				274D166C2612906B0018D39C /* c4Collection.h */,
				2757DE571B9FC3C9002EE261 /* c4Database.h */,
				274A69881BED288D00D16D37 /* c4Document.h */,
				27F370821DC02C3D0096F717 /* c4Document+Fleece.h */,
				273E9EC11C506C60003115A6 /* c4DocEnumerator.h */,
				274281772624B4B300862700 /* c4Error.h */,
				2742817B2624B74E00862700 /* c4Log.h */,
				271AB00F2374A41E007B0319 /* c4Index.h */,
				728EC54C1EC14611002C9A73 /* c4Listener.h */,
				276943881DCD4AAD00DB2555 /* c4Observer.h */,
				27098A96216C1D2E002751DA /* c4PredictiveQuery.h */,
				27E6DFE81DA5A6C8008EB681 /* c4Query.h */,
				275CE0E21E57B7E70084E014 /* c4Replicator.h */,
				27491C9A1E7B1001001DC54B /* c4Socket.h */,
				27175AF1261B80E70045F3AC /* c4BlobStoreTypes.h */,
				274D181C26165BDA0018D39C /* c4CertificateTypes.h */,
				2743E32625F853D4006F696D /* c4DatabaseTypes.h */,
				2743E1DA25F69D58006F696D /* c4DocumentTypes.h */,
				274D17A22614E7220018D39C /* c4DocumentStruct.h */,
				2743E34525F8570C006F696D /* c4DocEnumeratorTypes.h */,
				2743E34425F8563A006F696D /* c4IndexTypes.h */,
				274D183A261683680018D39C /* c4ListenerTypes.h */,
				2743E33525F8554F006F696D /* c4QueryTypes.h */,
				2743E34625F8583D006F696D /* c4ReplicatorTypes.h */,
				274D18852617B3660018D39C /* c4SocketTypes.h */,
				27B64936206971FC00FC12F7 /* LiteCore.h */,
			);
			path = include;
			sourceTree = "<group>";
		};
		27FA09B61D70ADE8005888AA /* Products */ = {
			isa = PBXGroup;
			children = (
				27FA09BC1D70ADE8005888AA /* libfleeceStatic.a */,
				27DE2EE62125FAD600123597 /* libfleeceBase.a */,
				27744B3321406D1B00399DCA /* libfleece.dylib */,
				272B1BE81FB13B7500F56620 /* libFleeceMutableObjC.a */,
				27FA09BE1D70ADE8005888AA /* Test */,
				27FA09C01D70ADE8005888AA /* fleece */,
			);
			name = Products;
			sourceTree = "<group>";
		};
		27FDDEED236770F900860E69 /* crypto */ = {
			isa = PBXGroup;
			children = (
				27BB9DFA236D05650039C896 /* library */,
				27FDDEF3236770F900860E69 /* include */,
			);
			path = crypto;
			sourceTree = "<group>";
		};
		27FDDEF3236770F900860E69 /* include */ = {
			isa = PBXGroup;
			children = (
				27FDDEF5236770F900860E69 /* mbedtls */,
			);
			path = include;
			sourceTree = "<group>";
		};
		27FDDEF5236770F900860E69 /* mbedtls */ = {
			isa = PBXGroup;
			children = (
				27FDDF21236770F900860E69 /* aes.h */,
				27FDDF24236770F900860E69 /* aesni.h */,
				27FDDF0F236770F900860E69 /* arc4.h */,
				27FDDF31236770F900860E69 /* aria.h */,
				27FDDF04236770F900860E69 /* asn1.h */,
				27FDDF34236770F900860E69 /* asn1write.h */,
				27FDDF03236770F900860E69 /* base64.h */,
				27FDDF30236770F900860E69 /* bignum.h */,
				27FDDEFE236770F900860E69 /* blowfish.h */,
				27FDDF1B236770F900860E69 /* bn_mul.h */,
				27FDDF1F236770F900860E69 /* camellia.h */,
				27FDDF35236770F900860E69 /* ccm.h */,
				27FDDF26236770F900860E69 /* chacha20.h */,
				27FDDF10236770F900860E69 /* chachapoly.h */,
				27FDDEF7236770F900860E69 /* check_config.h */,
				27FDDF01236770F900860E69 /* cipher_internal.h */,
				27FDDF15236770F900860E69 /* cipher.h */,
				27FDDF2E236770F900860E69 /* cmac.h */,
				27FDDF0C236770F900860E69 /* compat-1.3.h */,
				27FDDF05236770F900860E69 /* config.h */,
				27FDDF25236770F900860E69 /* ctr_drbg.h */,
				27FDDF27236770F900860E69 /* des.h */,
				27FDDF23236770F900860E69 /* dhm.h */,
				27FDDF28236770F900860E69 /* ecdh.h */,
				27FDDF12236770F900860E69 /* ecdsa.h */,
				27FDDF16236770F900860E69 /* ecjpake.h */,
				27FDDF1D236770F900860E69 /* ecp_internal.h */,
				27FDDF00236770F900860E69 /* ecp.h */,
				27FDDF32236770F900860E69 /* entropy_poll.h */,
				27FDDF17236770F900860E69 /* entropy.h */,
				27FDDEF8236770F900860E69 /* error.h */,
				27FDDF2B236770F900860E69 /* gcm.h */,
				27FDDF33236770F900860E69 /* havege.h */,
				27FDDF0B236770F900860E69 /* hkdf.h */,
				27FDDF2D236770F900860E69 /* hmac_drbg.h */,
				27FDDF02236770F900860E69 /* md_internal.h */,
				27FDDF14236770F900860E69 /* md.h */,
				27FDDEF9236770F900860E69 /* md2.h */,
				27FDDF20236770F900860E69 /* md4.h */,
				27FDDF0D236770F900860E69 /* md5.h */,
				27FDDF06236770F900860E69 /* memory_buffer_alloc.h */,
				27FDDF13236770F900860E69 /* nist_kw.h */,
				27FDDEFA236770F900860E69 /* oid.h */,
				27FDDF19236770F900860E69 /* padlock.h */,
				27FDDEF6236770F900860E69 /* pem.h */,
				27FDDF22236770F900860E69 /* pk_internal.h */,
				27FDDF1C236770F900860E69 /* pk.h */,
				27FDDEFC236770F900860E69 /* pkcs5.h */,
				27FDDF18236770F900860E69 /* pkcs12.h */,
				27FDDF1E236770F900860E69 /* platform_time.h */,
				27FDDF07236770F900860E69 /* platform_util.h */,
				27FDDF2F236770F900860E69 /* platform.h */,
				27FDDF09236770F900860E69 /* poly1305.h */,
				27FDDF29236770F900860E69 /* psa_util.h */,
				27FDDEFD236770F900860E69 /* ripemd160.h */,
				27FDDEFB236770F900860E69 /* rsa_internal.h */,
				27FDDF2C236770F900860E69 /* rsa.h */,
				27FDDF2A236770F900860E69 /* sha1.h */,
				27FDDF11236770F900860E69 /* sha256.h */,
				27FDDF1A236770F900860E69 /* sha512.h */,
				27FDDF0A236770F900860E69 /* threading.h */,
				27FDDF0E236770F900860E69 /* timing.h */,
				27FDDEFF236770F900860E69 /* version.h */,
				27FDDF08236770F900860E69 /* xtea.h */,
			);
			path = mbedtls;
			sourceTree = "<group>";
		};
/* End PBXGroup section */

/* Begin PBXHeadersBuildPhase section */
		2771A094228624C000B18E0A /* Headers */ = {
			isa = PBXHeadersBuildPhase;
			buildActionMask = 2147483647;
			files = (
				27727C54230F279D0082BCC9 /* HTTPLogic.hh in Headers */,
				27D95BA9239F217A0090CE46 /* Poller.hh in Headers */,
				27469CFD233C35EB00A1EE1A /* TLSContext.hh in Headers */,
				270F2BD52301E8AE00D8DB21 /* TCPSocket.hh in Headers */,
				27DDC54B236B56D000580B2B /* CertRequest.hh in Headers */,
			);
			runOnlyForDeploymentPostprocessing = 0;
		};
		27B64931206971FB00FC12F7 /* Headers */ = {
			isa = PBXHeadersBuildPhase;
			buildActionMask = 2147483647;
			files = (
				27B64938206971FC00FC12F7 /* LiteCore.h in Headers */,
				27B6494A2069723900FC12F7 /* c4.h in Headers */,
				27B6494B2069723900FC12F7 /* c4CppUtils.hh in Headers */,
				27B6494C2069723900FC12F7 /* c4Base.h in Headers */,
				27B6494D2069723900FC12F7 /* c4BlobStore.h in Headers */,
				27B6494E2069723900FC12F7 /* c4Database.h in Headers */,
				274D17A32614E7220018D39C /* c4DocumentStruct.h in Headers */,
				27B6494F2069723900FC12F7 /* c4Document.h in Headers */,
				27B649502069723900FC12F7 /* c4Document+Fleece.h in Headers */,
				27B649512069723900FC12F7 /* c4DocEnumerator.h in Headers */,
				27B649532069723900FC12F7 /* c4Observer.h in Headers */,
				27B649542069723900FC12F7 /* c4Query.h in Headers */,
				27B649552069723900FC12F7 /* c4Replicator.h in Headers */,
				27B649562069723900FC12F7 /* c4Socket.h in Headers */,
			);
			runOnlyForDeploymentPostprocessing = 0;
		};
		27DF7D611F4236500022F3DF /* Headers */ = {
			isa = PBXHeadersBuildPhase;
			buildActionMask = 2147483647;
			files = (
			);
			runOnlyForDeploymentPostprocessing = 0;
		};
		27EF807219142C2500A327B9 /* Headers */ = {
			isa = PBXHeadersBuildPhase;
			buildActionMask = 2147483647;
			files = (
				27EF80B419142C9900A327B9 /* stem_UTF_8_russian.h in Headers */,
				27EF808C19142C9900A327B9 /* stem_ISO_8859_1_italian.h in Headers */,
				27EF808E19142C9900A327B9 /* stem_ISO_8859_1_norwegian.h in Headers */,
				27EF808019142C9900A327B9 /* stem_ISO_8859_1_dutch.h in Headers */,
				27EF80B019142C9900A327B9 /* stem_UTF_8_portuguese.h in Headers */,
				27EF808A19142C9900A327B9 /* stem_ISO_8859_1_hungarian.h in Headers */,
				27EF809219142C9900A327B9 /* stem_ISO_8859_1_portuguese.h in Headers */,
				27EF80A019142C9900A327B9 /* stem_UTF_8_english.h in Headers */,
				27EF808619142C9900A327B9 /* stem_ISO_8859_1_french.h in Headers */,
				27EF80AA19142C9900A327B9 /* stem_UTF_8_italian.h in Headers */,
				27EF80A619142C9900A327B9 /* stem_UTF_8_german.h in Headers */,
				27EF80B219142C9900A327B9 /* stem_UTF_8_romanian.h in Headers */,
				27EF80B819142C9900A327B9 /* stem_UTF_8_swedish.h in Headers */,
				27EF80A819142C9900A327B9 /* stem_UTF_8_hungarian.h in Headers */,
				27EF809A19142C9900A327B9 /* stem_KOI8_R_russian.h in Headers */,
				27EF80AC19142C9900A327B9 /* stem_UTF_8_norwegian.h in Headers */,
				27EF80A219142C9900A327B9 /* stem_UTF_8_finnish.h in Headers */,
				27EF809E19142C9900A327B9 /* stem_UTF_8_dutch.h in Headers */,
				27EF808419142C9900A327B9 /* stem_ISO_8859_1_finnish.h in Headers */,
				27EF808819142C9900A327B9 /* stem_ISO_8859_1_german.h in Headers */,
				27EF809419142C9900A327B9 /* stem_ISO_8859_1_spanish.h in Headers */,
				27EF807E19142C9900A327B9 /* stem_ISO_8859_1_danish.h in Headers */,
				27EF808219142C9900A327B9 /* stem_ISO_8859_1_english.h in Headers */,
				27EF809619142C9900A327B9 /* stem_ISO_8859_1_swedish.h in Headers */,
				27EF80A419142C9900A327B9 /* stem_UTF_8_french.h in Headers */,
				27EF809C19142C9900A327B9 /* stem_UTF_8_danish.h in Headers */,
				27EF80BA19142C9900A327B9 /* stem_UTF_8_turkish.h in Headers */,
				27EF80B619142C9900A327B9 /* stem_UTF_8_spanish.h in Headers */,
				27EF809019142C9900A327B9 /* stem_ISO_8859_1_porter.h in Headers */,
				27EF809819142C9900A327B9 /* stem_ISO_8859_2_romanian.h in Headers */,
				27EF80AE19142C9900A327B9 /* stem_UTF_8_porter.h in Headers */,
				272B1BE21FB13B7400F56620 /* stopwordset.h in Headers */,
			);
			runOnlyForDeploymentPostprocessing = 0;
		};
		27FC81E61EAAB0D90028E38E /* Headers */ = {
			isa = PBXHeadersBuildPhase;
			buildActionMask = 2147483647;
			files = (
				728EC54D1EC14611002C9A73 /* c4Listener.h in Headers */,
				275A74D31ED3A4E1008CB57B /* Listener.hh in Headers */,
			);
			runOnlyForDeploymentPostprocessing = 0;
		};
		720EA3EF1BA7EAD9002B8416 /* Headers */ = {
			isa = PBXHeadersBuildPhase;
			buildActionMask = 2147483647;
			files = (
				27B341291D9C7A90009FFA0B /* SQLite_Internal.hh in Headers */,
				27D74A911D4D3F3400D806E0 /* Column.h in Headers */,
				27D74A711D4D3DF500D806E0 /* SQLiteDataFile.hh in Headers */,
				27D74A921D4D3F3400D806E0 /* Database.h in Headers */,
				27ADA78B1F2AB6C800D9DE25 /* UnicodeCollator.hh in Headers */,
				276683B81DC7DD2E00E3F187 /* SequenceTracker.hh in Headers */,
				273407251DEE116600EA5532 /* PlatformIO.hh in Headers */,
				27D74A901D4D3F3400D806E0 /* Backup.h in Headers */,
				27E6DFF21DA5AFF3008EB681 /* Query.hh in Headers */,
				27D74A8F1D4D3F3400D806E0 /* Assertion.h in Headers */,
				27D74A931D4D3F3400D806E0 /* Exception.h in Headers */,
				274EDDF81DA30B43003AD158 /* QueryParser.hh in Headers */,
				27098AA8216C2108002751DA /* PredictiveModel.hh in Headers */,
				272850AD1E9AF53B009CA22F /* Upgrader.hh in Headers */,
				279D40F91EA533D900D8DD9D /* netUtils.hh in Headers */,
				272851301EA46475009CA22F /* Server.hh in Headers */,
				274EDDEE1DA2F488003AD158 /* SQLiteKeyStore.hh in Headers */,
				272851241EA4537A009CA22F /* RESTListener.hh in Headers */,
				278963641D7A376900493096 /* EncryptedStream.hh in Headers */,
				27E89BA81D679542002C32B3 /* FilePath.hh in Headers */,
				72A3AF8D1F425134001E16D4 /* PrebuiltCopier.hh in Headers */,
				2708FE601CF6197D0022F721 /* RawRevTree.hh in Headers */,
				27D74A951D4D3F3400D806E0 /* Statement.h in Headers */,
				27D74A961D4D3F3400D806E0 /* Transaction.h in Headers */,
				27E0CAA51DBEC3440089A9C0 /* DocumentKeys.hh in Headers */,
				273E9EC51C506C60003115A6 /* c4DocEnumerator.h in Headers */,
				27098A99216C1D2E002751DA /* c4PredictiveQuery.h in Headers */,
				27E3DD391DB450B300F2872D /* Logging.hh in Headers */,
				27D74A971D4D3F3400D806E0 /* VariadicBind.h in Headers */,
				278BD68D1EEB6756000DBF41 /* DatabaseCookies.hh in Headers */,
				2728512B1EA46421009CA22F /* Request.hh in Headers */,
				27D74A941D4D3F3400D806E0 /* SQLiteCpp.h in Headers */,
			);
			runOnlyForDeploymentPostprocessing = 0;
		};
/* End PBXHeadersBuildPhase section */

/* Begin PBXLegacyTarget section */
		2752B26A233D76000014AD9D /* mbedTLS */ = {
			isa = PBXLegacyTarget;
			buildArgumentsString = "$(ACTION)";
			buildConfigurationList = 2752B273233D76010014AD9D /* Build configuration list for PBXLegacyTarget "mbedTLS" */;
			buildPhases = (
			);
			buildToolPath = build_mbedtls.sh;
			buildWorkingDirectory = "";
			dependencies = (
			);
			name = mbedTLS;
			passBuildSettingsInEnvironment = 1;
			productName = mbedTLS;
		};
/* End PBXLegacyTarget section */

/* Begin PBXNativeTarget section */
		2708FE3E1CF4CC880022F721 /* LiteCoreCppTests */ = {
			isa = PBXNativeTarget;
			buildConfigurationList = 2708FE4F1CF4CC880022F721 /* Build configuration list for PBXNativeTarget "LiteCoreCppTests" */;
			buildPhases = (
				2708FE411CF4CC880022F721 /* Sources */,
				2708FE4B1CF4CC880022F721 /* Frameworks */,
				2708FE4E1CF4CC880022F721 /* CopyFiles */,
			);
			buildRules = (
			);
			dependencies = (
				275067E4230B6C6700FA23B2 /* PBXTargetDependency */,
				2708FE541CF4CCAB0022F721 /* PBXTargetDependency */,
				2742D10B2305C233003197E1 /* PBXTargetDependency */,
			);
			name = LiteCoreCppTests;
			productName = CppTests;
			productReference = 2708FE521CF4CC880022F721 /* LiteCoreCppTests */;
			productType = "com.apple.product-type.tool";
		};
		27139B2F18F8E9750021A9A3 /* LiteCore XCTests */ = {
			isa = PBXNativeTarget;
			buildConfigurationList = 27139B4118F8E9750021A9A3 /* Build configuration list for PBXNativeTarget "LiteCore XCTests" */;
			buildPhases = (
				27139B2C18F8E9750021A9A3 /* Sources */,
				27139B2D18F8E9750021A9A3 /* Frameworks */,
				2719253E23971F240053DDA6 /* Copy Test Data Files */,
			);
			buildRules = (
			);
			dependencies = (
				2719253723970EC50053DDA6 /* PBXTargetDependency */,
				2719253223970C5E0053DDA6 /* PBXTargetDependency */,
				2797BCB61C10F76F00E5C991 /* PBXTargetDependency */,
				27766E1F1982DED300CAA464 /* PBXTargetDependency */,
			);
			name = "LiteCore XCTests";
			productName = CBForestTests;
			productReference = 27139B3018F8E9750021A9A3 /* LiteCoreTests.xctest */;
			productType = "com.apple.product-type.bundle.unit-test";
		};
		274D04071BA75E1C00FF7C35 /* C4Tests */ = {
			isa = PBXNativeTarget;
			buildConfigurationList = 274D040C1BA75E1C00FF7C35 /* Build configuration list for PBXNativeTarget "C4Tests" */;
			buildPhases = (
				274D04041BA75E1C00FF7C35 /* Sources */,
				274D04051BA75E1C00FF7C35 /* Frameworks */,
			);
			buildRules = (
			);
			dependencies = (
				274D04221BA892C500FF7C35 /* PBXTargetDependency */,
				2796A28A2307345E00774850 /* PBXTargetDependency */,
				278B8DD623077AA100DB027F /* PBXTargetDependency */,
				27F370811DC025930096F717 /* PBXTargetDependency */,
			);
			name = C4Tests;
			productName = CppTests;
			productReference = 274D04081BA75E1C00FF7C35 /* C4Tests */;
			productType = "com.apple.product-type.tool";
		};
		2771A097228624C000B18E0A /* LiteCoreWebSocket */ = {
			isa = PBXNativeTarget;
			buildConfigurationList = 2771A0A0228624C100B18E0A /* Build configuration list for PBXNativeTarget "LiteCoreWebSocket" */;
			buildPhases = (
				2771A094228624C000B18E0A /* Headers */,
				2771A095228624C000B18E0A /* Sources */,
				2771A096228624C000B18E0A /* Frameworks */,
			);
			buildRules = (
			);
			dependencies = (
				2752B275233D786B0014AD9D /* PBXTargetDependency */,
			);
			name = LiteCoreWebSocket;
			productName = LiteCoreWebSocket;
			productReference = 2771A098228624C000B18E0A /* libLiteCoreWebSocket.a */;
			productType = "com.apple.product-type.library.static";
		};
		278F475524C9131000E1CA7A /* iOS Perf Test */ = {
			isa = PBXNativeTarget;
			buildConfigurationList = 278F476224C9131000E1CA7A /* Build configuration list for PBXNativeTarget "iOS Perf Test" */;
			buildPhases = (
				278F475824C9131000E1CA7A /* Sources */,
				278F475C24C9131000E1CA7A /* Frameworks */,
				278F475D24C9131000E1CA7A /* Resources */,
				278F478C24C917C700E1CA7A /* ShellScript */,
			);
			buildRules = (
			);
			dependencies = (
				278F475624C9131000E1CA7A /* PBXTargetDependency */,
			);
			name = "iOS Perf Test";
			productName = "LiteCore Shell";
			productReference = 278F476724C9131000E1CA7A /* iOS Perf Test.app */;
			productType = "com.apple.product-type.application";
		};
		27A924931D9B316D00086206 /* LiteCore-iOS shell */ = {
			isa = PBXNativeTarget;
			buildConfigurationList = 27A924B31D9B316D00086206 /* Build configuration list for PBXNativeTarget "LiteCore-iOS shell" */;
			buildPhases = (
				27A924901D9B316D00086206 /* Sources */,
				27A924911D9B316D00086206 /* Frameworks */,
				27A924921D9B316D00086206 /* Resources */,
				27A924BC1D9B355900086206 /* CopyFiles */,
			);
			buildRules = (
			);
			dependencies = (
				2779CC581E848BBC00F0D251 /* PBXTargetDependency */,
			);
			name = "LiteCore-iOS shell";
			productName = "LiteCore Shell";
			productReference = 27A924941D9B316D00086206 /* LiteCore-iOS.app */;
			productType = "com.apple.product-type.application";
		};
		27A924AB1D9B316D00086206 /* LiteCore-iOS Tests */ = {
			isa = PBXNativeTarget;
			buildConfigurationList = 27A924B61D9B316D00086206 /* Build configuration list for PBXNativeTarget "LiteCore-iOS Tests" */;
			buildPhases = (
				27A924A81D9B316D00086206 /* Sources */,
				27A924A91D9B316D00086206 /* Frameworks */,
				27E6739E1EC8D958008F50C4 /* ShellScript */,
			);
			buildRules = (
			);
			dependencies = (
				27DF7D921F428A510022F3DF /* PBXTargetDependency */,
				272850E51E9CABD2009CA22F /* PBXTargetDependency */,
			);
			name = "LiteCore-iOS Tests";
			productName = "LiteCore ShellTests";
			productReference = 27A924AC1D9B316D00086206 /* LiteCore-iOS Tests.xctest */;
			productType = "com.apple.product-type.bundle.unit-test";
		};
		27B64933206971FB00FC12F7 /* LiteCore framework */ = {
			isa = PBXNativeTarget;
			buildConfigurationList = 27B64945206971FC00FC12F7 /* Build configuration list for PBXNativeTarget "LiteCore framework" */;
			buildPhases = (
				27B6492F206971FB00FC12F7 /* Sources */,
				27B64930206971FB00FC12F7 /* Frameworks */,
				27B64931206971FB00FC12F7 /* Headers */,
				27B64932206971FB00FC12F7 /* Resources */,
			);
			buildRules = (
			);
			dependencies = (
				27B649492069722500FC12F7 /* PBXTargetDependency */,
				279DE3E724788DC30059AE4E /* PBXTargetDependency */,
				279DE3E524788DC30059AE4E /* PBXTargetDependency */,
			);
			name = "LiteCore framework";
			productName = LiteCore;
			productReference = 27B64934206971FB00FC12F7 /* LiteCore.framework */;
			productType = "com.apple.product-type.framework";
		};
		27DF7D621F4236500022F3DF /* SQLite */ = {
			isa = PBXNativeTarget;
			buildConfigurationList = 27DF7D641F4236500022F3DF /* Build configuration list for PBXNativeTarget "SQLite" */;
			buildPhases = (
				27DF7D5F1F4236500022F3DF /* Sources */,
				27DF7D601F4236500022F3DF /* Frameworks */,
				27DF7D611F4236500022F3DF /* Headers */,
			);
			buildRules = (
			);
			dependencies = (
			);
			name = SQLite;
			productName = SQLite;
			productReference = 27DF7D631F4236500022F3DF /* libSQLite.a */;
			productType = "com.apple.product-type.library.static";
		};
		27EF807319142C2500A327B9 /* Tokenizer */ = {
			isa = PBXNativeTarget;
			buildConfigurationList = 27EF807519142C2500A327B9 /* Build configuration list for PBXNativeTarget "Tokenizer" */;
			buildPhases = (
				27EF807019142C2500A327B9 /* Sources */,
				27EF807119142C2500A327B9 /* Frameworks */,
				27EF807219142C2500A327B9 /* Headers */,
			);
			buildRules = (
			);
			dependencies = (
			);
			name = Tokenizer;
			productName = Tokenizer;
			productReference = 27EF807419142C2500A327B9 /* libTokenizer.a */;
			productType = "com.apple.product-type.library.static";
		};
		27EF80F91917EEC600A327B9 /* LiteCore-static */ = {
			isa = PBXNativeTarget;
			buildConfigurationList = 27EF810F1917EEC600A327B9 /* Build configuration list for PBXNativeTarget "LiteCore-static" */;
			buildPhases = (
				275BF36C1F5F67940051374A /* Generate repo_version.h */,
				27EF80FC1917EEC600A327B9 /* Sources */,
				27EF810B1917EEC600A327B9 /* Frameworks */,
				27EF810E1917EEC600A327B9 /* CopyFiles */,
			);
			buildRules = (
			);
			dependencies = (
				27DF7D901F4289E60022F3DF /* PBXTargetDependency */,
				27FA09CA1D70BA3C005888AA /* PBXTargetDependency */,
				27EF81161917EF4000A327B9 /* PBXTargetDependency */,
				2752B277233D79030014AD9D /* PBXTargetDependency */,
			);
			name = "LiteCore-static";
			productName = "CBForest-iOS";
			productReference = 27EF81121917EEC600A327B9 /* libLiteCore-static.a */;
			productType = "com.apple.product-type.library.static";
		};
		27FC81E71EAAB0D90028E38E /* LiteCoreREST static */ = {
			isa = PBXNativeTarget;
			buildConfigurationList = 27FC81F01EAAB0D90028E38E /* Build configuration list for PBXNativeTarget "LiteCoreREST static" */;
			buildPhases = (
				27FC81E41EAAB0D90028E38E /* Sources */,
				27FC81E51EAAB0D90028E38E /* Frameworks */,
				27FC81E61EAAB0D90028E38E /* Headers */,
			);
			buildRules = (
			);
			dependencies = (
			);
			name = "LiteCoreREST static";
			productName = "LiteCoreREST static";
			productReference = 27FC81E81EAAB0D90028E38E /* libLiteCoreREST-static.a */;
			productType = "com.apple.product-type.library.static";
		};
		720EA3DB1BA7EAD9002B8416 /* LiteCore dylib */ = {
			isa = PBXNativeTarget;
			buildConfigurationList = 720EA3F21BA7EAD9002B8416 /* Build configuration list for PBXNativeTarget "LiteCore dylib" */;
			buildPhases = (
				275BF3731F5F6CA20051374A /* Generate repo_version.h */,
				2764ED3923873D92007F020F /* Generate .exp file */,
				720EA3DE1BA7EAD9002B8416 /* Sources */,
				720EA3E91BA7EAD9002B8416 /* Frameworks */,
				720EA3EF1BA7EAD9002B8416 /* Headers */,
				274D1689261389D60018D39C /* Build Documentation (Doxygen) */,
			);
			buildRules = (
				720EA3F11BA7EAD9002B8416 /* PBXBuildRule */,
			);
			dependencies = (
				2700BB74217905F000797537 /* PBXTargetDependency */,
				279DE3E324788D2C0059AE4E /* PBXTargetDependency */,
				279DE3E124788D280059AE4E /* PBXTargetDependency */,
			);
			name = "LiteCore dylib";
			productName = CBForestJNI;
			productReference = 720EA3F51BA7EAD9002B8416 /* libLiteCore.dylib */;
			productType = "com.apple.product-type.library.dynamic";
		};
/* End PBXNativeTarget section */

/* Begin PBXProject section */
		2750723318E3E52800A80C5A /* Project object */ = {
			isa = PBXProject;
			attributes = {
				CLASSPREFIX = "";
				LastSwiftUpdateCheck = 0730;
				LastUpgradeCheck = 1250;
				ORGANIZATIONNAME = Couchbase;
				TargetAttributes = {
					27139B2F18F8E9750021A9A3 = {
						TestTargetID = 27EF80F91917EEC600A327B9;
					};
					274D04071BA75E1C00FF7C35 = {
						CreatedOnToolsVersion = 7.0;
					};
					2752B26A233D76000014AD9D = {
						CreatedOnToolsVersion = 11.0;
						DevelopmentTeam = N2Q372V7W2;
						ProvisioningStyle = Automatic;
					};
					2771A097228624C000B18E0A = {
						CreatedOnToolsVersion = 10.2.1;
						DevelopmentTeam = N2Q372V7W2;
						ProvisioningStyle = Automatic;
					};
					278F475524C9131000E1CA7A = {
						DevelopmentTeam = N2Q372V7W2;
					};
					27A924931D9B316D00086206 = {
						CreatedOnToolsVersion = 8.0;
						DevelopmentTeam = N2Q372V7W2;
						ProvisioningStyle = Automatic;
					};
					27A924AB1D9B316D00086206 = {
						CreatedOnToolsVersion = 8.0;
						DevelopmentTeam = N2Q372V7W2;
						ProvisioningStyle = Automatic;
						TestTargetID = 27A924931D9B316D00086206;
					};
					27B64933206971FB00FC12F7 = {
						CreatedOnToolsVersion = 9.3;
					};
					27DF7D621F4236500022F3DF = {
						CreatedOnToolsVersion = 9.0;
						DevelopmentTeam = N2Q372V7W2;
					};
					27FC81E71EAAB0D90028E38E = {
						CreatedOnToolsVersion = 8.3.2;
						ProvisioningStyle = Automatic;
					};
					720EA3DB1BA7EAD9002B8416 = {
						DevelopmentTeam = N2Q372V7W2;
					};
					EAE4736829BA112E00C28D49 = {
						CreatedOnToolsVersion = 14.1;
					};
				};
			};
			buildConfigurationList = 2750723618E3E52800A80C5A /* Build configuration list for PBXProject "LiteCore" */;
			compatibilityVersion = "Xcode 6.3";
			developmentRegion = en;
			hasScannedForEncodings = 0;
			knownRegions = (
				en,
				Base,
			);
			mainGroup = 2750723218E3E52800A80C5A;
			productRefGroup = 2750723C18E3E52800A80C5A /* Products */;
			projectDirPath = "";
			projectReferences = (
				{
					ProductGroup = 27FA09B61D70ADE8005888AA /* Products */;
					ProjectRef = 277CB6251D0DED5E00702E56 /* Fleece.xcodeproj */;
				},
				{
					ProductGroup = 2763F7012B4E21A800B23A91 /* Products */;
					ProjectRef = 272BB1DC2B1E7F96006139E6 /* VectorSearch.xcodeproj */;
				},
			);
			projectRoot = "";
			targets = (
				27EF80F91917EEC600A327B9 /* LiteCore-static */,
				720EA3DB1BA7EAD9002B8416 /* LiteCore dylib */,
				27B64933206971FB00FC12F7 /* LiteCore framework */,
				27FC81E71EAAB0D90028E38E /* LiteCoreREST static */,
				2771A097228624C000B18E0A /* LiteCoreWebSocket */,
				2708FE3E1CF4CC880022F721 /* LiteCoreCppTests */,
				274D04071BA75E1C00FF7C35 /* C4Tests */,
				27139B2F18F8E9750021A9A3 /* LiteCore XCTests */,
				27DF7D621F4236500022F3DF /* SQLite */,
				27EF807319142C2500A327B9 /* Tokenizer */,
				2752B26A233D76000014AD9D /* mbedTLS */,
				278F475524C9131000E1CA7A /* iOS Perf Test */,
				27A924931D9B316D00086206 /* LiteCore-iOS shell */,
				27A924AB1D9B316D00086206 /* LiteCore-iOS Tests */,
				27B7E0F118F8FB4700044EBA /* All */,
				EAE4736829BA112E00C28D49 /* Run Clang-Format */,
			);
		};
/* End PBXProject section */

/* Begin PBXReferenceProxy section */
		272B1BE81FB13B7500F56620 /* libFleeceMutableObjC.a */ = {
			isa = PBXReferenceProxy;
			fileType = archive.ar;
			path = libFleeceMutableObjC.a;
			remoteRef = 272B1BE71FB13B7500F56620 /* PBXContainerItemProxy */;
			sourceTree = BUILT_PRODUCTS_DIR;
		};
		2763F70A2B4E21A800B23A91 /* VectorSearch */ = {
			isa = PBXReferenceProxy;
			fileType = "compiled.mach-o.executable";
			path = VectorSearch;
			remoteRef = 2763F7092B4E21A800B23A91 /* PBXContainerItemProxy */;
			sourceTree = BUILT_PRODUCTS_DIR;
		};
		2763F70C2B4E21A800B23A91 /* CouchbaseLiteVectorSearch.dylib */ = {
			isa = PBXReferenceProxy;
			fileType = "compiled.mach-o.dylib";
			path = CouchbaseLiteVectorSearch.dylib;
			remoteRef = 2763F70B2B4E21A800B23A91 /* PBXContainerItemProxy */;
			sourceTree = BUILT_PRODUCTS_DIR;
		};
		2763F70E2B4E21A800B23A91 /* libVectorSearch-SQLiteCpp.a */ = {
			isa = PBXReferenceProxy;
			fileType = archive.ar;
			path = "libVectorSearch-SQLiteCpp.a";
			remoteRef = 2763F70D2B4E21A800B23A91 /* PBXContainerItemProxy */;
			sourceTree = BUILT_PRODUCTS_DIR;
		};
		2763F7102B4E21A800B23A91 /* libVectorSearch-SQLiteCppExtension.a */ = {
			isa = PBXReferenceProxy;
			fileType = archive.ar;
			path = "libVectorSearch-SQLiteCppExtension.a";
			remoteRef = 2763F70F2B4E21A800B23A91 /* PBXContainerItemProxy */;
			sourceTree = BUILT_PRODUCTS_DIR;
		};
		2763F7122B4E21A800B23A91 /* libSQLite.a */ = {
			isa = PBXReferenceProxy;
			fileType = archive.ar;
			path = libSQLite.a;
			remoteRef = 2763F7112B4E21A800B23A91 /* PBXContainerItemProxy */;
			sourceTree = BUILT_PRODUCTS_DIR;
		};
		2763F7142B4E21A800B23A91 /* VectorSearch-iOS-Test.app */ = {
			isa = PBXReferenceProxy;
			fileType = wrapper.application;
			path = "VectorSearch-iOS-Test.app";
			remoteRef = 2763F7132B4E21A800B23A91 /* PBXContainerItemProxy */;
			sourceTree = BUILT_PRODUCTS_DIR;
		};
		27744B3321406D1B00399DCA /* libfleece.dylib */ = {
			isa = PBXReferenceProxy;
			fileType = "compiled.mach-o.dylib";
			path = libfleece.dylib;
			remoteRef = 27744B3221406D1B00399DCA /* PBXContainerItemProxy */;
			sourceTree = BUILT_PRODUCTS_DIR;
		};
		27DE2EE62125FAD600123597 /* libfleeceBase.a */ = {
			isa = PBXReferenceProxy;
			fileType = archive.ar;
			path = libfleeceBase.a;
			remoteRef = 27DE2EE52125FAD600123597 /* PBXContainerItemProxy */;
			sourceTree = BUILT_PRODUCTS_DIR;
		};
		27FA09BC1D70ADE8005888AA /* libfleeceStatic.a */ = {
			isa = PBXReferenceProxy;
			fileType = archive.ar;
			path = libfleeceStatic.a;
			remoteRef = 27FA09BB1D70ADE8005888AA /* PBXContainerItemProxy */;
			sourceTree = BUILT_PRODUCTS_DIR;
		};
		27FA09BE1D70ADE8005888AA /* Test */ = {
			isa = PBXReferenceProxy;
			fileType = "compiled.mach-o.executable";
			path = Test;
			remoteRef = 27FA09BD1D70ADE8005888AA /* PBXContainerItemProxy */;
			sourceTree = BUILT_PRODUCTS_DIR;
		};
		27FA09C01D70ADE8005888AA /* fleece */ = {
			isa = PBXReferenceProxy;
			fileType = "compiled.mach-o.executable";
			path = fleece;
			remoteRef = 27FA09BF1D70ADE8005888AA /* PBXContainerItemProxy */;
			sourceTree = BUILT_PRODUCTS_DIR;
		};
/* End PBXReferenceProxy section */

/* Begin PBXResourcesBuildPhase section */
		278F475D24C9131000E1CA7A /* Resources */ = {
			isa = PBXResourcesBuildPhase;
			buildActionMask = 2147483647;
			files = (
				278F475E24C9131000E1CA7A /* LaunchScreen.storyboard in Resources */,
				278F475F24C9131000E1CA7A /* Assets.xcassets in Resources */,
				278F476024C9131000E1CA7A /* Main.storyboard in Resources */,
			);
			runOnlyForDeploymentPostprocessing = 0;
		};
		27A924921D9B316D00086206 /* Resources */ = {
			isa = PBXResourcesBuildPhase;
			buildActionMask = 2147483647;
			files = (
				27A924A61D9B316D00086206 /* LaunchScreen.storyboard in Resources */,
				27A924A31D9B316D00086206 /* Assets.xcassets in Resources */,
				27A924A11D9B316D00086206 /* Main.storyboard in Resources */,
			);
			runOnlyForDeploymentPostprocessing = 0;
		};
		27B64932206971FB00FC12F7 /* Resources */ = {
			isa = PBXResourcesBuildPhase;
			buildActionMask = 2147483647;
			files = (
			);
			runOnlyForDeploymentPostprocessing = 0;
		};
/* End PBXResourcesBuildPhase section */

/* Begin PBXShellScriptBuildPhase section */
		2719253E23971F240053DDA6 /* Copy Test Data Files */ = {
			isa = PBXShellScriptBuildPhase;
			buildActionMask = 2147483647;
			files = (
			);
			inputFileListPaths = (
			);
			inputPaths = (
			);
			name = "Copy Test Data Files";
			outputFileListPaths = (
			);
			outputPaths = (
			);
			runOnlyForDeploymentPostprocessing = 0;
			shellPath = "/bin/sh -e";
			shellScript = "ditto -v \"$PROJECT_DIR/../C/tests/data\"          \"$TARGET_BUILD_DIR/$UNLOCALIZED_RESOURCES_FOLDER_PATH/TestData/C/tests/data\"\nditto -v \"$PROJECT_DIR/../LiteCore/tests/data\"   \"$TARGET_BUILD_DIR/$UNLOCALIZED_RESOURCES_FOLDER_PATH/TestData/LiteCore/tests/data\"\nditto -v \"$PROJECT_DIR/../Replicator/tests/data\" \"$TARGET_BUILD_DIR/$UNLOCALIZED_RESOURCES_FOLDER_PATH/TestData/Replicator/tests/data\"\n";
		};
		274D1689261389D60018D39C /* Build Documentation (Doxygen) */ = {
			isa = PBXShellScriptBuildPhase;
			buildActionMask = 2147483647;
			files = (
			);
			inputFileListPaths = (
				"$(SRCROOT)/../C/DoxygenDependencies.txt",
			);
			inputPaths = (
			);
			name = "Build Documentation (Doxygen)";
			outputFileListPaths = (
			);
			outputPaths = (
				"$(SRCROOT)/../docs/index.html",
			);
			runOnlyForDeploymentPostprocessing = 0;
			shellPath = "/bin/sh -e";
			shellScript = "if which doxygen >/dev/null\nthen\n  cd $SRCROOT/../C\n  doxygen\nfi\n";
		};
		275BF36C1F5F67940051374A /* Generate repo_version.h */ = {
			isa = PBXShellScriptBuildPhase;
			buildActionMask = 2147483647;
			files = (
			);
			inputPaths = (
				"$(SRCROOT)/../build_cmake/scripts/get_repo_version.sh",
			);
			name = "Generate repo_version.h";
			outputPaths = (
				"$(DERIVED_FILE_DIR)/repo_version.h",
			);
			runOnlyForDeploymentPostprocessing = 0;
			shellPath = "/bin/sh -e";
			shellScript = "source \"$SCRIPT_INPUT_FILE_0\" \"$SCRIPT_OUTPUT_FILE_0\"\n";
			showEnvVarsInLog = 0;
		};
		275BF3731F5F6CA20051374A /* Generate repo_version.h */ = {
			isa = PBXShellScriptBuildPhase;
			buildActionMask = 2147483647;
			files = (
			);
			inputPaths = (
				"$(SRCROOT)/../build_cmake/scripts/get_repo_version.sh",
			);
			name = "Generate repo_version.h";
			outputPaths = (
				"$(DERIVED_FILE_DIR)/repo_version.h",
			);
			runOnlyForDeploymentPostprocessing = 0;
			shellPath = "/bin/sh -e";
			shellScript = "source \"$SCRIPT_INPUT_FILE_0\" \"$SCRIPT_OUTPUT_FILE_0\"\n";
			showEnvVarsInLog = 0;
		};
		2764ED3923873D92007F020F /* Generate .exp file */ = {
			isa = PBXShellScriptBuildPhase;
			buildActionMask = 2147483647;
			files = (
			);
			inputFileListPaths = (
			);
			inputPaths = (
				"$(SRCROOT)/../C/scripts/generate_export_list.py",
				"$(SRCROOT)/../C/scripts/c4.txt",
				"$(SRCROOT)/../C/scripts/c4_exp.txt",
				"$(SRCROOT)/../C/scripts/c4_ee.txt",
			);
			name = "Generate .exp file";
			outputFileListPaths = (
			);
			outputPaths = (
				"$(SRCROOT)/../C/c4.exp",
				"$(SRCROOT)/../C/c4_ee.exp",
			);
			runOnlyForDeploymentPostprocessing = 0;
			shellPath = "/bin/sh -e";
			shellScript = "\"$SCRIPT_INPUT_FILE_0\" \n";
			showEnvVarsInLog = 0;
		};
		278F478C24C917C700E1CA7A /* ShellScript */ = {
			isa = PBXShellScriptBuildPhase;
			buildActionMask = 2147483647;
			files = (
			);
			inputFileListPaths = (
			);
			inputPaths = (
				$SRCROOT/../C/tests/data,
				$SRCROOT/../Replicator/tests/data,
				$SRCROOT/../LiteCore/tests/data,
			);
			outputFileListPaths = (
			);
			outputPaths = (
			);
			runOnlyForDeploymentPostprocessing = 0;
			shellPath = /bin/sh;
			shellScript = "DST=\"$TARGET_BUILD_DIR/$UNLOCALIZED_RESOURCES_FOLDER_PATH/TestData/C/tests/\"\nmkdir -p \"$DST\"\ncp -R \"$SRCROOT/../C/tests/data\" \"$DST\"\n\nDST=\"$TARGET_BUILD_DIR/$UNLOCALIZED_RESOURCES_FOLDER_PATH/TestData/LiteCore/tests/\"\nmkdir -p \"$DST\"\ncp -R \"$SRCROOT/../LiteCore/tests/data\" \"$DST\"\n\nDST=\"$TARGET_BUILD_DIR/$UNLOCALIZED_RESOURCES_FOLDER_PATH/TestData/Replicator/tests/\"\nmkdir -p \"$DST\"\ncp -R \"$SRCROOT/../Replicator/tests/data\" \"$DST\"\n";
		};
		27E6739E1EC8D958008F50C4 /* ShellScript */ = {
			isa = PBXShellScriptBuildPhase;
			buildActionMask = 2147483647;
			files = (
			);
			inputPaths = (
				$SRCROOT/../C/tests/data,
				$SRCROOT/../Replicator/tests/data,
				$SRCROOT/../LiteCore/tests/data,
			);
			outputPaths = (
			);
			runOnlyForDeploymentPostprocessing = 0;
			shellPath = "/bin/sh -e";
			shellScript = "DST=\"$TARGET_BUILD_DIR/$UNLOCALIZED_RESOURCES_FOLDER_PATH/TestData/C/tests/\"\nmkdir -p \"$DST\"\ncp -R \"$SRCROOT/../C/tests/data\" \"$DST\"\n\nDST=\"$TARGET_BUILD_DIR/$UNLOCALIZED_RESOURCES_FOLDER_PATH/TestData/LiteCore/tests/\"\nmkdir -p \"$DST\"\ncp -R \"$SRCROOT/../LiteCore/tests/data\" \"$DST\"\n\nDST=\"$TARGET_BUILD_DIR/$UNLOCALIZED_RESOURCES_FOLDER_PATH/TestData/Replicator/tests/\"\nmkdir -p \"$DST\"\ncp -R \"$SRCROOT/../Replicator/tests/data\" \"$DST\"\n";
		};
		EAE4736E29BA113A00C28D49 /* Run Formatting Script */ = {
			isa = PBXShellScriptBuildPhase;
			alwaysOutOfDate = 1;
			buildActionMask = 2147483647;
			files = (
			);
			inputFileListPaths = (
			);
			inputPaths = (
				"$(SRCROOT)/../build_cmake/scripts/run-clang-format.sh",
			);
			name = "Run Formatting Script";
			outputFileListPaths = (
			);
			outputPaths = (
			);
			runOnlyForDeploymentPostprocessing = 0;
			shellPath = "/bin/sh -e";
			shellScript = "source \"$SCRIPT_INPUT_FILE_0\"\n";
		};
/* End PBXShellScriptBuildPhase section */

/* Begin PBXSourcesBuildPhase section */
		2708FE411CF4CC880022F721 /* Sources */ = {
			isa = PBXSourcesBuildPhase;
			buildActionMask = 2147483647;
			files = (
				2708FE551CF4CCCE0022F721 /* main.cpp in Sources */,
				275067DC230B6AD500FA23B2 /* c4Listener.cc in Sources */,
				2708FE5B1CF4D3370022F721 /* LiteCoreTest.cc in Sources */,
				273F481625A68588005D4FE2 /* TestsCommon.cc in Sources */,
				272850ED1E9D4C79009CA22F /* c4Test.cc in Sources */,
				275FF6D31E494860005F90DD /* c4BaseTest.cc in Sources */,
				27431BC7258A8AB0009E3EC5 /* QuietReporter.hh in Sources */,
				270C6B981EBA3AD200E73415 /* LogEncoderTest.cc in Sources */,
				274D18ED2617DFE40018D39C /* c4DocumentTest_Internal.cc in Sources */,
				274D17C22615445B0018D39C /* DBAccessTestWrapper.cc in Sources */,
				27FA09A01D6FA380005888AA /* DataFileTest.cc in Sources */,
				274D165D261250220018D39C /* c4CollectionTest.cc in Sources */,
				27E0CAA01DBEB0BA0089A9C0 /* DocumentKeysTest.cc in Sources */,
				27505DDD256335B000123115 /* VersionVectorTest.cc in Sources */,
				27480E37253A5D9C0091CF37 /* VectorRecordTest.cc in Sources */,
				27456AFD1DC9507D00A38B20 /* SequenceTrackerTest.cc in Sources */,
				27FDF1431DAC22230087B4E6 /* SQLiteFunctionsTest.cc in Sources */,
				274EDDFA1DA322D4003AD158 /* QueryParserTest.cc in Sources */,
				2771991C22724C7100B18E0A /* N1QLParserTest.cc in Sources */,
				27E6737D1EC78144008F50C4 /* QueryTest.cc in Sources */,
				272B1BEB1FB1513100F56620 /* FTSTest.cc in Sources */,
				27098AAA216C2ED6002751DA /* PredictiveQueryTest.cc in Sources */,
				27BEEE792A783A17005AD4BF /* VectorQueryTest.cc in Sources */,
				27F602FE2A968503006FA1D0 /* PredictiveVectorQueryTest.cc in Sources */,
				27A83D54269E3E69002B7EBA /* PropertyEncryptionTests.cc in Sources */,
				272850B51E9BE361009CA22F /* UpgraderTest.cc in Sources */,
				2761F3F71EEA00C3006D4BB8 /* CookieStoreTest.cc in Sources */,
				2762A01522EB7CC800F9AB18 /* CertificateTest.cc in Sources */,
				FCC064D7287E31D6000C5BD7 /* ReplicatorCollectionTest.cc in Sources */,
				272850EA1E9D4860009CA22F /* ReplicatorLoopbackTest.cc in Sources */,
				27E19D662316EDEA00E031F8 /* RESTClientTest.cc in Sources */,
				27B9669723284F2900B2897F /* RESTListenerTest.cc in Sources */,
				D6F99A0428E4EFB200D2DC63 /* ReplicatorCollectionSGTest.cc in Sources */,
				27628CD22AC21F0D004C3740 /* ReplicatorVVUpgradeTest.cc in Sources */,
				27AFF3BA2303758E00B4D6C4 /* ReplicatorAPITest.cc in Sources */,
				EA8E8AE2291D597C002106A3 /* SGTestUser.cc in Sources */,
				EA6AB8132979A0D1009751A1 /* ReplicatorSG30Test.cc in Sources */,
				EA8E8AE3291D597C002106A3 /* SG.cc in Sources */,
				EA8E8ADB291AC7D9002106A3 /* ReplParams.cc in Sources */,
				277071D5230B682100F7EB95 /* SyncListenerTest.cc in Sources */,
				27AFF3BB2303759400B4D6C4 /* ReplicatorSGTest.cc in Sources */,
			);
			runOnlyForDeploymentPostprocessing = 0;
		};
		27139B2C18F8E9750021A9A3 /* Sources */ = {
			isa = PBXSourcesBuildPhase;
			buildActionMask = 2147483647;
			files = (
				27FA09D41D70EDBF005888AA /* Catch_Tests.mm in Sources */,
				27F7A1351D61F7EB00447BC6 /* LiteCoreTest.cc in Sources */,
				271925162396FE290053DDA6 /* LogEncoderTest.cc in Sources */,
				27FA09A11D6FA381005888AA /* DataFileTest.cc in Sources */,
				2719251C2396FE410053DDA6 /* SequenceTrackerTest.cc in Sources */,
				271925142396FE1E0053DDA6 /* DocumentKeysTest.cc in Sources */,
				27F7A1431D61F8B700447BC6 /* c4Test.cc in Sources */,
				271925132396FE160053DDA6 /* c4BaseTest.cc in Sources */,
				27F7A1441D61F8B700447BC6 /* c4DatabaseTest.cc in Sources */,
				2719252923970BD90053DDA6 /* c4DatabaseEncryptionTest.cc in Sources */,
				2719252523970BBA0053DDA6 /* c4DatabaseInternalTest.cc in Sources */,
				27A924C71D9B372500086206 /* c4BlobStoreTest.cc in Sources */,
				2719252623970BBD0053DDA6 /* c4DocumentTest.cc in Sources */,
				2719252723970BC00053DDA6 /* c4ObserverTest.cc in Sources */,
				27F7A1491D61F8B700447BC6 /* c4ThreadingTest.cc in Sources */,
				2719251E2396FE490053DDA6 /* UpgraderTest.cc in Sources */,
				27A924C81D9B372F00086206 /* c4PerfTest.cc in Sources */,
				271925192396FE330053DDA6 /* QueryParserTest.cc in Sources */,
				271925182396FE2F0053DDA6 /* N1QLParserTest.cc in Sources */,
				2719251A2396FE380053DDA6 /* QueryTest.cc in Sources */,
				2719251D2396FE450053DDA6 /* SQLiteFunctionsTest.cc in Sources */,
				271925152396FE260053DDA6 /* FTSTest.cc in Sources */,
				2719252823970BC60053DDA6 /* c4QueryTest.cc in Sources */,
				27F7A1451D61F8B700447BC6 /* c4AllDocsPerformanceTest.cc in Sources */,
				2719252F23970C050053DDA6 /* CertificateTest.cc in Sources */,
				2719252A23970BDF0053DDA6 /* c4PredictiveQueryTest+CoreML.mm in Sources */,
				2719252C23970BFD0053DDA6 /* RESTClientTest.cc in Sources */,
				2719252D23970BFD0053DDA6 /* RESTListenerTest.cc in Sources */,
				2719252E23970BFD0053DDA6 /* SyncListenerTest.cc in Sources */,
				2719253523970E070053DDA6 /* c4Listener.cc in Sources */,
				271925172396FE2C0053DDA6 /* PredictiveQueryTest.cc in Sources */,
				2719252B23970BE40053DDA6 /* CoreMLPredictiveModel.mm in Sources */,
				2719253A23970EEF0053DDA6 /* ReplicatorLoopbackTest.cc in Sources */,
				2719253923970EEA0053DDA6 /* ReplicatorAPITest.cc in Sources */,
			);
			runOnlyForDeploymentPostprocessing = 0;
		};
		274D04041BA75E1C00FF7C35 /* Sources */ = {
			isa = PBXSourcesBuildPhase;
			buildActionMask = 2147483647;
			files = (
				274D040B1BA75E1C00FF7C35 /* main.cpp in Sources */,
				27F6F51D1BAA0482003FD798 /* c4Test.cc in Sources */,
				274D040F1BA75E5000FF7C35 /* c4DatabaseTest.cc in Sources */,
				275BF3811F61CD9D0051374A /* c4DatabaseInternalTest.cc in Sources */,
				27E0CA9E1DBEAA130089A9C0 /* c4DocumentTest.cc in Sources */,
				272250511D78F07E0006D5A5 /* c4BlobStoreTest.cc in Sources */,
				2769438F1DD0ED3F00DB2555 /* c4ObserverTest.cc in Sources */,
				27416E2A1E0494DF00F10F65 /* c4QueryTest.cc in Sources */,
				2783DF991D27436700F84E6E /* c4ThreadingTest.cc in Sources */,
				271BA454227B691500D49D13 /* c4DatabaseEncryptionTest.cc in Sources */,
				2797BCB21C10F71700E5C991 /* c4AllDocsPerformanceTest.cc in Sources */,
				270515611D91C2AE00D62D05 /* c4PerfTest.cc in Sources */,
				27C77302216FCF5400D5FB44 /* c4PredictiveQueryTest+CoreML.mm in Sources */,
				2716F9BF249AD3CB00BE21D9 /* c4CertificateTest.cc in Sources */,
				42030A3E2498442F00283CE8 /* SecureRandomize.cc in Sources */,
				27431BC8258A8AB0009E3EC5 /* QuietReporter.hh in Sources */,
				2753AF7D1EBD1BE300C12E98 /* Logging_Stub.cc in Sources */,
				273E9F771C516145003115A6 /* c4.c in Sources */,
				27431C2B258ADB27009E3EC5 /* LogDecoder.cc in Sources */,
				27CCD4B22315DBD3003DEB99 /* Address.cc in Sources */,
				42030A402498444900283CE8 /* Error.cc in Sources */,
				42030A3F2498443D00283CE8 /* StringUtil.cc in Sources */,
				42030A412498445600283CE8 /* FilePath.cc in Sources */,
				273F481725A68588005D4FE2 /* TestsCommon.cc in Sources */,
				2700BB5B217005A900797537 /* CoreMLPredictiveModel.mm in Sources */,
			);
			runOnlyForDeploymentPostprocessing = 0;
		};
		2771A095228624C000B18E0A /* Sources */ = {
			isa = PBXSourcesBuildPhase;
			buildActionMask = 2147483647;
			files = (
				27AFF3AB23036B2500B4D6C4 /* acceptor.cpp in Sources */,
				271A98AE243D250A008C032D /* NetworkInterfaces.cc in Sources */,
				27AFF3AF23036B2500B4D6C4 /* datagram_socket.cpp in Sources */,
				27AFF3AD23036B2500B4D6C4 /* connector.cpp in Sources */,
				27D95BAA239F217A0090CE46 /* Poller.cc in Sources */,
				27AFF3AE23036B2500B4D6C4 /* stream_socket.cpp in Sources */,
				27AFF3B023036B5800B4D6C4 /* TCPSocket.cc in Sources */,
				27DDC54C236B56D000580B2B /* CertRequest.cc in Sources */,
				277071D6230B696E00F7EB95 /* HTTPTypes.cc in Sources */,
				27AFF3A723036B2500B4D6C4 /* inet6_address.cpp in Sources */,
				2742D10C2305C25D003197E1 /* Response.cc in Sources */,
				27469CFE233C35EB00A1EE1A /* TLSContext.cc in Sources */,
				27AFF3A923036B2500B4D6C4 /* exception.cpp in Sources */,
				27727C55230F279D0082BCC9 /* HTTPLogic.cc in Sources */,
				278BC9C4228DE92C0055FF09 /* netUtils.cc in Sources */,
				27AFF3AA23036B2500B4D6C4 /* socket.cpp in Sources */,
				27AFF3A823036B2500B4D6C4 /* inet_address.cpp in Sources */,
				27ABDCC52305CB9F00274E6B /* mbedtls_context.cpp in Sources */,
			);
			runOnlyForDeploymentPostprocessing = 0;
		};
		278F475824C9131000E1CA7A /* Sources */ = {
			isa = PBXSourcesBuildPhase;
			buildActionMask = 2147483647;
			files = (
				278F477B24C913C500E1CA7A /* c4Test.cc in Sources */,
				278F478224C913C500E1CA7A /* c4AllDocsPerformanceTest.cc in Sources */,
				278F478324C913C500E1CA7A /* c4PerfTest.cc in Sources */,
				278F476924C9138300E1CA7A /* c4BaseTest.cc in Sources */,
				278F477624C9138300E1CA7A /* LiteCoreTest.cc in Sources */,
				278F477724C9138300E1CA7A /* ReplicatorLoopbackTest.cc in Sources */,
				278F477824C9138300E1CA7A /* ReplicatorAPITest.cc in Sources */,
				278F477924C9138300E1CA7A /* ReplicatorSGTest.cc in Sources */,
				D6F99A0528E4F02000D2DC63 /* ReplicatorCollectionSGTest.cc in Sources */,
				278F475B24C9131000E1CA7A /* main.mm in Sources */,
				278F475924C9131000E1CA7A /* ViewController.m in Sources */,
				278F475A24C9131000E1CA7A /* AppDelegate.m in Sources */,
			);
			runOnlyForDeploymentPostprocessing = 0;
		};
		27A924901D9B316D00086206 /* Sources */ = {
			isa = PBXSourcesBuildPhase;
			buildActionMask = 2147483647;
			files = (
				27A9249E1D9B316D00086206 /* ViewController.m in Sources */,
				27A9249B1D9B316D00086206 /* AppDelegate.m in Sources */,
				27A924981D9B316D00086206 /* main.mm in Sources */,
			);
			runOnlyForDeploymentPostprocessing = 0;
		};
		27A924A81D9B316D00086206 /* Sources */ = {
			isa = PBXSourcesBuildPhase;
			buildActionMask = 2147483647;
			files = (
				2740A74E2B321073003387E9 /* TestsCommon.cc in Sources */,
				27FE0CFB24BE7C2A00A36EC2 /* LiteCoreTest.cc in Sources */,
				27FE0CF224BE7C2A00A36EC2 /* LogEncoderTest.cc in Sources */,
				27FE0CEF24BE7C2A00A36EC2 /* DataFileTest.cc in Sources */,
				27FE0CF024BE7C2A00A36EC2 /* DocumentKeysTest.cc in Sources */,
				27FE0CF824BE7C2A00A36EC2 /* SequenceTrackerTest.cc in Sources */,
				2740A7502B3210C8003387E9 /* DBAccessTestWrapper.cc in Sources */,
				27FE0CFA24BE7C2A00A36EC2 /* UpgraderTest.cc in Sources */,
				27EED14A2B335595009AD1AA /* VectorRecordTest.cc in Sources */,
				27EED14B2B3355A6009AD1AA /* VersionVectorTest.cc in Sources */,
				27FE0CFE24BE817A00A36EC2 /* CookieStoreTest.cc in Sources */,
				27FE0D0224BE817B00A36EC2 /* CertificateTest.cc in Sources */,
				27FE0CF424BE7C2A00A36EC2 /* N1QLParserTest.cc in Sources */,
				27FE0CF524BE7C2A00A36EC2 /* QueryParserTest.cc in Sources */,
				27FE0CF624BE7C2A00A36EC2 /* QueryTest.cc in Sources */,
				27FE0CF924BE7C2A00A36EC2 /* SQLiteFunctionsTest.cc in Sources */,
<<<<<<< HEAD
				2740A7502B3210C8003387E9 /* DBAccessTestWrapper.cc in Sources */,
				27FE0CFA24BE7C2A00A36EC2 /* UpgraderTest.cc in Sources */,
				27A924BE1D9B371700086206 /* c4Test.cc in Sources */,
				27A924BF1D9B371700086206 /* c4DatabaseTest.cc in Sources */,
				273E55641F79B4BA000182F1 /* c4DatabaseInternalTest.cc in Sources */,
				D6F99A0628E4F02400D2DC63 /* ReplicatorCollectionSGTest.cc in Sources */,
				278054952B3214BF009630D8 /* VectorQueryTest.cc in Sources */,
				2740A74E2B321073003387E9 /* TestsCommon.cc in Sources */,
=======
				27FE0CF124BE7C2A00A36EC2 /* FTSTest.cc in Sources */,
				27FE0CF324BE7C2A00A36EC2 /* PredictiveQueryTest.cc in Sources */,
				27EED1542B335612009AD1AA /* CoreMLPredictiveModel.mm in Sources */,
				27EED1532B33560E009AD1AA /* c4PredictiveQueryTest+CoreML.mm in Sources */,
				27FE0CEE24BE7C2A00A36EC2 /* c4BaseTest.cc in Sources */,
				27EED1512B335606009AD1AA /* c4DatabaseEncryptionTest.cc in Sources */,
				27EED1502B3355F3009AD1AA /* c4CollectionTest.cc in Sources */,
				27A924BE1D9B371700086206 /* c4Test.cc in Sources */,
				27A924BF1D9B371700086206 /* c4DatabaseTest.cc in Sources */,
				273E55641F79B4BA000182F1 /* c4DatabaseInternalTest.cc in Sources */,
>>>>>>> d45b8b29
				276D152B1DFB878800543B1B /* c4DocumentTest.cc in Sources */,
				2740A7512B3210E4003387E9 /* SG.cc in Sources */,
				27A924C11D9B371700086206 /* c4BlobStoreTest.cc in Sources */,
<<<<<<< HEAD
				276D152C1DFB878C00543B1B /* c4ObserverTest.cc in Sources */,
				2740A74F2B3210AB003387E9 /* ReplParams.cc in Sources */,
				27E6739F1EC8DC97008F50C4 /* c4QueryTest.cc in Sources */,
=======
>>>>>>> d45b8b29
				27A924C61D9B371700086206 /* c4ThreadingTest.cc in Sources */,
				27A924C41D9B371700086206 /* c4AllDocsPerformanceTest.cc in Sources */,
				27A924C51D9B371700086206 /* c4PerfTest.cc in Sources */,
				27EED1462B335576009AD1AA /* c4DocumentTest_Internal.cc in Sources */,
				276D152C1DFB878C00543B1B /* c4ObserverTest.cc in Sources */,
				27E6739F1EC8DC97008F50C4 /* c4QueryTest.cc in Sources */,
				27EED1522B33560A009AD1AA /* c4CertificateTest.cc in Sources */,
				27EED14E2B3355D4009AD1AA /* ReplicatorVVUpgradeTest.cc in Sources */,
				D6F99A0628E4F02400D2DC63 /* ReplicatorCollectionSGTest.cc in Sources */,
				2740A74F2B3210AB003387E9 /* ReplParams.cc in Sources */,
				272850F11E9D4F94009CA22F /* ReplicatorAPITest.cc in Sources */,
				27FE0CFC24BE817A00A36EC2 /* ReplicatorLoopbackTest.cc in Sources */,
				2740A7512B3210E4003387E9 /* SG.cc in Sources */,
				27FE0CFD24BE817A00A36EC2 /* ReplicatorSGTest.cc in Sources */,
<<<<<<< HEAD
				27FE0CFE24BE817A00A36EC2 /* CookieStoreTest.cc in Sources */,
				2780548C2B3214BB009630D8 /* PredictiveVectorQueryTest.cc in Sources */,
=======
				27EED14C2B3355BB009AD1AA /* ReplicatorSG30Test.cc in Sources */,
				27EED14D2B3355CF009AD1AA /* ReplicatorCollectionTest.cc in Sources */,
				27EED14F2B3355E5009AD1AA /* PropertyEncryptionTests.cc in Sources */,
				2740A7522B321120003387E9 /* SGTestUser.cc in Sources */,
>>>>>>> d45b8b29
				27FE0CFF24BE817B00A36EC2 /* RESTClientTest.cc in Sources */,
				2740A7522B321120003387E9 /* SGTestUser.cc in Sources */,
				27FE0D0024BE817B00A36EC2 /* RESTListenerTest.cc in Sources */,
				27FE0D0124BE817B00A36EC2 /* SyncListenerTest.cc in Sources */,
				273E55661F79B535000182F1 /* Logging_Stub.cc in Sources */,
				27A924C91D9B374500086206 /* Catch_Tests.mm in Sources */,
			);
			runOnlyForDeploymentPostprocessing = 0;
		};
		27B6492F206971FB00FC12F7 /* Sources */ = {
			isa = PBXSourcesBuildPhase;
			buildActionMask = 2147483647;
			files = (
			);
			runOnlyForDeploymentPostprocessing = 0;
		};
		27DF7D5F1F4236500022F3DF /* Sources */ = {
			isa = PBXSourcesBuildPhase;
			buildActionMask = 2147483647;
			files = (
				2791EA1420326F7100BD813C /* SQLiteChooser.c in Sources */,
			);
			runOnlyForDeploymentPostprocessing = 0;
		};
		27EF807019142C2500A327B9 /* Sources */ = {
			isa = PBXSourcesBuildPhase;
			buildActionMask = 2147483647;
			files = (
				27513A5D1A687EF80055DC40 /* sqlite3_unicodesn_tokenizer.c in Sources */,
				27EF809D19142C9900A327B9 /* stem_UTF_8_dutch.c in Sources */,
				27EF808919142C9900A327B9 /* stem_ISO_8859_1_hungarian.c in Sources */,
				27EF80B719142C9900A327B9 /* stem_UTF_8_swedish.c in Sources */,
				27EF807F19142C9900A327B9 /* stem_ISO_8859_1_dutch.c in Sources */,
				27EF807919142C5600A327B9 /* fts3_unicodesn.c in Sources */,
				27EF809F19142C9900A327B9 /* stem_UTF_8_english.c in Sources */,
				27EF808719142C9900A327B9 /* stem_ISO_8859_1_german.c in Sources */,
				27EF80A319142C9900A327B9 /* stem_UTF_8_french.c in Sources */,
				27EF807C19142C7E00A327B9 /* utilities_sq3.c in Sources */,
				27EF80A919142C9900A327B9 /* stem_UTF_8_italian.c in Sources */,
				27EF808D19142C9900A327B9 /* stem_ISO_8859_1_norwegian.c in Sources */,
				27EF809919142C9900A327B9 /* stem_KOI8_R_russian.c in Sources */,
				27EF80A119142C9900A327B9 /* stem_UTF_8_finnish.c in Sources */,
				27EF808119142C9900A327B9 /* stem_ISO_8859_1_english.c in Sources */,
				27EF809B19142C9900A327B9 /* stem_UTF_8_danish.c in Sources */,
				27EF808319142C9900A327B9 /* stem_ISO_8859_1_finnish.c in Sources */,
				27EF80AF19142C9900A327B9 /* stem_UTF_8_portuguese.c in Sources */,
				27EF809519142C9900A327B9 /* stem_ISO_8859_1_swedish.c in Sources */,
				27EF807819142C4F00A327B9 /* fts3_unicode2.c in Sources */,
				27EF80B319142C9900A327B9 /* stem_UTF_8_russian.c in Sources */,
				27EF808519142C9900A327B9 /* stem_ISO_8859_1_french.c in Sources */,
				27EF80A519142C9900A327B9 /* stem_UTF_8_german.c in Sources */,
				27EF80AD19142C9900A327B9 /* stem_UTF_8_porter.c in Sources */,
				27EF807D19142C9900A327B9 /* stem_ISO_8859_1_danish.c in Sources */,
				27EF80AB19142C9900A327B9 /* stem_UTF_8_norwegian.c in Sources */,
				27EF808B19142C9900A327B9 /* stem_ISO_8859_1_italian.c in Sources */,
				272B1BE11FB13B7400F56620 /* stopwordset.cc in Sources */,
				27EF80B119142C9900A327B9 /* stem_UTF_8_romanian.c in Sources */,
				27EF807B19142C7E00A327B9 /* api_sq3.c in Sources */,
				27EF80B919142C9900A327B9 /* stem_UTF_8_turkish.c in Sources */,
				27EF807A19142C6B00A327B9 /* libstemmer_utf8.c in Sources */,
				27EF809319142C9900A327B9 /* stem_ISO_8859_1_spanish.c in Sources */,
				27EF809719142C9900A327B9 /* stem_ISO_8859_2_romanian.c in Sources */,
				27EF80A719142C9900A327B9 /* stem_UTF_8_hungarian.c in Sources */,
				27EF808F19142C9900A327B9 /* stem_ISO_8859_1_porter.c in Sources */,
				27EF80B519142C9900A327B9 /* stem_UTF_8_spanish.c in Sources */,
				27EF809119142C9900A327B9 /* stem_ISO_8859_1_portuguese.c in Sources */,
			);
			runOnlyForDeploymentPostprocessing = 0;
		};
		27EF80FC1917EEC600A327B9 /* Sources */ = {
			isa = PBXSourcesBuildPhase;
			buildActionMask = 2147483647;
			files = (
				2771B01A1FB2817800C6B794 /* SQLiteKeyStore+Indexes.cc in Sources */,
				27393A871C8A353A00829C9B /* Error.cc in Sources */,
				27B699DB1F27B50000782145 /* SQLiteN1QLFunctions.cc in Sources */,
				2744B36224186142005A194D /* BuiltInWebSocket.cc in Sources */,
				27098ABC217525B7002751DA /* SQLiteKeyStore+FTSIndexes.cc in Sources */,
				2744B352241854F2005A194D /* Codec.cc in Sources */,
				27BEEE752A7834B8005AD4BF /* QueryParser+VectorSearch.cc in Sources */,
				271BA4D2228373E500D49D13 /* BothKeyStore.cc in Sources */,
				726F2B901EB2C36E00C1EC3C /* DefaultLogger.cc in Sources */,
				27A83D58269F7DB2002B7EBA /* PropertyEncryption_stub.cc in Sources */,
				2744B35C241854F2005A194D /* MessageOut.cc in Sources */,
				27469D09233D719800A1EE1A /* mbedUtils.cc in Sources */,
				2744B358241854F2005A194D /* Channel.cc in Sources */,
				2744B35D241854F2005A194D /* Message.cc in Sources */,
				27098A97216C1D2E002751DA /* c4PredictiveQuery.cc in Sources */,
				2754B0C71E5F5C2900A05FD0 /* StringUtil.cc in Sources */,
				27098AA6216C2108002751DA /* PredictiveModel.cc in Sources */,
				27469D07233D719800A1EE1A /* PublicKey.cc in Sources */,
				27098AC421752A29002751DA /* SQLiteKeyStore+PredictiveIndexes.cc in Sources */,
				278BD68B1EEB6756000DBF41 /* DatabaseCookies.cc in Sources */,
				42B6B0E225A6A9D9004B20A7 /* URLTransformer.cc in Sources */,
				27E3DD371DB450B300F2872D /* Logging.cc in Sources */,
				27FC8DB622135BCE0083B033 /* ChangesFeed.cc in Sources */,
				27E35AC81E942D6100E103F9 /* IncomingRev.cc in Sources */,
				2744B35B241854F2005A194D /* MessageBuilder.cc in Sources */,
				2744B356241854F2005A194D /* GCDMailbox.cc in Sources */,
				27E48713192171EA007D8940 /* DataFile.cc in Sources */,
				273E9F721C51612E003115A6 /* c4Database.cc in Sources */,
				272850AB1E9AF53B009CA22F /* Upgrader.cc in Sources */,
				27469D08233D719800A1EE1A /* PublicKey+Apple.mm in Sources */,
				274B36D225B271F7001FC28D /* Version.cc in Sources */,
				2744B351241854F2005A194D /* WebSocketImpl.cc in Sources */,
				2769438C1DCD502A00DB2555 /* c4Observer.cc in Sources */,
				2744B354241854F2005A194D /* Actor.cc in Sources */,
				2705154D1D8CBE6C00D62D05 /* c4Query.cc in Sources */,
				27C319EE1A143F5D00A89EDC /* KeyStore.cc in Sources */,
				275E4CCC22417D13006C5B71 /* Inserter.cc in Sources */,
				2746C8E62639E88700A3B2CC /* ThreadUtil.cc in Sources */,
				2744B34F241854F2005A194D /* Headers.cc in Sources */,
				2722504E1D7892610006D5A5 /* c4BlobStore.cc in Sources */,
				275E9905238360B200EA516B /* Checkpointer.cc in Sources */,
				275B35A5234E753800FE9CF0 /* Housekeeper.cc in Sources */,
				271AB0162374AD09007B0319 /* IndexSpec.cc in Sources */,
				27FA568424AD0E9300B2F1F8 /* Pusher+Attachments.cc in Sources */,
				93CD01101E933BE100AFB3FA /* Checkpoint.cc in Sources */,
				27D74A6F1D4D3DF500D806E0 /* SQLiteDataFile.cc in Sources */,
				2744B350241854F2005A194D /* WebSocketInterface.cc in Sources */,
				27D74A841D4D3F2300D806E0 /* Transaction.cpp in Sources */,
				274D17822177ECCC007FD01A /* QueryParser+Prediction.cc in Sources */,
				27D74A9F1D4FF65000D806E0 /* c4Base.cc in Sources */,
				27FDF1391DA8116A0087B4E6 /* SQLiteFleeceEach.cc in Sources */,
				2747A1D0279B37E100F286AF /* SQLUtil.cc in Sources */,
				27F2BEA0221DF1A0006C13EE /* DBAccess.cc in Sources */,
				273407231DEE116600EA5532 /* PlatformIO.cc in Sources */,
				27B341271D9C7A90009FFA0B /* SQLiteFleeceFunctions.cc in Sources */,
				276D15411DFF541000543B1B /* SQLiteQuery.cc in Sources */,
				2743E2BE25F80102006F696D /* c4CAPI.cc in Sources */,
				27027CD2255F4A9B00A96D7D /* VersionVector.cc in Sources */,
				27CCD4AE2315DB03003DEB99 /* CookieStore.cc in Sources */,
				93CD01111E933BE100AFB3FA /* c4Socket.cc in Sources */,
				2743E35625F85F26006F696D /* c4Replicator_CAPI.cc in Sources */,
				27DF46C41A12CF46007BB4A4 /* Record.cc in Sources */,
				27E4872B1923F24D007D8940 /* RevTreeRecord.cc in Sources */,
				27229278260D1ADF00A3A41F /* c4Collection.cc in Sources */,
				276CE6832267991500B681AC /* n1ql.cc in Sources */,
				93CD010F1E933BE100AFB3FA /* Pusher.cc in Sources */,
				2776AA272087FF6B004ACE85 /* LegacyAttachments.cc in Sources */,
				27469D06233D719800A1EE1A /* Certificate.cc in Sources */,
				27E609A21951E4C000202B72 /* RecordEnumerator.cc in Sources */,
				93CD01121E933BE100AFB3FA /* c4Replicator.cc in Sources */,
				272F00EA226FC15E00E62F72 /* BackgroundDB.cc in Sources */,
				27D74A801D4D3F2300D806E0 /* Exception.cpp in Sources */,
				273E9F731C51612E003115A6 /* c4Document.cc in Sources */,
				2744B35A241854F2005A194D /* BLIPConnection.cc in Sources */,
				2744B359241854F2005A194D /* Timer.cc in Sources */,
				2763012B1F3A36BD004A1592 /* StringUtil_Apple.mm in Sources */,
				27098AA1216C1E88002751DA /* SQLitePredictionFunction.cc in Sources */,
				27D9655A23355DC900F4A51C /* SecureDigest.cc in Sources */,
				27ADA7891F2AB6C800D9DE25 /* UnicodeCollator_Apple.cc in Sources */,
				274EDDEC1DA2F488003AD158 /* SQLiteKeyStore.cc in Sources */,
				27FC8DBD22135BDA0083B033 /* RevFinder.cc in Sources */,
				27D74A7C1D4D3F2300D806E0 /* Column.cpp in Sources */,
				2763011B1F32A7FD004A1592 /* UnicodeCollator_Stub.cc in Sources */,
				93CD010D1E933BE100AFB3FA /* Replicator.cc in Sources */,
				2716F91F248578D000BE21D9 /* mbedSnippets.cc in Sources */,
				27229215260AB89900A3A41F /* BlobStreams.cc in Sources */,
				272F00F62273D45000E62F72 /* LiveQuerier.cc in Sources */,
				278963671D7B7E7D00493096 /* Stream.cc in Sources */,
				27B699E11F27B85900782145 /* SQLiteFleeceUtil.cc in Sources */,
				27E3DD581DB8524300F2872D /* DatabaseImpl.cc in Sources */,
				2744B355241854F2005A194D /* ThreadedMailbox.cc in Sources */,
				27BEEE712A72FCEA005AD4BF /* SQLiteKeyStore+VectorIndex.cc in Sources */,
				27FB0C3D205B18A500987D9C /* Instrumentation.cc in Sources */,
				27D74A821D4D3F2300D806E0 /* Statement.cpp in Sources */,
				27E487231922A64F007D8940 /* RevTree.cc in Sources */,
				27E89BA61D679542002C32B3 /* FilePath.cc in Sources */,
				279C18F01DF2051600D3221D /* SQLiteFTSRankFunction.cc in Sources */,
				27E6DFF01DA5AFF3008EB681 /* Query.cc in Sources */,
				27D74A7E1D4D3F2300D806E0 /* Database.cpp in Sources */,
				27ADA79B1F2BF64100D9DE25 /* UnicodeCollator.cc in Sources */,
				2712F5AF25D5A9AB0082D526 /* c4Error.cc in Sources */,
				93CD010E1E933BE100AFB3FA /* Puller.cc in Sources */,
				274EDDF61DA30B43003AD158 /* QueryParser.cc in Sources */,
				273E9F741C51612E003115A6 /* c4DocEnumerator.cc in Sources */,
				270C6B8C1EBA2CD600E73415 /* LogEncoder.cc in Sources */,
				27D9655F2335667A00F4A51C /* SecureRandomize.cc in Sources */,
				273D25F62564666A008643D2 /* VectorDocument.cc in Sources */,
				27CCD4AF2315DB11003DEB99 /* Address.cc in Sources */,
				279976331E94AAD000B27639 /* IncomingRev+Blobs.cc in Sources */,
				27DD1513193CD005009A367D /* RevID.cc in Sources */,
				2734F61A206ABEB000C982FF /* ReplicatorTypes.cc in Sources */,
				2753AF721EBD190600C12E98 /* LogDecoder.cc in Sources */,
				275CED451D3ECE9B001DE46C /* TreeDocument.cc in Sources */,
				2708FE5E1CF6197D0022F721 /* RawRevTree.cc in Sources */,
				27D9655C23355DC900F4A51C /* SecureSymmetricCrypto.cc in Sources */,
				27469D05233D58D900A1EE1A /* c4Certificate.cc in Sources */,
				27D74A7A1D4D3F2300D806E0 /* Backup.cpp in Sources */,
				276683B61DC7DD2E00E3F187 /* SequenceTracker.cc in Sources */,
				27F0426C2196264900D7C6FA /* SQLiteDataFile+Indexes.cc in Sources */,
				27FA568924AD0F8E00B2F1F8 /* Pusher+Revs.cc in Sources */,
				278963621D7A376900493096 /* EncryptedStream.cc in Sources */,
				275B2DF42A4A0A1A00B7215E /* HybridClock.cc in Sources */,
				72A3AF891F424EC0001E16D4 /* PrebuiltCopier.cc in Sources */,
				93CD010B1E933BE100AFB3FA /* Worker.cc in Sources */,
				27098AC02175279F002751DA /* SQLiteKeyStore+ArrayIndexes.cc in Sources */,
				276D153F1DFF53F500543B1B /* SQLiteEnumerator.cc in Sources */,
				276993E625390C3300FDF699 /* VectorRecord.cc in Sources */,
			);
			runOnlyForDeploymentPostprocessing = 0;
		};
		27FC81E41EAAB0D90028E38E /* Sources */ = {
			isa = PBXSourcesBuildPhase;
			buildActionMask = 2147483647;
			files = (
				275A74D61ED3AA11008CB57B /* c4Listener.cc in Sources */,
				275A74D11ED3A4E1008CB57B /* Listener.cc in Sources */,
				275313392065844800463E74 /* RESTSyncListener_stub.cc in Sources */,
				27FC81F61EAAB7C60028E38E /* RESTListener.cc in Sources */,
				279691981ED4C3950086565D /* c4Listener+RESTFactory.cc in Sources */,
				270C6B691EB7DDAD00E73415 /* RESTListener+Replicate.cc in Sources */,
				2749B9871EB298360068DBF9 /* RESTListener+Handlers.cc in Sources */,
				27FC81F91EAAB7C60028E38E /* Request.cc in Sources */,
				27175B12261B91170045F3AC /* REST_CAPI.cc in Sources */,
				2796A28423072F7000774850 /* Server.cc in Sources */,
			);
			runOnlyForDeploymentPostprocessing = 0;
		};
		720EA3DE1BA7EAD9002B8416 /* Sources */ = {
			isa = PBXSourcesBuildPhase;
			buildActionMask = 2147483647;
			files = (
				2700BB76217906D200797537 /* c4.c in Sources */,
			);
			runOnlyForDeploymentPostprocessing = 0;
		};
/* End PBXSourcesBuildPhase section */

/* Begin PBXTargetDependency section */
		2700BB74217905F000797537 /* PBXTargetDependency */ = {
			isa = PBXTargetDependency;
			target = 27EF80F91917EEC600A327B9 /* LiteCore-static */;
			targetProxy = 2700BB73217905F000797537 /* PBXContainerItemProxy */;
		};
		2701C2311C4DA840006D7A99 /* PBXTargetDependency */ = {
			isa = PBXTargetDependency;
			target = 720EA3DB1BA7EAD9002B8416 /* LiteCore dylib */;
			targetProxy = 2701C2301C4DA840006D7A99 /* PBXContainerItemProxy */;
		};
		2708FE541CF4CCAB0022F721 /* PBXTargetDependency */ = {
			isa = PBXTargetDependency;
			target = 27EF80F91917EEC600A327B9 /* LiteCore-static */;
			targetProxy = 2708FE531CF4CCAB0022F721 /* PBXContainerItemProxy */;
		};
		2719253223970C5E0053DDA6 /* PBXTargetDependency */ = {
			isa = PBXTargetDependency;
			target = 2771A097228624C000B18E0A /* LiteCoreWebSocket */;
			targetProxy = 2719253123970C5E0053DDA6 /* PBXContainerItemProxy */;
		};
		2719253723970EC50053DDA6 /* PBXTargetDependency */ = {
			isa = PBXTargetDependency;
			target = 27FC81E71EAAB0D90028E38E /* LiteCoreREST static */;
			targetProxy = 2719253623970EC50053DDA6 /* PBXContainerItemProxy */;
		};
		272850E51E9CABD2009CA22F /* PBXTargetDependency */ = {
			isa = PBXTargetDependency;
			target = 27A924931D9B316D00086206 /* LiteCore-iOS shell */;
			targetProxy = 272850E41E9CABD2009CA22F /* PBXContainerItemProxy */;
		};
		27410EAA198BFD97007EE67C /* PBXTargetDependency */ = {
			isa = PBXTargetDependency;
			target = 27EF80F91917EEC600A327B9 /* LiteCore-static */;
			targetProxy = 27410EA9198BFD97007EE67C /* PBXContainerItemProxy */;
		};
		2742D10B2305C233003197E1 /* PBXTargetDependency */ = {
			isa = PBXTargetDependency;
			target = 2771A097228624C000B18E0A /* LiteCoreWebSocket */;
			targetProxy = 2742D10A2305C233003197E1 /* PBXContainerItemProxy */;
		};
		274D04221BA892C500FF7C35 /* PBXTargetDependency */ = {
			isa = PBXTargetDependency;
			target = 720EA3DB1BA7EAD9002B8416 /* LiteCore dylib */;
			targetProxy = 274D04211BA892C500FF7C35 /* PBXContainerItemProxy */;
		};
		275067E4230B6C6700FA23B2 /* PBXTargetDependency */ = {
			isa = PBXTargetDependency;
			target = 27FC81E71EAAB0D90028E38E /* LiteCoreREST static */;
			targetProxy = 275067E3230B6C6700FA23B2 /* PBXContainerItemProxy */;
		};
		2752B275233D786B0014AD9D /* PBXTargetDependency */ = {
			isa = PBXTargetDependency;
			target = 2752B26A233D76000014AD9D /* mbedTLS */;
			targetProxy = 2752B274233D786B0014AD9D /* PBXContainerItemProxy */;
		};
		2752B277233D79030014AD9D /* PBXTargetDependency */ = {
			isa = PBXTargetDependency;
			target = 2752B26A233D76000014AD9D /* mbedTLS */;
			targetProxy = 2752B276233D79030014AD9D /* PBXContainerItemProxy */;
		};
		27732CE21D734EFB006D3802 /* PBXTargetDependency */ = {
			isa = PBXTargetDependency;
			target = 2708FE3E1CF4CC880022F721 /* LiteCoreCppTests */;
			targetProxy = 27732CE11D734EFB006D3802 /* PBXContainerItemProxy */;
		};
		27732CE41D734EFE006D3802 /* PBXTargetDependency */ = {
			isa = PBXTargetDependency;
			target = 274D04071BA75E1C00FF7C35 /* C4Tests */;
			targetProxy = 27732CE31D734EFE006D3802 /* PBXContainerItemProxy */;
		};
		27766E1F1982DED300CAA464 /* PBXTargetDependency */ = {
			isa = PBXTargetDependency;
			target = 27EF80F91917EEC600A327B9 /* LiteCore-static */;
			targetProxy = 27766E1E1982DED300CAA464 /* PBXContainerItemProxy */;
		};
		2779CC581E848BBC00F0D251 /* PBXTargetDependency */ = {
			isa = PBXTargetDependency;
			target = 720EA3DB1BA7EAD9002B8416 /* LiteCore dylib */;
			targetProxy = 2779CC571E848BBC00F0D251 /* PBXContainerItemProxy */;
		};
		278B8DD623077AA100DB027F /* PBXTargetDependency */ = {
			isa = PBXTargetDependency;
			target = 2771A097228624C000B18E0A /* LiteCoreWebSocket */;
			targetProxy = 278B8DD523077AA100DB027F /* PBXContainerItemProxy */;
		};
		278F475624C9131000E1CA7A /* PBXTargetDependency */ = {
			isa = PBXTargetDependency;
			target = 720EA3DB1BA7EAD9002B8416 /* LiteCore dylib */;
			targetProxy = 278F475724C9131000E1CA7A /* PBXContainerItemProxy */;
		};
		2796A28A2307345E00774850 /* PBXTargetDependency */ = {
			isa = PBXTargetDependency;
			target = 27FC81E71EAAB0D90028E38E /* LiteCoreREST static */;
			targetProxy = 2796A2892307345E00774850 /* PBXContainerItemProxy */;
		};
		2797BCB61C10F76F00E5C991 /* PBXTargetDependency */ = {
			isa = PBXTargetDependency;
			target = 720EA3DB1BA7EAD9002B8416 /* LiteCore dylib */;
			targetProxy = 2797BCB51C10F76F00E5C991 /* PBXContainerItemProxy */;
		};
		279DE3E124788D280059AE4E /* PBXTargetDependency */ = {
			isa = PBXTargetDependency;
			target = 27FC81E71EAAB0D90028E38E /* LiteCoreREST static */;
			targetProxy = 279DE3E024788D280059AE4E /* PBXContainerItemProxy */;
		};
		279DE3E324788D2C0059AE4E /* PBXTargetDependency */ = {
			isa = PBXTargetDependency;
			target = 2771A097228624C000B18E0A /* LiteCoreWebSocket */;
			targetProxy = 279DE3E224788D2C0059AE4E /* PBXContainerItemProxy */;
		};
		279DE3E524788DC30059AE4E /* PBXTargetDependency */ = {
			isa = PBXTargetDependency;
			target = 27FC81E71EAAB0D90028E38E /* LiteCoreREST static */;
			targetProxy = 279DE3E424788DC30059AE4E /* PBXContainerItemProxy */;
		};
		279DE3E724788DC30059AE4E /* PBXTargetDependency */ = {
			isa = PBXTargetDependency;
			target = 2771A097228624C000B18E0A /* LiteCoreWebSocket */;
			targetProxy = 279DE3E624788DC30059AE4E /* PBXContainerItemProxy */;
		};
		27B649492069722500FC12F7 /* PBXTargetDependency */ = {
			isa = PBXTargetDependency;
			target = 27EF80F91917EEC600A327B9 /* LiteCore-static */;
			targetProxy = 27B649482069722500FC12F7 /* PBXContainerItemProxy */;
		};
		27DE2EED2126212300123597 /* PBXTargetDependency */ = {
			isa = PBXTargetDependency;
			name = Tool;
			targetProxy = 27DE2EEC2126212300123597 /* PBXContainerItemProxy */;
		};
		27DE2EEF2126212800123597 /* PBXTargetDependency */ = {
			isa = PBXTargetDependency;
			name = Test;
			targetProxy = 27DE2EEE2126212800123597 /* PBXContainerItemProxy */;
		};
		27DF7D901F4289E60022F3DF /* PBXTargetDependency */ = {
			isa = PBXTargetDependency;
			target = 27DF7D621F4236500022F3DF /* SQLite */;
			targetProxy = 27DF7D8F1F4289E60022F3DF /* PBXContainerItemProxy */;
		};
		27DF7D921F428A510022F3DF /* PBXTargetDependency */ = {
			isa = PBXTargetDependency;
			name = Fleece;
			targetProxy = 27DF7D911F428A510022F3DF /* PBXContainerItemProxy */;
		};
		27EF81161917EF4000A327B9 /* PBXTargetDependency */ = {
			isa = PBXTargetDependency;
			target = 27EF807319142C2500A327B9 /* Tokenizer */;
			targetProxy = 27EF81151917EF4000A327B9 /* PBXContainerItemProxy */;
		};
		27F370811DC025930096F717 /* PBXTargetDependency */ = {
			isa = PBXTargetDependency;
			name = Fleece;
			targetProxy = 27F370801DC025930096F717 /* PBXContainerItemProxy */;
		};
		27FA09CA1D70BA3C005888AA /* PBXTargetDependency */ = {
			isa = PBXTargetDependency;
			name = Fleece;
			targetProxy = 27FA09C91D70BA3C005888AA /* PBXContainerItemProxy */;
		};
/* End PBXTargetDependency section */

/* Begin PBXVariantGroup section */
		275072B018E4A68E00A80C5A /* InfoPlist.strings */ = {
			isa = PBXVariantGroup;
			children = (
				275072B118E4A68E00A80C5A /* en */,
			);
			name = InfoPlist.strings;
			sourceTree = "<group>";
		};
		27A9249F1D9B316D00086206 /* Main.storyboard */ = {
			isa = PBXVariantGroup;
			children = (
				27A924A01D9B316D00086206 /* Base */,
			);
			name = Main.storyboard;
			sourceTree = "<group>";
		};
		27A924A41D9B316D00086206 /* LaunchScreen.storyboard */ = {
			isa = PBXVariantGroup;
			children = (
				27A924A51D9B316D00086206 /* Base */,
			);
			name = LaunchScreen.storyboard;
			sourceTree = "<group>";
		};
/* End PBXVariantGroup section */

/* Begin XCBuildConfiguration section */
		2708FE501CF4CC880022F721 /* Debug */ = {
			isa = XCBuildConfiguration;
			baseConfigurationReference = 272850EC1E9D4B7D009CA22F /* CppTests.xcconfig */;
			buildSettings = {
			};
			name = Debug;
		};
		2708FE511CF4CC880022F721 /* Release */ = {
			isa = XCBuildConfiguration;
			baseConfigurationReference = 272850EC1E9D4B7D009CA22F /* CppTests.xcconfig */;
			buildSettings = {
			};
			name = Release;
		};
		27139B4218F8E9750021A9A3 /* Debug */ = {
			isa = XCBuildConfiguration;
			baseConfigurationReference = 273E9FAD1C519A1B003115A6 /* LiteCore XCTests.xcconfig */;
			buildSettings = {
			};
			name = Debug;
		};
		27139B4318F8E9750021A9A3 /* Release */ = {
			isa = XCBuildConfiguration;
			baseConfigurationReference = 273E9FAD1C519A1B003115A6 /* LiteCore XCTests.xcconfig */;
			buildSettings = {
			};
			name = Release;
		};
		274D040D1BA75E1C00FF7C35 /* Debug */ = {
			isa = XCBuildConfiguration;
			baseConfigurationReference = 273E9FB61C519A1B003115A6 /* C4Tests.xcconfig */;
			buildSettings = {
			};
			name = Debug;
		};
		274D040E1BA75E1C00FF7C35 /* Release */ = {
			isa = XCBuildConfiguration;
			baseConfigurationReference = 273E9FB61C519A1B003115A6 /* C4Tests.xcconfig */;
			buildSettings = {
			};
			name = Release;
		};
		2750724718E3E52800A80C5A /* Debug */ = {
			isa = XCBuildConfiguration;
			baseConfigurationReference = 273E9FBA1C519A1B003115A6 /* Project_Debug.xcconfig */;
			buildSettings = {
				HEADER_SEARCH_PATHS = (
					"$(SRCROOT)/../vendor/SQLiteCpp/sqlite3/",
					"$(SOCKPP)/include",
					"$(MBEDTLS)/include",
					"$(MBEDCRYPTO)/include",
					"$(inherited)",
				);
				PATH = "${PATH}:/opt/homebrew/bin:/opt/homebrew/sbin";
			};
			name = Debug;
		};
		2750724818E3E52800A80C5A /* Release */ = {
			isa = XCBuildConfiguration;
			baseConfigurationReference = 273E9FBB1C519A1B003115A6 /* Project_Release.xcconfig */;
			buildSettings = {
				HEADER_SEARCH_PATHS = (
					"$(SRCROOT)/../vendor/SQLiteCpp/sqlite3/",
					"$(SOCKPP)/include",
					"$(MBEDTLS)/include",
					"$(MBEDCRYPTO)/include",
					"$(inherited)",
				);
				PATH = "${PATH}:/opt/homebrew/bin:/opt/homebrew/sbin";
			};
			name = Release;
		};
		2752B26B233D76010014AD9D /* Debug */ = {
			isa = XCBuildConfiguration;
			baseConfigurationReference = 2777146C1C5D6BDB003C0287 /* static_lib.xcconfig */;
			buildSettings = {
				CLANG_ANALYZER_NONNULL = YES;
				CLANG_ANALYZER_NUMBER_OBJECT_CONVERSION = YES_AGGRESSIVE;
				CLANG_CXX_LANGUAGE_STANDARD = "gnu++14";
				CLANG_CXX_LIBRARY = "libc++";
				CLANG_ENABLE_MODULES = YES;
				CLANG_ENABLE_OBJC_ARC = YES;
				CLANG_ENABLE_OBJC_WEAK = YES;
				CLANG_WARN_BLOCK_CAPTURE_AUTORELEASING = YES;
				CLANG_WARN_BOOL_CONVERSION = YES;
				CLANG_WARN_COMMA = YES;
				CLANG_WARN_CONSTANT_CONVERSION = YES;
				CLANG_WARN_DEPRECATED_OBJC_IMPLEMENTATIONS = YES;
				CLANG_WARN_DIRECT_OBJC_ISA_USAGE = YES_ERROR;
				CLANG_WARN_DOCUMENTATION_COMMENTS = YES;
				CLANG_WARN_EMPTY_BODY = YES;
				CLANG_WARN_ENUM_CONVERSION = YES;
				CLANG_WARN_INFINITE_RECURSION = YES;
				CLANG_WARN_INT_CONVERSION = YES;
				CLANG_WARN_NON_LITERAL_NULL_CONVERSION = YES;
				CLANG_WARN_OBJC_IMPLICIT_RETAIN_SELF = YES;
				CLANG_WARN_OBJC_LITERAL_CONVERSION = YES;
				CLANG_WARN_OBJC_ROOT_CLASS = YES_ERROR;
				CLANG_WARN_RANGE_LOOP_ANALYSIS = YES;
				CLANG_WARN_STRICT_PROTOTYPES = YES;
				CLANG_WARN_SUSPICIOUS_MOVE = YES;
				CLANG_WARN_UNGUARDED_AVAILABILITY = YES_AGGRESSIVE;
				CLANG_WARN_UNREACHABLE_CODE = YES;
				CLANG_WARN__DUPLICATE_METHOD_MATCH = YES;
				CODE_SIGN_STYLE = Automatic;
				COPY_PHASE_STRIP = NO;
				DEBUGGING_SYMBOLS = YES;
				DEBUG_INFORMATION_FORMAT = dwarf;
				DEVELOPMENT_TEAM = N2Q372V7W2;
				ENABLE_STRICT_OBJC_MSGSEND = YES;
				ENABLE_TESTABILITY = YES;
				GCC_C_LANGUAGE_STANDARD = gnu11;
				GCC_DYNAMIC_NO_PIC = NO;
				GCC_GENERATE_DEBUGGING_SYMBOLS = YES;
				GCC_NO_COMMON_BLOCKS = YES;
				GCC_OPTIMIZATION_LEVEL = 0;
				GCC_PREPROCESSOR_DEFINITIONS = (
					"DEBUG=1",
					"$(inherited)",
				);
				GCC_WARN_64_TO_32_BIT_CONVERSION = YES;
				GCC_WARN_ABOUT_RETURN_TYPE = YES_ERROR;
				GCC_WARN_UNDECLARED_SELECTOR = YES;
				GCC_WARN_UNINITIALIZED_AUTOS = YES_AGGRESSIVE;
				GCC_WARN_UNUSED_FUNCTION = YES;
				GCC_WARN_UNUSED_VARIABLE = YES;
				MTL_ENABLE_DEBUG_INFO = INCLUDE_SOURCE;
				MTL_FAST_MATH = YES;
				OTHER_CFLAGS = "";
				OTHER_LDFLAGS = "";
				PRODUCT_NAME = "$(TARGET_NAME)";
			};
			name = Debug;
		};
		2752B26C233D76010014AD9D /* Debug_EE */ = {
			isa = XCBuildConfiguration;
			buildSettings = {
				CLANG_ANALYZER_NONNULL = YES;
				CLANG_ANALYZER_NUMBER_OBJECT_CONVERSION = YES_AGGRESSIVE;
				CLANG_CXX_LANGUAGE_STANDARD = "gnu++14";
				CLANG_CXX_LIBRARY = "libc++";
				CLANG_ENABLE_MODULES = YES;
				CLANG_ENABLE_OBJC_ARC = YES;
				CLANG_ENABLE_OBJC_WEAK = YES;
				CLANG_WARN_BLOCK_CAPTURE_AUTORELEASING = YES;
				CLANG_WARN_BOOL_CONVERSION = YES;
				CLANG_WARN_COMMA = YES;
				CLANG_WARN_CONSTANT_CONVERSION = YES;
				CLANG_WARN_DEPRECATED_OBJC_IMPLEMENTATIONS = YES;
				CLANG_WARN_DIRECT_OBJC_ISA_USAGE = YES_ERROR;
				CLANG_WARN_DOCUMENTATION_COMMENTS = YES;
				CLANG_WARN_EMPTY_BODY = YES;
				CLANG_WARN_ENUM_CONVERSION = YES;
				CLANG_WARN_INFINITE_RECURSION = YES;
				CLANG_WARN_INT_CONVERSION = YES;
				CLANG_WARN_NON_LITERAL_NULL_CONVERSION = YES;
				CLANG_WARN_OBJC_IMPLICIT_RETAIN_SELF = YES;
				CLANG_WARN_OBJC_LITERAL_CONVERSION = YES;
				CLANG_WARN_OBJC_ROOT_CLASS = YES_ERROR;
				CLANG_WARN_RANGE_LOOP_ANALYSIS = YES;
				CLANG_WARN_STRICT_PROTOTYPES = YES;
				CLANG_WARN_SUSPICIOUS_MOVE = YES;
				CLANG_WARN_UNGUARDED_AVAILABILITY = YES_AGGRESSIVE;
				CLANG_WARN_UNREACHABLE_CODE = YES;
				CLANG_WARN__DUPLICATE_METHOD_MATCH = YES;
				CODE_SIGN_STYLE = Automatic;
				COPY_PHASE_STRIP = NO;
				DEBUGGING_SYMBOLS = YES;
				DEBUG_INFORMATION_FORMAT = dwarf;
				DEVELOPMENT_TEAM = N2Q372V7W2;
				ENABLE_STRICT_OBJC_MSGSEND = YES;
				ENABLE_TESTABILITY = YES;
				GCC_C_LANGUAGE_STANDARD = gnu11;
				GCC_DYNAMIC_NO_PIC = NO;
				GCC_GENERATE_DEBUGGING_SYMBOLS = YES;
				GCC_NO_COMMON_BLOCKS = YES;
				GCC_OPTIMIZATION_LEVEL = 0;
				GCC_PREPROCESSOR_DEFINITIONS = (
					"DEBUG=1",
					"$(inherited)",
				);
				GCC_WARN_64_TO_32_BIT_CONVERSION = YES;
				GCC_WARN_ABOUT_RETURN_TYPE = YES_ERROR;
				GCC_WARN_UNDECLARED_SELECTOR = YES;
				GCC_WARN_UNINITIALIZED_AUTOS = YES_AGGRESSIVE;
				GCC_WARN_UNUSED_FUNCTION = YES;
				GCC_WARN_UNUSED_VARIABLE = YES;
				MTL_ENABLE_DEBUG_INFO = INCLUDE_SOURCE;
				MTL_FAST_MATH = YES;
				OTHER_CFLAGS = "";
				OTHER_LDFLAGS = "";
				PRODUCT_NAME = "$(TARGET_NAME)";
			};
			name = Debug_EE;
		};
		2752B26D233D76010014AD9D /* Release */ = {
			isa = XCBuildConfiguration;
			buildSettings = {
				CLANG_ANALYZER_NONNULL = YES;
				CLANG_ANALYZER_NUMBER_OBJECT_CONVERSION = YES_AGGRESSIVE;
				CLANG_CXX_LANGUAGE_STANDARD = "gnu++14";
				CLANG_CXX_LIBRARY = "libc++";
				CLANG_ENABLE_MODULES = YES;
				CLANG_ENABLE_OBJC_ARC = YES;
				CLANG_ENABLE_OBJC_WEAK = YES;
				CLANG_WARN_BLOCK_CAPTURE_AUTORELEASING = YES;
				CLANG_WARN_BOOL_CONVERSION = YES;
				CLANG_WARN_COMMA = YES;
				CLANG_WARN_CONSTANT_CONVERSION = YES;
				CLANG_WARN_DEPRECATED_OBJC_IMPLEMENTATIONS = YES;
				CLANG_WARN_DIRECT_OBJC_ISA_USAGE = YES_ERROR;
				CLANG_WARN_DOCUMENTATION_COMMENTS = YES;
				CLANG_WARN_EMPTY_BODY = YES;
				CLANG_WARN_ENUM_CONVERSION = YES;
				CLANG_WARN_INFINITE_RECURSION = YES;
				CLANG_WARN_INT_CONVERSION = YES;
				CLANG_WARN_NON_LITERAL_NULL_CONVERSION = YES;
				CLANG_WARN_OBJC_IMPLICIT_RETAIN_SELF = YES;
				CLANG_WARN_OBJC_LITERAL_CONVERSION = YES;
				CLANG_WARN_OBJC_ROOT_CLASS = YES_ERROR;
				CLANG_WARN_RANGE_LOOP_ANALYSIS = YES;
				CLANG_WARN_STRICT_PROTOTYPES = YES;
				CLANG_WARN_SUSPICIOUS_MOVE = YES;
				CLANG_WARN_UNGUARDED_AVAILABILITY = YES_AGGRESSIVE;
				CLANG_WARN_UNREACHABLE_CODE = YES;
				CLANG_WARN__DUPLICATE_METHOD_MATCH = YES;
				CODE_SIGN_STYLE = Automatic;
				COPY_PHASE_STRIP = NO;
				DEBUG_INFORMATION_FORMAT = "dwarf-with-dsym";
				DEVELOPMENT_TEAM = N2Q372V7W2;
				ENABLE_NS_ASSERTIONS = NO;
				ENABLE_STRICT_OBJC_MSGSEND = YES;
				GCC_C_LANGUAGE_STANDARD = gnu11;
				GCC_NO_COMMON_BLOCKS = YES;
				GCC_WARN_64_TO_32_BIT_CONVERSION = YES;
				GCC_WARN_ABOUT_RETURN_TYPE = YES_ERROR;
				GCC_WARN_UNDECLARED_SELECTOR = YES;
				GCC_WARN_UNINITIALIZED_AUTOS = YES_AGGRESSIVE;
				GCC_WARN_UNUSED_FUNCTION = YES;
				GCC_WARN_UNUSED_VARIABLE = YES;
				MTL_ENABLE_DEBUG_INFO = NO;
				MTL_FAST_MATH = YES;
				OTHER_CFLAGS = "";
				OTHER_LDFLAGS = "";
				PRODUCT_NAME = "$(TARGET_NAME)";
			};
			name = Release;
		};
		2752B26E233D76010014AD9D /* Release_EE */ = {
			isa = XCBuildConfiguration;
			buildSettings = {
				CLANG_ANALYZER_NONNULL = YES;
				CLANG_ANALYZER_NUMBER_OBJECT_CONVERSION = YES_AGGRESSIVE;
				CLANG_CXX_LANGUAGE_STANDARD = "gnu++14";
				CLANG_CXX_LIBRARY = "libc++";
				CLANG_ENABLE_MODULES = YES;
				CLANG_ENABLE_OBJC_ARC = YES;
				CLANG_ENABLE_OBJC_WEAK = YES;
				CLANG_WARN_BLOCK_CAPTURE_AUTORELEASING = YES;
				CLANG_WARN_BOOL_CONVERSION = YES;
				CLANG_WARN_COMMA = YES;
				CLANG_WARN_CONSTANT_CONVERSION = YES;
				CLANG_WARN_DEPRECATED_OBJC_IMPLEMENTATIONS = YES;
				CLANG_WARN_DIRECT_OBJC_ISA_USAGE = YES_ERROR;
				CLANG_WARN_DOCUMENTATION_COMMENTS = YES;
				CLANG_WARN_EMPTY_BODY = YES;
				CLANG_WARN_ENUM_CONVERSION = YES;
				CLANG_WARN_INFINITE_RECURSION = YES;
				CLANG_WARN_INT_CONVERSION = YES;
				CLANG_WARN_NON_LITERAL_NULL_CONVERSION = YES;
				CLANG_WARN_OBJC_IMPLICIT_RETAIN_SELF = YES;
				CLANG_WARN_OBJC_LITERAL_CONVERSION = YES;
				CLANG_WARN_OBJC_ROOT_CLASS = YES_ERROR;
				CLANG_WARN_RANGE_LOOP_ANALYSIS = YES;
				CLANG_WARN_STRICT_PROTOTYPES = YES;
				CLANG_WARN_SUSPICIOUS_MOVE = YES;
				CLANG_WARN_UNGUARDED_AVAILABILITY = YES_AGGRESSIVE;
				CLANG_WARN_UNREACHABLE_CODE = YES;
				CLANG_WARN__DUPLICATE_METHOD_MATCH = YES;
				CODE_SIGN_STYLE = Automatic;
				COPY_PHASE_STRIP = NO;
				DEBUG_INFORMATION_FORMAT = "dwarf-with-dsym";
				DEVELOPMENT_TEAM = N2Q372V7W2;
				ENABLE_NS_ASSERTIONS = NO;
				ENABLE_STRICT_OBJC_MSGSEND = YES;
				GCC_C_LANGUAGE_STANDARD = gnu11;
				GCC_NO_COMMON_BLOCKS = YES;
				GCC_WARN_64_TO_32_BIT_CONVERSION = YES;
				GCC_WARN_ABOUT_RETURN_TYPE = YES_ERROR;
				GCC_WARN_UNDECLARED_SELECTOR = YES;
				GCC_WARN_UNINITIALIZED_AUTOS = YES_AGGRESSIVE;
				GCC_WARN_UNUSED_FUNCTION = YES;
				GCC_WARN_UNUSED_VARIABLE = YES;
				MTL_ENABLE_DEBUG_INFO = NO;
				MTL_FAST_MATH = YES;
				OTHER_CFLAGS = "";
				OTHER_LDFLAGS = "";
				PRODUCT_NAME = "$(TARGET_NAME)";
			};
			name = Release_EE;
		};
		2771A0A1228624C100B18E0A /* Debug */ = {
			isa = XCBuildConfiguration;
			baseConfigurationReference = 2771A0A5228624DE00B18E0A /* LiteCoreWebSocket.xcconfig */;
			buildSettings = {
			};
			name = Debug;
		};
		2771A0A2228624C100B18E0A /* Debug_EE */ = {
			isa = XCBuildConfiguration;
			baseConfigurationReference = 2771A0A5228624DE00B18E0A /* LiteCoreWebSocket.xcconfig */;
			buildSettings = {
			};
			name = Debug_EE;
		};
		2771A0A3228624C100B18E0A /* Release */ = {
			isa = XCBuildConfiguration;
			baseConfigurationReference = 2771A0A5228624DE00B18E0A /* LiteCoreWebSocket.xcconfig */;
			buildSettings = {
			};
			name = Release;
		};
		2771A0A4228624C100B18E0A /* Release_EE */ = {
			isa = XCBuildConfiguration;
			baseConfigurationReference = 2771A0A5228624DE00B18E0A /* LiteCoreWebSocket.xcconfig */;
			buildSettings = {
			};
			name = Release_EE;
		};
		278F476324C9131000E1CA7A /* Debug */ = {
			isa = XCBuildConfiguration;
			baseConfigurationReference = 272850EC1E9D4B7D009CA22F /* CppTests.xcconfig */;
			buildSettings = {
				ASSETCATALOG_COMPILER_APPICON_NAME = AppIcon;
				CODE_SIGN_IDENTITY = "iPhone Developer";
				"CODE_SIGN_IDENTITY[sdk=iphoneos*]" = "iPhone Developer";
				DEBUG_INFORMATION_FORMAT = dwarf;
				DEVELOPMENT_TEAM = N2Q372V7W2;
				GCC_C_LANGUAGE_STANDARD = gnu99;
				INFOPLIST_FILE = "LiteCore-iOS shell copy-Info.plist";
				LD_RUNPATH_SEARCH_PATHS = (
					"$(inherited)",
					"@executable_path/Frameworks",
					"@executable_path",
				);
				ONLY_ACTIVE_ARCH = YES;
				PRODUCT_BUNDLE_IDENTIFIER = org.couchbase.LiteCoreTests;
				PRODUCT_NAME = "$(TARGET_NAME)";
				SDKROOT = iphoneos;
				SUPPORTED_PLATFORMS = "iphonesimulator iphoneos";
				TARGETED_DEVICE_FAMILY = "1,2";
			};
			name = Debug;
		};
		278F476424C9131000E1CA7A /* Debug_EE */ = {
			isa = XCBuildConfiguration;
			baseConfigurationReference = 272850EC1E9D4B7D009CA22F /* CppTests.xcconfig */;
			buildSettings = {
				ASSETCATALOG_COMPILER_APPICON_NAME = AppIcon;
				CODE_SIGN_IDENTITY = "iPhone Developer";
				"CODE_SIGN_IDENTITY[sdk=iphoneos*]" = "iPhone Developer";
				DEBUG_INFORMATION_FORMAT = dwarf;
				DEVELOPMENT_TEAM = N2Q372V7W2;
				GCC_C_LANGUAGE_STANDARD = gnu99;
				INFOPLIST_FILE = "LiteCore-iOS shell copy-Info.plist";
				LD_RUNPATH_SEARCH_PATHS = (
					"$(inherited)",
					"@executable_path/Frameworks",
					"@executable_path",
				);
				ONLY_ACTIVE_ARCH = YES;
				PRODUCT_BUNDLE_IDENTIFIER = org.couchbase.LiteCoreTests;
				PRODUCT_NAME = "$(TARGET_NAME)";
				SDKROOT = iphoneos;
				SUPPORTED_PLATFORMS = "iphonesimulator iphoneos";
				TARGETED_DEVICE_FAMILY = "1,2";
			};
			name = Debug_EE;
		};
		278F476524C9131000E1CA7A /* Release */ = {
			isa = XCBuildConfiguration;
			baseConfigurationReference = 272850EC1E9D4B7D009CA22F /* CppTests.xcconfig */;
			buildSettings = {
				ASSETCATALOG_COMPILER_APPICON_NAME = AppIcon;
				CODE_SIGN_IDENTITY = "iPhone Developer";
				"CODE_SIGN_IDENTITY[sdk=iphoneos*]" = "iPhone Developer";
				DEBUG_INFORMATION_FORMAT = "dwarf-with-dsym";
				DEVELOPMENT_TEAM = N2Q372V7W2;
				GCC_C_LANGUAGE_STANDARD = gnu99;
				INFOPLIST_FILE = "LiteCore-iOS shell copy-Info.plist";
				LD_RUNPATH_SEARCH_PATHS = (
					"$(inherited)",
					"@executable_path/Frameworks",
					"@executable_path",
				);
				PRODUCT_BUNDLE_IDENTIFIER = org.couchbase.LiteCoreTests;
				PRODUCT_NAME = "$(TARGET_NAME)";
				SDKROOT = iphoneos;
				SUPPORTED_PLATFORMS = "iphonesimulator iphoneos";
				TARGETED_DEVICE_FAMILY = "1,2";
				VALIDATE_PRODUCT = YES;
			};
			name = Release;
		};
		278F476624C9131000E1CA7A /* Release_EE */ = {
			isa = XCBuildConfiguration;
			baseConfigurationReference = 272850EC1E9D4B7D009CA22F /* CppTests.xcconfig */;
			buildSettings = {
				ASSETCATALOG_COMPILER_APPICON_NAME = AppIcon;
				CODE_SIGN_IDENTITY = "iPhone Developer";
				"CODE_SIGN_IDENTITY[sdk=iphoneos*]" = "iPhone Developer";
				DEBUG_INFORMATION_FORMAT = "dwarf-with-dsym";
				DEVELOPMENT_TEAM = N2Q372V7W2;
				GCC_C_LANGUAGE_STANDARD = gnu99;
				INFOPLIST_FILE = "LiteCore-iOS shell copy-Info.plist";
				LD_RUNPATH_SEARCH_PATHS = (
					"$(inherited)",
					"@executable_path/Frameworks",
					"@executable_path",
				);
				PRODUCT_BUNDLE_IDENTIFIER = org.couchbase.LiteCoreTests;
				PRODUCT_NAME = "$(TARGET_NAME)";
				SDKROOT = iphoneos;
				SUPPORTED_PLATFORMS = "iphonesimulator iphoneos";
				TARGETED_DEVICE_FAMILY = "1,2";
				VALIDATE_PRODUCT = YES;
			};
			name = Release_EE;
		};
		2791EA1B2032745700BD813C /* Debug_EE */ = {
			isa = XCBuildConfiguration;
			baseConfigurationReference = 2791EA192032732500BD813C /* Project_Debug_EE.xcconfig */;
			buildSettings = {
				HEADER_SEARCH_PATHS = (
					"$(SRCROOT)/../vendor/SQLiteCpp/sqlite3/",
					"$(SOCKPP)/include",
					"$(MBEDTLS)/include",
					"$(MBEDCRYPTO)/include",
					"$(inherited)",
				);
				PATH = "${PATH}:/opt/homebrew/bin:/opt/homebrew/sbin";
			};
			name = Debug_EE;
		};
		2791EA1C2032745700BD813C /* Debug_EE */ = {
			isa = XCBuildConfiguration;
			baseConfigurationReference = 273E9FAA1C519A1B003115A6 /* LiteCore static.xcconfig */;
			buildSettings = {
			};
			name = Debug_EE;
		};
		2791EA1D2032745700BD813C /* Debug_EE */ = {
			isa = XCBuildConfiguration;
			baseConfigurationReference = 273E9FB01C519A1B003115A6 /* LiteCore-dylib.xcconfig */;
			buildSettings = {
			};
			name = Debug_EE;
		};
		2791EA1E2032745700BD813C /* Debug_EE */ = {
			isa = XCBuildConfiguration;
			baseConfigurationReference = 27FC81F31EAAB1000028E38E /* REST-static.xcconfig */;
			buildSettings = {
			};
			name = Debug_EE;
		};
		2791EA212032745700BD813C /* Debug_EE */ = {
			isa = XCBuildConfiguration;
			baseConfigurationReference = 272850EC1E9D4B7D009CA22F /* CppTests.xcconfig */;
			buildSettings = {
			};
			name = Debug_EE;
		};
		2791EA222032745700BD813C /* Debug_EE */ = {
			isa = XCBuildConfiguration;
			baseConfigurationReference = 273E9FB61C519A1B003115A6 /* C4Tests.xcconfig */;
			buildSettings = {
			};
			name = Debug_EE;
		};
		2791EA272032745700BD813C /* Debug_EE */ = {
			isa = XCBuildConfiguration;
			baseConfigurationReference = 27DF7D6C1F42399E0022F3DF /* SQLite_Debug.xcconfig */;
			buildSettings = {
			};
			name = Debug_EE;
		};
		2791EA282032745700BD813C /* Debug_EE */ = {
			isa = XCBuildConfiguration;
			baseConfigurationReference = 273E9FBF1C519A1B003115A6 /* Tokenizer.xcconfig */;
			buildSettings = {
			};
			name = Debug_EE;
		};
		2791EA2A2032745700BD813C /* Debug_EE */ = {
			isa = XCBuildConfiguration;
			baseConfigurationReference = 273E9FAD1C519A1B003115A6 /* LiteCore XCTests.xcconfig */;
			buildSettings = {
			};
			name = Debug_EE;
		};
		2791EA2B2032745700BD813C /* Debug_EE */ = {
			isa = XCBuildConfiguration;
			baseConfigurationReference = 278054D72B321BDB009630D8 /* LiteCore-iOS shell.xcconfig */;
			buildSettings = {
				ASSETCATALOG_COMPILER_APPICON_NAME = AppIcon;
				CODE_SIGN_IDENTITY = "Apple Development";
				DEBUG_INFORMATION_FORMAT = dwarf;
				DEVELOPMENT_TEAM = N2Q372V7W2;
				GCC_C_LANGUAGE_STANDARD = gnu99;
				HEADER_SEARCH_PATHS = (
					"$(SRCROOT)/../vendor/SQLiteCpp/sqlite3/",
					"$(SOCKPP)/include",
					"$(MBEDTLS)/include",
					"$(MBEDCRYPTO)/include",
					"$(inherited)",
					"$(SRCROOT)/../vendor/fleece/vendor/catch/",
					"$(SRCROOT)/../vendor/fleece/Fleece/Support",
				);
				INFOPLIST_FILE = "LiteCore-iOS/Info.plist";
				LD_RUNPATH_SEARCH_PATHS = (
					"$(inherited)",
					"@executable_path/Frameworks",
					"@executable_path",
				);
				ONLY_ACTIVE_ARCH = YES;
				PRODUCT_BUNDLE_IDENTIFIER = "com.couchbase.LiteCore-iOS";
				PRODUCT_NAME = "LiteCore-iOS";
				SDKROOT = iphoneos;
				SUPPORTED_PLATFORMS = "iphonesimulator iphoneos";
				TARGETED_DEVICE_FAMILY = "1,2";
			};
			name = Debug_EE;
		};
		2791EA2D2032745700BD813C /* Debug_EE */ = {
			isa = XCBuildConfiguration;
			baseConfigurationReference = 278054D82B321D54009630D8 /* LiteCore-IOS Tests.xcconfig */;
			buildSettings = {
				ALWAYS_SEARCH_USER_PATHS = NO;
				BUNDLE_LOADER = "$(TEST_HOST)";
				CLANG_ANALYZER_NONNULL = YES;
				CLANG_CXX_LIBRARY = "libc++";
				CLANG_ENABLE_MODULES = YES;
				CLANG_ENABLE_OBJC_ARC = YES;
				CLANG_WARN_BOOL_CONVERSION = YES;
				CLANG_WARN_CONSTANT_CONVERSION = YES;
				CLANG_WARN_DIRECT_OBJC_ISA_USAGE = YES_ERROR;
				CLANG_WARN_DOCUMENTATION_COMMENTS = YES;
				CLANG_WARN_EMPTY_BODY = YES;
				CLANG_WARN_ENUM_CONVERSION = YES;
				CLANG_WARN_INFINITE_RECURSION = YES;
				CLANG_WARN_INT_CONVERSION = YES;
				CLANG_WARN_OBJC_ROOT_CLASS = YES_ERROR;
				CLANG_WARN_UNREACHABLE_CODE = YES;
				CLANG_WARN__DUPLICATE_METHOD_MATCH = YES;
				"CODE_SIGN_IDENTITY[sdk=iphoneos*]" = "iPhone Developer";
				COPY_PHASE_STRIP = NO;
				DEBUG_INFORMATION_FORMAT = dwarf;
				DEVELOPMENT_TEAM = N2Q372V7W2;
				ENABLE_STRICT_OBJC_MSGSEND = YES;
				ENABLE_TESTABILITY = YES;
				GCC_C_LANGUAGE_STANDARD = gnu99;
				GCC_DYNAMIC_NO_PIC = NO;
				GCC_NO_COMMON_BLOCKS = YES;
				GCC_OPTIMIZATION_LEVEL = 0;
				GCC_PREPROCESSOR_DEFINITIONS = (
					"DEBUG=1",
					"$(inherited)",
				);
				GCC_WARN_64_TO_32_BIT_CONVERSION = YES;
				GCC_WARN_ABOUT_RETURN_TYPE = YES_ERROR;
				GCC_WARN_UNDECLARED_SELECTOR = YES;
				GCC_WARN_UNINITIALIZED_AUTOS = YES_AGGRESSIVE;
				GCC_WARN_UNUSED_FUNCTION = YES;
				GCC_WARN_UNUSED_VARIABLE = YES;
				INFOPLIST_FILE = "LiteCore-iOS Tests/Info.plist";
				LD_RUNPATH_SEARCH_PATHS = (
					"$(inherited)",
					"@executable_path/Frameworks",
					"@loader_path/Frameworks",
					"@executable_path/../..",
				);
				MTL_ENABLE_DEBUG_INFO = YES;
				ONLY_ACTIVE_ARCH = YES;
				PRODUCT_BUNDLE_IDENTIFIER = org.couchbase.LiteCoreTests;
				PRODUCT_NAME = "$(TARGET_NAME)";
				SDKROOT = iphoneos;
				TEST_HOST = "$(BUILT_PRODUCTS_DIR)/LiteCore-iOS.app/LiteCore-iOS";
			};
			name = Debug_EE;
		};
		2791EA2E2032745700BD813C /* Debug_EE */ = {
			isa = XCBuildConfiguration;
			buildSettings = {
			};
			name = Debug_EE;
		};
		2791EA2F2032746700BD813C /* Release_EE */ = {
			isa = XCBuildConfiguration;
			baseConfigurationReference = 2791EA1A203273BF00BD813C /* Project_Release_EE.xcconfig */;
			buildSettings = {
				HEADER_SEARCH_PATHS = (
					"$(SRCROOT)/../vendor/SQLiteCpp/sqlite3/",
					"$(SOCKPP)/include",
					"$(MBEDTLS)/include",
					"$(MBEDCRYPTO)/include",
					"$(inherited)",
				);
				PATH = "${PATH}:/opt/homebrew/bin:/opt/homebrew/sbin";
			};
			name = Release_EE;
		};
		2791EA302032746700BD813C /* Release_EE */ = {
			isa = XCBuildConfiguration;
			baseConfigurationReference = 273E9FAA1C519A1B003115A6 /* LiteCore static.xcconfig */;
			buildSettings = {
			};
			name = Release_EE;
		};
		2791EA312032746700BD813C /* Release_EE */ = {
			isa = XCBuildConfiguration;
			baseConfigurationReference = 27FDF1A21DAD79450087B4E6 /* LiteCore-dylib_Release.xcconfig */;
			buildSettings = {
			};
			name = Release_EE;
		};
		2791EA322032746700BD813C /* Release_EE */ = {
			isa = XCBuildConfiguration;
			baseConfigurationReference = 27FC81F31EAAB1000028E38E /* REST-static.xcconfig */;
			buildSettings = {
			};
			name = Release_EE;
		};
		2791EA352032746700BD813C /* Release_EE */ = {
			isa = XCBuildConfiguration;
			baseConfigurationReference = 272850EC1E9D4B7D009CA22F /* CppTests.xcconfig */;
			buildSettings = {
			};
			name = Release_EE;
		};
		2791EA362032746700BD813C /* Release_EE */ = {
			isa = XCBuildConfiguration;
			baseConfigurationReference = 273E9FB61C519A1B003115A6 /* C4Tests.xcconfig */;
			buildSettings = {
			};
			name = Release_EE;
		};
		2791EA3B2032746700BD813C /* Release_EE */ = {
			isa = XCBuildConfiguration;
			baseConfigurationReference = 27DF7D6D1F4239A80022F3DF /* SQLite_Release.xcconfig */;
			buildSettings = {
			};
			name = Release_EE;
		};
		2791EA3C2032746700BD813C /* Release_EE */ = {
			isa = XCBuildConfiguration;
			baseConfigurationReference = 273E9FBF1C519A1B003115A6 /* Tokenizer.xcconfig */;
			buildSettings = {
			};
			name = Release_EE;
		};
		2791EA3E2032746700BD813C /* Release_EE */ = {
			isa = XCBuildConfiguration;
			baseConfigurationReference = 273E9FAD1C519A1B003115A6 /* LiteCore XCTests.xcconfig */;
			buildSettings = {
			};
			name = Release_EE;
		};
		2791EA3F2032746700BD813C /* Release_EE */ = {
			isa = XCBuildConfiguration;
			buildSettings = {
				ASSETCATALOG_COMPILER_APPICON_NAME = AppIcon;
				CODE_SIGN_IDENTITY = "Apple Development";
				DEBUG_INFORMATION_FORMAT = "dwarf-with-dsym";
				DEVELOPMENT_TEAM = N2Q372V7W2;
				GCC_C_LANGUAGE_STANDARD = gnu99;
				HEADER_SEARCH_PATHS = (
					"$(SRCROOT)/../vendor/SQLiteCpp/sqlite3/",
					"$(SOCKPP)/include",
					"$(MBEDTLS)/include",
					"$(MBEDCRYPTO)/include",
					"$(inherited)",
					"$(SRCROOT)/../vendor/fleece/vendor/catch/",
					"$(SRCROOT)/../vendor/fleece/Fleece/Support",
				);
				INFOPLIST_FILE = "LiteCore-iOS/Info.plist";
				LD_RUNPATH_SEARCH_PATHS = (
					"$(inherited)",
					"@executable_path/Frameworks",
					"@executable_path",
				);
				PRODUCT_BUNDLE_IDENTIFIER = "com.couchbase.LiteCore-iOS";
				PRODUCT_NAME = "LiteCore-iOS";
				SDKROOT = iphoneos;
				SUPPORTED_PLATFORMS = "iphonesimulator iphoneos";
				TARGETED_DEVICE_FAMILY = "1,2";
				VALIDATE_PRODUCT = YES;
			};
			name = Release_EE;
		};
		2791EA412032746700BD813C /* Release_EE */ = {
			isa = XCBuildConfiguration;
			baseConfigurationReference = 273E9FAD1C519A1B003115A6 /* LiteCore XCTests.xcconfig */;
			buildSettings = {
				ALWAYS_SEARCH_USER_PATHS = NO;
				BUNDLE_LOADER = "$(TEST_HOST)";
				CLANG_ANALYZER_NONNULL = YES;
				CLANG_CXX_LIBRARY = "libc++";
				CLANG_ENABLE_MODULES = YES;
				CLANG_ENABLE_OBJC_ARC = YES;
				CLANG_WARN_BOOL_CONVERSION = YES;
				CLANG_WARN_CONSTANT_CONVERSION = YES;
				CLANG_WARN_DIRECT_OBJC_ISA_USAGE = YES_ERROR;
				CLANG_WARN_DOCUMENTATION_COMMENTS = YES;
				CLANG_WARN_EMPTY_BODY = YES;
				CLANG_WARN_ENUM_CONVERSION = YES;
				CLANG_WARN_INFINITE_RECURSION = YES;
				CLANG_WARN_INT_CONVERSION = YES;
				CLANG_WARN_OBJC_ROOT_CLASS = YES_ERROR;
				CLANG_WARN_UNREACHABLE_CODE = YES;
				CLANG_WARN__DUPLICATE_METHOD_MATCH = YES;
				"CODE_SIGN_IDENTITY[sdk=iphoneos*]" = "iPhone Developer";
				COPY_PHASE_STRIP = NO;
				DEBUG_INFORMATION_FORMAT = "dwarf-with-dsym";
				DEVELOPMENT_TEAM = N2Q372V7W2;
				ENABLE_NS_ASSERTIONS = NO;
				ENABLE_STRICT_OBJC_MSGSEND = YES;
				GCC_C_LANGUAGE_STANDARD = gnu99;
				GCC_NO_COMMON_BLOCKS = YES;
				GCC_WARN_64_TO_32_BIT_CONVERSION = YES;
				GCC_WARN_ABOUT_RETURN_TYPE = YES_ERROR;
				GCC_WARN_UNDECLARED_SELECTOR = YES;
				GCC_WARN_UNINITIALIZED_AUTOS = YES_AGGRESSIVE;
				GCC_WARN_UNUSED_FUNCTION = YES;
				GCC_WARN_UNUSED_VARIABLE = YES;
				INFOPLIST_FILE = "LiteCore-iOS Tests/Info.plist";
				LD_RUNPATH_SEARCH_PATHS = (
					"$(inherited)",
					"@executable_path/Frameworks",
					"@loader_path/Frameworks",
					"@executable_path/../..",
				);
				MTL_ENABLE_DEBUG_INFO = NO;
				PRODUCT_BUNDLE_IDENTIFIER = org.couchbase.LiteCoreTests;
				PRODUCT_NAME = "$(TARGET_NAME)";
				SDKROOT = iphoneos;
				TEST_HOST = "$(BUILT_PRODUCTS_DIR)/LiteCore-iOS.app/LiteCore-iOS";
				VALIDATE_PRODUCT = YES;
			};
			name = Release_EE;
		};
		2791EA422032746700BD813C /* Release_EE */ = {
			isa = XCBuildConfiguration;
			buildSettings = {
			};
			name = Release_EE;
		};
		27A924B41D9B316D00086206 /* Debug */ = {
			isa = XCBuildConfiguration;
			buildSettings = {
				ASSETCATALOG_COMPILER_APPICON_NAME = AppIcon;
				CODE_SIGN_IDENTITY = "Apple Development";
				DEBUG_INFORMATION_FORMAT = dwarf;
				DEVELOPMENT_TEAM = N2Q372V7W2;
				GCC_C_LANGUAGE_STANDARD = gnu99;
				HEADER_SEARCH_PATHS = (
					"$(SRCROOT)/../vendor/SQLiteCpp/sqlite3/",
					"$(SOCKPP)/include",
					"$(MBEDTLS)/include",
					"$(MBEDCRYPTO)/include",
					"$(inherited)",
					"$(SRCROOT)/../vendor/fleece/vendor/catch/",
					"$(SRCROOT)/../vendor/fleece/Fleece/Support",
				);
				INFOPLIST_FILE = "LiteCore-iOS/Info.plist";
				LD_RUNPATH_SEARCH_PATHS = (
					"$(inherited)",
					"@executable_path/Frameworks",
					"@executable_path",
				);
				ONLY_ACTIVE_ARCH = YES;
				PRODUCT_BUNDLE_IDENTIFIER = "com.couchbase.LiteCore-iOS";
				PRODUCT_NAME = "LiteCore-iOS";
				SDKROOT = iphoneos;
				SUPPORTED_PLATFORMS = "iphonesimulator iphoneos";
				TARGETED_DEVICE_FAMILY = "1,2";
			};
			name = Debug;
		};
		27A924B51D9B316D00086206 /* Release */ = {
			isa = XCBuildConfiguration;
			buildSettings = {
				ASSETCATALOG_COMPILER_APPICON_NAME = AppIcon;
				CODE_SIGN_IDENTITY = "Apple Development";
				DEBUG_INFORMATION_FORMAT = "dwarf-with-dsym";
				DEVELOPMENT_TEAM = N2Q372V7W2;
				GCC_C_LANGUAGE_STANDARD = gnu99;
				HEADER_SEARCH_PATHS = (
					"$(SRCROOT)/../vendor/SQLiteCpp/sqlite3/",
					"$(SOCKPP)/include",
					"$(MBEDTLS)/include",
					"$(MBEDCRYPTO)/include",
					"$(inherited)",
					"$(SRCROOT)/../vendor/fleece/vendor/catch/",
					"$(SRCROOT)/../vendor/fleece/Fleece/Support",
				);
				INFOPLIST_FILE = "LiteCore-iOS/Info.plist";
				LD_RUNPATH_SEARCH_PATHS = (
					"$(inherited)",
					"@executable_path/Frameworks",
					"@executable_path",
				);
				PRODUCT_BUNDLE_IDENTIFIER = "com.couchbase.LiteCore-iOS";
				PRODUCT_NAME = "LiteCore-iOS";
				SDKROOT = iphoneos;
				SUPPORTED_PLATFORMS = "iphonesimulator iphoneos";
				TARGETED_DEVICE_FAMILY = "1,2";
				VALIDATE_PRODUCT = YES;
			};
			name = Release;
		};
		27A924B71D9B316D00086206 /* Debug */ = {
			isa = XCBuildConfiguration;
			baseConfigurationReference = 273E9FAD1C519A1B003115A6 /* LiteCore XCTests.xcconfig */;
			buildSettings = {
				ALWAYS_SEARCH_USER_PATHS = NO;
				BUNDLE_LOADER = "$(TEST_HOST)";
				CLANG_ANALYZER_NONNULL = YES;
				CLANG_CXX_LIBRARY = "libc++";
				CLANG_ENABLE_MODULES = YES;
				CLANG_ENABLE_OBJC_ARC = YES;
				CLANG_WARN_BOOL_CONVERSION = YES;
				CLANG_WARN_CONSTANT_CONVERSION = YES;
				CLANG_WARN_DIRECT_OBJC_ISA_USAGE = YES_ERROR;
				CLANG_WARN_DOCUMENTATION_COMMENTS = YES;
				CLANG_WARN_EMPTY_BODY = YES;
				CLANG_WARN_ENUM_CONVERSION = YES;
				CLANG_WARN_INFINITE_RECURSION = YES;
				CLANG_WARN_INT_CONVERSION = YES;
				CLANG_WARN_OBJC_ROOT_CLASS = YES_ERROR;
				CLANG_WARN_UNREACHABLE_CODE = YES;
				CLANG_WARN__DUPLICATE_METHOD_MATCH = YES;
				"CODE_SIGN_IDENTITY[sdk=iphoneos*]" = "iPhone Developer";
				COPY_PHASE_STRIP = NO;
				DEBUG_INFORMATION_FORMAT = dwarf;
				DEVELOPMENT_TEAM = N2Q372V7W2;
				ENABLE_STRICT_OBJC_MSGSEND = YES;
				ENABLE_TESTABILITY = YES;
				GCC_C_LANGUAGE_STANDARD = gnu99;
				GCC_DYNAMIC_NO_PIC = NO;
				GCC_NO_COMMON_BLOCKS = YES;
				GCC_OPTIMIZATION_LEVEL = 0;
				GCC_PREPROCESSOR_DEFINITIONS = (
					"DEBUG=1",
					"$(inherited)",
				);
				GCC_WARN_64_TO_32_BIT_CONVERSION = YES;
				GCC_WARN_ABOUT_RETURN_TYPE = YES_ERROR;
				GCC_WARN_UNDECLARED_SELECTOR = YES;
				GCC_WARN_UNINITIALIZED_AUTOS = YES_AGGRESSIVE;
				GCC_WARN_UNUSED_FUNCTION = YES;
				GCC_WARN_UNUSED_VARIABLE = YES;
				INFOPLIST_FILE = "LiteCore-iOS Tests/Info.plist";
				LD_RUNPATH_SEARCH_PATHS = (
					"$(inherited)",
					"@executable_path/Frameworks",
					"@loader_path/Frameworks",
					"@executable_path/../..",
				);
				MTL_ENABLE_DEBUG_INFO = YES;
				ONLY_ACTIVE_ARCH = YES;
				PRODUCT_BUNDLE_IDENTIFIER = org.couchbase.LiteCoreTests;
				PRODUCT_NAME = "$(TARGET_NAME)";
				SDKROOT = iphoneos;
				TEST_HOST = "$(BUILT_PRODUCTS_DIR)/LiteCore-iOS.app/LiteCore-iOS";
			};
			name = Debug;
		};
		27A924B81D9B316D00086206 /* Release */ = {
			isa = XCBuildConfiguration;
			baseConfigurationReference = 273E9FAD1C519A1B003115A6 /* LiteCore XCTests.xcconfig */;
			buildSettings = {
				ALWAYS_SEARCH_USER_PATHS = NO;
				BUNDLE_LOADER = "$(TEST_HOST)";
				CLANG_ANALYZER_NONNULL = YES;
				CLANG_CXX_LIBRARY = "libc++";
				CLANG_ENABLE_MODULES = YES;
				CLANG_ENABLE_OBJC_ARC = YES;
				CLANG_WARN_BOOL_CONVERSION = YES;
				CLANG_WARN_CONSTANT_CONVERSION = YES;
				CLANG_WARN_DIRECT_OBJC_ISA_USAGE = YES_ERROR;
				CLANG_WARN_DOCUMENTATION_COMMENTS = YES;
				CLANG_WARN_EMPTY_BODY = YES;
				CLANG_WARN_ENUM_CONVERSION = YES;
				CLANG_WARN_INFINITE_RECURSION = YES;
				CLANG_WARN_INT_CONVERSION = YES;
				CLANG_WARN_OBJC_ROOT_CLASS = YES_ERROR;
				CLANG_WARN_UNREACHABLE_CODE = YES;
				CLANG_WARN__DUPLICATE_METHOD_MATCH = YES;
				"CODE_SIGN_IDENTITY[sdk=iphoneos*]" = "iPhone Developer";
				COPY_PHASE_STRIP = NO;
				DEBUG_INFORMATION_FORMAT = "dwarf-with-dsym";
				DEVELOPMENT_TEAM = N2Q372V7W2;
				ENABLE_NS_ASSERTIONS = NO;
				ENABLE_STRICT_OBJC_MSGSEND = YES;
				GCC_C_LANGUAGE_STANDARD = gnu99;
				GCC_NO_COMMON_BLOCKS = YES;
				GCC_WARN_64_TO_32_BIT_CONVERSION = YES;
				GCC_WARN_ABOUT_RETURN_TYPE = YES_ERROR;
				GCC_WARN_UNDECLARED_SELECTOR = YES;
				GCC_WARN_UNINITIALIZED_AUTOS = YES_AGGRESSIVE;
				GCC_WARN_UNUSED_FUNCTION = YES;
				GCC_WARN_UNUSED_VARIABLE = YES;
				INFOPLIST_FILE = "LiteCore-iOS Tests/Info.plist";
				LD_RUNPATH_SEARCH_PATHS = (
					"$(inherited)",
					"@executable_path/Frameworks",
					"@loader_path/Frameworks",
					"@executable_path/../..",
				);
				MTL_ENABLE_DEBUG_INFO = NO;
				PRODUCT_BUNDLE_IDENTIFIER = org.couchbase.LiteCoreTests;
				PRODUCT_NAME = "$(TARGET_NAME)";
				SDKROOT = iphoneos;
				TEST_HOST = "$(BUILT_PRODUCTS_DIR)/LiteCore-iOS.app/LiteCore-iOS";
				VALIDATE_PRODUCT = YES;
			};
			name = Release;
		};
		27B6493D206971FC00FC12F7 /* Debug */ = {
			isa = XCBuildConfiguration;
			baseConfigurationReference = 27B649592069731B00FC12F7 /* LiteCore-framework.xcconfig */;
			buildSettings = {
				CURRENT_PROJECT_VERSION = 1;
				VERSIONING_SYSTEM = "apple-generic";
				VERSION_INFO_PREFIX = "";
			};
			name = Debug;
		};
		27B6493E206971FC00FC12F7 /* Debug_EE */ = {
			isa = XCBuildConfiguration;
			baseConfigurationReference = 27B649592069731B00FC12F7 /* LiteCore-framework.xcconfig */;
			buildSettings = {
				CURRENT_PROJECT_VERSION = 1;
				VERSIONING_SYSTEM = "apple-generic";
				VERSION_INFO_PREFIX = "";
			};
			name = Debug_EE;
		};
		27B6493F206971FC00FC12F7 /* Release */ = {
			isa = XCBuildConfiguration;
			baseConfigurationReference = 2734F60D206978F100C982FF /* LiteCore-framework_Release.xcconfig */;
			buildSettings = {
				CURRENT_PROJECT_VERSION = 1;
				VERSIONING_SYSTEM = "apple-generic";
				VERSION_INFO_PREFIX = "";
			};
			name = Release;
		};
		27B64940206971FC00FC12F7 /* Release_EE */ = {
			isa = XCBuildConfiguration;
			baseConfigurationReference = 2734F60D206978F100C982FF /* LiteCore-framework_Release.xcconfig */;
			buildSettings = {
				CURRENT_PROJECT_VERSION = 1;
				VERSIONING_SYSTEM = "apple-generic";
				VERSION_INFO_PREFIX = "";
			};
			name = Release_EE;
		};
		27B7E0F318F8FB4800044EBA /* Debug */ = {
			isa = XCBuildConfiguration;
			buildSettings = {
			};
			name = Debug;
		};
		27B7E0F418F8FB4800044EBA /* Release */ = {
			isa = XCBuildConfiguration;
			buildSettings = {
			};
			name = Release;
		};
		27DF7D651F4236500022F3DF /* Debug */ = {
			isa = XCBuildConfiguration;
			baseConfigurationReference = 27DF7D6C1F42399E0022F3DF /* SQLite_Debug.xcconfig */;
			buildSettings = {
			};
			name = Debug;
		};
		27DF7D661F4236500022F3DF /* Release */ = {
			isa = XCBuildConfiguration;
			baseConfigurationReference = 27DF7D6D1F4239A80022F3DF /* SQLite_Release.xcconfig */;
			buildSettings = {
			};
			name = Release;
		};
		27EF807619142C2500A327B9 /* Debug */ = {
			isa = XCBuildConfiguration;
			baseConfigurationReference = 273E9FBF1C519A1B003115A6 /* Tokenizer.xcconfig */;
			buildSettings = {
			};
			name = Debug;
		};
		27EF807719142C2500A327B9 /* Release */ = {
			isa = XCBuildConfiguration;
			baseConfigurationReference = 273E9FBF1C519A1B003115A6 /* Tokenizer.xcconfig */;
			buildSettings = {
			};
			name = Release;
		};
		27EF81101917EEC600A327B9 /* Debug */ = {
			isa = XCBuildConfiguration;
			baseConfigurationReference = 273E9FAA1C519A1B003115A6 /* LiteCore static.xcconfig */;
			buildSettings = {
			};
			name = Debug;
		};
		27EF81111917EEC600A327B9 /* Release */ = {
			isa = XCBuildConfiguration;
			baseConfigurationReference = 273E9FAA1C519A1B003115A6 /* LiteCore static.xcconfig */;
			buildSettings = {
			};
			name = Release;
		};
		27FC81F11EAAB0D90028E38E /* Debug */ = {
			isa = XCBuildConfiguration;
			baseConfigurationReference = 27FC81F31EAAB1000028E38E /* REST-static.xcconfig */;
			buildSettings = {
			};
			name = Debug;
		};
		27FC81F21EAAB0D90028E38E /* Release */ = {
			isa = XCBuildConfiguration;
			baseConfigurationReference = 27FC81F31EAAB1000028E38E /* REST-static.xcconfig */;
			buildSettings = {
			};
			name = Release;
		};
		720EA3F31BA7EAD9002B8416 /* Debug */ = {
			isa = XCBuildConfiguration;
			baseConfigurationReference = 273E9FB01C519A1B003115A6 /* LiteCore-dylib.xcconfig */;
			buildSettings = {
			};
			name = Debug;
		};
		720EA3F41BA7EAD9002B8416 /* Release */ = {
			isa = XCBuildConfiguration;
			baseConfigurationReference = 27FDF1A21DAD79450087B4E6 /* LiteCore-dylib_Release.xcconfig */;
			buildSettings = {
			};
			name = Release;
		};
		D6200BF62A57441D00790C0F /* Test_CE */ = {
			isa = XCBuildConfiguration;
			baseConfigurationReference = 273E9FBA1C519A1B003115A6 /* Project_Debug.xcconfig */;
			buildSettings = {
				HEADER_SEARCH_PATHS = (
					"$(SRCROOT)/../vendor/SQLiteCpp/sqlite3/",
					"$(SOCKPP)/include",
					"$(MBEDTLS)/include",
					"$(MBEDCRYPTO)/include",
					"$(inherited)",
				);
				PATH = "${PATH}:/opt/homebrew/bin:/opt/homebrew/sbin";
			};
			name = Test_CE;
		};
		D6200BF72A57441D00790C0F /* Test_CE */ = {
			isa = XCBuildConfiguration;
			baseConfigurationReference = 273E9FAA1C519A1B003115A6 /* LiteCore static.xcconfig */;
			buildSettings = {
			};
			name = Test_CE;
		};
		D6200BF82A57441D00790C0F /* Test_CE */ = {
			isa = XCBuildConfiguration;
			baseConfigurationReference = 273E9FB01C519A1B003115A6 /* LiteCore-dylib.xcconfig */;
			buildSettings = {
			};
			name = Test_CE;
		};
		D6200BF92A57441D00790C0F /* Test_CE */ = {
			isa = XCBuildConfiguration;
			baseConfigurationReference = 27B649592069731B00FC12F7 /* LiteCore-framework.xcconfig */;
			buildSettings = {
				CURRENT_PROJECT_VERSION = 1;
				VERSIONING_SYSTEM = "apple-generic";
				VERSION_INFO_PREFIX = "";
			};
			name = Test_CE;
		};
		D6200BFA2A57441D00790C0F /* Test_CE */ = {
			isa = XCBuildConfiguration;
			baseConfigurationReference = 27FC81F31EAAB1000028E38E /* REST-static.xcconfig */;
			buildSettings = {
			};
			name = Test_CE;
		};
		D6200BFB2A57441D00790C0F /* Test_CE */ = {
			isa = XCBuildConfiguration;
			baseConfigurationReference = 2771A0A5228624DE00B18E0A /* LiteCoreWebSocket.xcconfig */;
			buildSettings = {
			};
			name = Test_CE;
		};
		D6200BFC2A57441D00790C0F /* Test_CE */ = {
			isa = XCBuildConfiguration;
			baseConfigurationReference = 272850EC1E9D4B7D009CA22F /* CppTests.xcconfig */;
			buildSettings = {
			};
			name = Test_CE;
		};
		D6200BFD2A57441D00790C0F /* Test_CE */ = {
			isa = XCBuildConfiguration;
			baseConfigurationReference = 273E9FB61C519A1B003115A6 /* C4Tests.xcconfig */;
			buildSettings = {
			};
			name = Test_CE;
		};
		D6200BFE2A57441D00790C0F /* Test_CE */ = {
			isa = XCBuildConfiguration;
			baseConfigurationReference = 273E9FAD1C519A1B003115A6 /* LiteCore XCTests.xcconfig */;
			buildSettings = {
			};
			name = Test_CE;
		};
		D6200BFF2A57441D00790C0F /* Test_CE */ = {
			isa = XCBuildConfiguration;
			baseConfigurationReference = 27DF7D6C1F42399E0022F3DF /* SQLite_Debug.xcconfig */;
			buildSettings = {
			};
			name = Test_CE;
		};
		D6200C002A57441D00790C0F /* Test_CE */ = {
			isa = XCBuildConfiguration;
			baseConfigurationReference = 273E9FBF1C519A1B003115A6 /* Tokenizer.xcconfig */;
			buildSettings = {
			};
			name = Test_CE;
		};
		D6200C012A57441D00790C0F /* Test_CE */ = {
			isa = XCBuildConfiguration;
			baseConfigurationReference = 2777146C1C5D6BDB003C0287 /* static_lib.xcconfig */;
			buildSettings = {
				CLANG_ANALYZER_NONNULL = YES;
				CLANG_ANALYZER_NUMBER_OBJECT_CONVERSION = YES_AGGRESSIVE;
				CLANG_CXX_LANGUAGE_STANDARD = "gnu++14";
				CLANG_CXX_LIBRARY = "libc++";
				CLANG_ENABLE_MODULES = YES;
				CLANG_ENABLE_OBJC_ARC = YES;
				CLANG_ENABLE_OBJC_WEAK = YES;
				CLANG_WARN_BLOCK_CAPTURE_AUTORELEASING = YES;
				CLANG_WARN_BOOL_CONVERSION = YES;
				CLANG_WARN_COMMA = YES;
				CLANG_WARN_CONSTANT_CONVERSION = YES;
				CLANG_WARN_DEPRECATED_OBJC_IMPLEMENTATIONS = YES;
				CLANG_WARN_DIRECT_OBJC_ISA_USAGE = YES_ERROR;
				CLANG_WARN_DOCUMENTATION_COMMENTS = YES;
				CLANG_WARN_EMPTY_BODY = YES;
				CLANG_WARN_ENUM_CONVERSION = YES;
				CLANG_WARN_INFINITE_RECURSION = YES;
				CLANG_WARN_INT_CONVERSION = YES;
				CLANG_WARN_NON_LITERAL_NULL_CONVERSION = YES;
				CLANG_WARN_OBJC_IMPLICIT_RETAIN_SELF = YES;
				CLANG_WARN_OBJC_LITERAL_CONVERSION = YES;
				CLANG_WARN_OBJC_ROOT_CLASS = YES_ERROR;
				CLANG_WARN_RANGE_LOOP_ANALYSIS = YES;
				CLANG_WARN_STRICT_PROTOTYPES = YES;
				CLANG_WARN_SUSPICIOUS_MOVE = YES;
				CLANG_WARN_UNGUARDED_AVAILABILITY = YES_AGGRESSIVE;
				CLANG_WARN_UNREACHABLE_CODE = YES;
				CLANG_WARN__DUPLICATE_METHOD_MATCH = YES;
				CODE_SIGN_STYLE = Automatic;
				COPY_PHASE_STRIP = NO;
				DEBUGGING_SYMBOLS = YES;
				DEBUG_INFORMATION_FORMAT = dwarf;
				DEVELOPMENT_TEAM = N2Q372V7W2;
				ENABLE_STRICT_OBJC_MSGSEND = YES;
				ENABLE_TESTABILITY = YES;
				GCC_C_LANGUAGE_STANDARD = gnu11;
				GCC_DYNAMIC_NO_PIC = NO;
				GCC_GENERATE_DEBUGGING_SYMBOLS = YES;
				GCC_NO_COMMON_BLOCKS = YES;
				GCC_OPTIMIZATION_LEVEL = 0;
				GCC_PREPROCESSOR_DEFINITIONS = (
					"DEBUG=1",
					"$(inherited)",
				);
				GCC_WARN_64_TO_32_BIT_CONVERSION = YES;
				GCC_WARN_ABOUT_RETURN_TYPE = YES_ERROR;
				GCC_WARN_UNDECLARED_SELECTOR = YES;
				GCC_WARN_UNINITIALIZED_AUTOS = YES_AGGRESSIVE;
				GCC_WARN_UNUSED_FUNCTION = YES;
				GCC_WARN_UNUSED_VARIABLE = YES;
				MTL_ENABLE_DEBUG_INFO = INCLUDE_SOURCE;
				MTL_FAST_MATH = YES;
				OTHER_CFLAGS = "";
				OTHER_LDFLAGS = "";
				PRODUCT_NAME = "$(TARGET_NAME)";
			};
			name = Test_CE;
		};
		D6200C022A57441D00790C0F /* Test_CE */ = {
			isa = XCBuildConfiguration;
			baseConfigurationReference = 272850EC1E9D4B7D009CA22F /* CppTests.xcconfig */;
			buildSettings = {
				ASSETCATALOG_COMPILER_APPICON_NAME = AppIcon;
				CODE_SIGN_IDENTITY = "iPhone Developer";
				"CODE_SIGN_IDENTITY[sdk=iphoneos*]" = "iPhone Developer";
				DEBUG_INFORMATION_FORMAT = dwarf;
				DEVELOPMENT_TEAM = N2Q372V7W2;
				GCC_C_LANGUAGE_STANDARD = gnu99;
				INFOPLIST_FILE = "LiteCore-iOS shell copy-Info.plist";
				LD_RUNPATH_SEARCH_PATHS = (
					"$(inherited)",
					"@executable_path/Frameworks",
					"@executable_path",
				);
				ONLY_ACTIVE_ARCH = YES;
				PRODUCT_BUNDLE_IDENTIFIER = org.couchbase.LiteCoreTests;
				PRODUCT_NAME = "$(TARGET_NAME)";
				SDKROOT = iphoneos;
				SUPPORTED_PLATFORMS = "iphonesimulator iphoneos";
				TARGETED_DEVICE_FAMILY = "1,2";
			};
			name = Test_CE;
		};
		D6200C032A57441D00790C0F /* Test_CE */ = {
			isa = XCBuildConfiguration;
			buildSettings = {
				ASSETCATALOG_COMPILER_APPICON_NAME = AppIcon;
				CODE_SIGN_IDENTITY = "Apple Development";
				DEBUG_INFORMATION_FORMAT = dwarf;
				DEVELOPMENT_TEAM = N2Q372V7W2;
				GCC_C_LANGUAGE_STANDARD = gnu99;
				HEADER_SEARCH_PATHS = (
					"$(SRCROOT)/../vendor/SQLiteCpp/sqlite3/",
					"$(SOCKPP)/include",
					"$(MBEDTLS)/include",
					"$(MBEDCRYPTO)/include",
					"$(inherited)",
					"$(SRCROOT)/../vendor/fleece/vendor/catch/",
					"$(SRCROOT)/../vendor/fleece/Fleece/Support",
				);
				INFOPLIST_FILE = "LiteCore-iOS/Info.plist";
				LD_RUNPATH_SEARCH_PATHS = (
					"$(inherited)",
					"@executable_path/Frameworks",
					"@executable_path",
				);
				ONLY_ACTIVE_ARCH = YES;
				PRODUCT_BUNDLE_IDENTIFIER = "com.couchbase.LiteCore-iOS";
				PRODUCT_NAME = "LiteCore-iOS";
				SDKROOT = iphoneos;
				SUPPORTED_PLATFORMS = "iphonesimulator iphoneos";
				TARGETED_DEVICE_FAMILY = "1,2";
			};
			name = Test_CE;
		};
		D6200C042A57441D00790C0F /* Test_CE */ = {
			isa = XCBuildConfiguration;
			baseConfigurationReference = 273E9FAD1C519A1B003115A6 /* LiteCore XCTests.xcconfig */;
			buildSettings = {
				ALWAYS_SEARCH_USER_PATHS = NO;
				BUNDLE_LOADER = "$(TEST_HOST)";
				CLANG_ANALYZER_NONNULL = YES;
				CLANG_CXX_LIBRARY = "libc++";
				CLANG_ENABLE_MODULES = YES;
				CLANG_ENABLE_OBJC_ARC = YES;
				CLANG_WARN_BOOL_CONVERSION = YES;
				CLANG_WARN_CONSTANT_CONVERSION = YES;
				CLANG_WARN_DIRECT_OBJC_ISA_USAGE = YES_ERROR;
				CLANG_WARN_DOCUMENTATION_COMMENTS = YES;
				CLANG_WARN_EMPTY_BODY = YES;
				CLANG_WARN_ENUM_CONVERSION = YES;
				CLANG_WARN_INFINITE_RECURSION = YES;
				CLANG_WARN_INT_CONVERSION = YES;
				CLANG_WARN_OBJC_ROOT_CLASS = YES_ERROR;
				CLANG_WARN_UNREACHABLE_CODE = YES;
				CLANG_WARN__DUPLICATE_METHOD_MATCH = YES;
				"CODE_SIGN_IDENTITY[sdk=iphoneos*]" = "iPhone Developer";
				COPY_PHASE_STRIP = NO;
				DEBUG_INFORMATION_FORMAT = dwarf;
				DEVELOPMENT_TEAM = N2Q372V7W2;
				ENABLE_STRICT_OBJC_MSGSEND = YES;
				ENABLE_TESTABILITY = YES;
				GCC_C_LANGUAGE_STANDARD = gnu99;
				GCC_DYNAMIC_NO_PIC = NO;
				GCC_NO_COMMON_BLOCKS = YES;
				GCC_OPTIMIZATION_LEVEL = 0;
				GCC_PREPROCESSOR_DEFINITIONS = (
					"DEBUG=1",
					"$(inherited)",
				);
				GCC_WARN_64_TO_32_BIT_CONVERSION = YES;
				GCC_WARN_ABOUT_RETURN_TYPE = YES_ERROR;
				GCC_WARN_UNDECLARED_SELECTOR = YES;
				GCC_WARN_UNINITIALIZED_AUTOS = YES_AGGRESSIVE;
				GCC_WARN_UNUSED_FUNCTION = YES;
				GCC_WARN_UNUSED_VARIABLE = YES;
				INFOPLIST_FILE = "LiteCore-iOS Tests/Info.plist";
				LD_RUNPATH_SEARCH_PATHS = (
					"$(inherited)",
					"@executable_path/Frameworks",
					"@loader_path/Frameworks",
					"@executable_path/../..",
				);
				MTL_ENABLE_DEBUG_INFO = YES;
				ONLY_ACTIVE_ARCH = YES;
				PRODUCT_BUNDLE_IDENTIFIER = org.couchbase.LiteCoreTests;
				PRODUCT_NAME = "$(TARGET_NAME)";
				SDKROOT = iphoneos;
				TEST_HOST = "$(BUILT_PRODUCTS_DIR)/LiteCore-iOS.app/LiteCore-iOS";
			};
			name = Test_CE;
		};
		D6200C052A57441D00790C0F /* Test_CE */ = {
			isa = XCBuildConfiguration;
			buildSettings = {
			};
			name = Test_CE;
		};
		D6200C062A57441D00790C0F /* Test_CE */ = {
			isa = XCBuildConfiguration;
			buildSettings = {
				CODE_SIGN_STYLE = Automatic;
				PRODUCT_NAME = "$(TARGET_NAME)";
			};
			name = Test_CE;
		};
		D6D93DE42A2ACD9D00E30981 /* Test_EE */ = {
			isa = XCBuildConfiguration;
			baseConfigurationReference = 2791EA192032732500BD813C /* Project_Debug_EE.xcconfig */;
			buildSettings = {
				HEADER_SEARCH_PATHS = (
					"$(SRCROOT)/../vendor/SQLiteCpp/sqlite3/",
					"$(SOCKPP)/include",
					"$(MBEDTLS)/include",
					"$(MBEDCRYPTO)/include",
					"$(inherited)",
				);
				PATH = "${PATH}:/opt/homebrew/bin:/opt/homebrew/sbin";
			};
			name = Test_EE;
		};
		D6D93DE52A2ACD9D00E30981 /* Test_EE */ = {
			isa = XCBuildConfiguration;
			baseConfigurationReference = 273E9FAA1C519A1B003115A6 /* LiteCore static.xcconfig */;
			buildSettings = {
			};
			name = Test_EE;
		};
		D6D93DE62A2ACD9D00E30981 /* Test_EE */ = {
			isa = XCBuildConfiguration;
			baseConfigurationReference = 273E9FB01C519A1B003115A6 /* LiteCore-dylib.xcconfig */;
			buildSettings = {
			};
			name = Test_EE;
		};
		D6D93DE72A2ACD9D00E30981 /* Test_EE */ = {
			isa = XCBuildConfiguration;
			baseConfigurationReference = 27B649592069731B00FC12F7 /* LiteCore-framework.xcconfig */;
			buildSettings = {
				CURRENT_PROJECT_VERSION = 1;
				VERSIONING_SYSTEM = "apple-generic";
				VERSION_INFO_PREFIX = "";
			};
			name = Test_EE;
		};
		D6D93DE82A2ACD9D00E30981 /* Test_EE */ = {
			isa = XCBuildConfiguration;
			baseConfigurationReference = 27FC81F31EAAB1000028E38E /* REST-static.xcconfig */;
			buildSettings = {
			};
			name = Test_EE;
		};
		D6D93DE92A2ACD9D00E30981 /* Test_EE */ = {
			isa = XCBuildConfiguration;
			baseConfigurationReference = 2771A0A5228624DE00B18E0A /* LiteCoreWebSocket.xcconfig */;
			buildSettings = {
			};
			name = Test_EE;
		};
		D6D93DEA2A2ACD9D00E30981 /* Test_EE */ = {
			isa = XCBuildConfiguration;
			baseConfigurationReference = 272850EC1E9D4B7D009CA22F /* CppTests.xcconfig */;
			buildSettings = {
			};
			name = Test_EE;
		};
		D6D93DEB2A2ACD9D00E30981 /* Test_EE */ = {
			isa = XCBuildConfiguration;
			baseConfigurationReference = 273E9FB61C519A1B003115A6 /* C4Tests.xcconfig */;
			buildSettings = {
			};
			name = Test_EE;
		};
		D6D93DEC2A2ACD9D00E30981 /* Test_EE */ = {
			isa = XCBuildConfiguration;
			baseConfigurationReference = 273E9FAD1C519A1B003115A6 /* LiteCore XCTests.xcconfig */;
			buildSettings = {
			};
			name = Test_EE;
		};
		D6D93DED2A2ACD9D00E30981 /* Test_EE */ = {
			isa = XCBuildConfiguration;
			baseConfigurationReference = 27DF7D6C1F42399E0022F3DF /* SQLite_Debug.xcconfig */;
			buildSettings = {
			};
			name = Test_EE;
		};
		D6D93DEE2A2ACD9D00E30981 /* Test_EE */ = {
			isa = XCBuildConfiguration;
			baseConfigurationReference = 273E9FBF1C519A1B003115A6 /* Tokenizer.xcconfig */;
			buildSettings = {
			};
			name = Test_EE;
		};
		D6D93DEF2A2ACD9D00E30981 /* Test_EE */ = {
			isa = XCBuildConfiguration;
			buildSettings = {
				CLANG_ANALYZER_NONNULL = YES;
				CLANG_ANALYZER_NUMBER_OBJECT_CONVERSION = YES_AGGRESSIVE;
				CLANG_CXX_LANGUAGE_STANDARD = "gnu++14";
				CLANG_CXX_LIBRARY = "libc++";
				CLANG_ENABLE_MODULES = YES;
				CLANG_ENABLE_OBJC_ARC = YES;
				CLANG_ENABLE_OBJC_WEAK = YES;
				CLANG_WARN_BLOCK_CAPTURE_AUTORELEASING = YES;
				CLANG_WARN_BOOL_CONVERSION = YES;
				CLANG_WARN_COMMA = YES;
				CLANG_WARN_CONSTANT_CONVERSION = YES;
				CLANG_WARN_DEPRECATED_OBJC_IMPLEMENTATIONS = YES;
				CLANG_WARN_DIRECT_OBJC_ISA_USAGE = YES_ERROR;
				CLANG_WARN_DOCUMENTATION_COMMENTS = YES;
				CLANG_WARN_EMPTY_BODY = YES;
				CLANG_WARN_ENUM_CONVERSION = YES;
				CLANG_WARN_INFINITE_RECURSION = YES;
				CLANG_WARN_INT_CONVERSION = YES;
				CLANG_WARN_NON_LITERAL_NULL_CONVERSION = YES;
				CLANG_WARN_OBJC_IMPLICIT_RETAIN_SELF = YES;
				CLANG_WARN_OBJC_LITERAL_CONVERSION = YES;
				CLANG_WARN_OBJC_ROOT_CLASS = YES_ERROR;
				CLANG_WARN_RANGE_LOOP_ANALYSIS = YES;
				CLANG_WARN_STRICT_PROTOTYPES = YES;
				CLANG_WARN_SUSPICIOUS_MOVE = YES;
				CLANG_WARN_UNGUARDED_AVAILABILITY = YES_AGGRESSIVE;
				CLANG_WARN_UNREACHABLE_CODE = YES;
				CLANG_WARN__DUPLICATE_METHOD_MATCH = YES;
				CODE_SIGN_STYLE = Automatic;
				COPY_PHASE_STRIP = NO;
				DEBUGGING_SYMBOLS = YES;
				DEBUG_INFORMATION_FORMAT = dwarf;
				DEVELOPMENT_TEAM = N2Q372V7W2;
				ENABLE_STRICT_OBJC_MSGSEND = YES;
				ENABLE_TESTABILITY = YES;
				GCC_C_LANGUAGE_STANDARD = gnu11;
				GCC_DYNAMIC_NO_PIC = NO;
				GCC_GENERATE_DEBUGGING_SYMBOLS = YES;
				GCC_NO_COMMON_BLOCKS = YES;
				GCC_OPTIMIZATION_LEVEL = 0;
				GCC_PREPROCESSOR_DEFINITIONS = (
					"DEBUG=1",
					"$(inherited)",
				);
				GCC_WARN_64_TO_32_BIT_CONVERSION = YES;
				GCC_WARN_ABOUT_RETURN_TYPE = YES_ERROR;
				GCC_WARN_UNDECLARED_SELECTOR = YES;
				GCC_WARN_UNINITIALIZED_AUTOS = YES_AGGRESSIVE;
				GCC_WARN_UNUSED_FUNCTION = YES;
				GCC_WARN_UNUSED_VARIABLE = YES;
				MTL_ENABLE_DEBUG_INFO = INCLUDE_SOURCE;
				MTL_FAST_MATH = YES;
				OTHER_CFLAGS = "";
				OTHER_LDFLAGS = "";
				PRODUCT_NAME = "$(TARGET_NAME)";
			};
			name = Test_EE;
		};
		D6D93DF02A2ACD9D00E30981 /* Test_EE */ = {
			isa = XCBuildConfiguration;
			baseConfigurationReference = 272850EC1E9D4B7D009CA22F /* CppTests.xcconfig */;
			buildSettings = {
				ASSETCATALOG_COMPILER_APPICON_NAME = AppIcon;
				CODE_SIGN_IDENTITY = "iPhone Developer";
				"CODE_SIGN_IDENTITY[sdk=iphoneos*]" = "iPhone Developer";
				DEBUG_INFORMATION_FORMAT = dwarf;
				DEVELOPMENT_TEAM = N2Q372V7W2;
				GCC_C_LANGUAGE_STANDARD = gnu99;
				INFOPLIST_FILE = "LiteCore-iOS shell copy-Info.plist";
				LD_RUNPATH_SEARCH_PATHS = (
					"$(inherited)",
					"@executable_path/Frameworks",
					"@executable_path",
				);
				ONLY_ACTIVE_ARCH = YES;
				PRODUCT_BUNDLE_IDENTIFIER = org.couchbase.LiteCoreTests;
				PRODUCT_NAME = "$(TARGET_NAME)";
				SDKROOT = iphoneos;
				SUPPORTED_PLATFORMS = "iphonesimulator iphoneos";
				TARGETED_DEVICE_FAMILY = "1,2";
			};
			name = Test_EE;
		};
		D6D93DF12A2ACD9D00E30981 /* Test_EE */ = {
			isa = XCBuildConfiguration;
			baseConfigurationReference = 278054D72B321BDB009630D8 /* LiteCore-iOS shell.xcconfig */;
			buildSettings = {
				ASSETCATALOG_COMPILER_APPICON_NAME = AppIcon;
				CODE_SIGN_IDENTITY = "Apple Development";
				DEBUG_INFORMATION_FORMAT = dwarf;
				DEVELOPMENT_TEAM = N2Q372V7W2;
				GCC_C_LANGUAGE_STANDARD = gnu99;
				HEADER_SEARCH_PATHS = (
					"$(SRCROOT)/../vendor/SQLiteCpp/sqlite3/",
					"$(SOCKPP)/include",
					"$(MBEDTLS)/include",
					"$(MBEDCRYPTO)/include",
					"$(inherited)",
					"$(SRCROOT)/../vendor/fleece/vendor/catch/",
					"$(SRCROOT)/../vendor/fleece/Fleece/Support",
				);
				INFOPLIST_FILE = "LiteCore-iOS/Info.plist";
				LD_RUNPATH_SEARCH_PATHS = (
					"$(inherited)",
					"@executable_path/Frameworks",
					"@executable_path",
				);
				ONLY_ACTIVE_ARCH = YES;
				PRODUCT_BUNDLE_IDENTIFIER = "com.couchbase.LiteCore-iOS";
				PRODUCT_NAME = "LiteCore-iOS";
				SDKROOT = iphoneos;
				SUPPORTED_PLATFORMS = "iphonesimulator iphoneos";
				TARGETED_DEVICE_FAMILY = "1,2";
			};
			name = Test_EE;
		};
		D6D93DF22A2ACD9D00E30981 /* Test_EE */ = {
			isa = XCBuildConfiguration;
			baseConfigurationReference = 273E9FAD1C519A1B003115A6 /* LiteCore XCTests.xcconfig */;
			buildSettings = {
				ALWAYS_SEARCH_USER_PATHS = NO;
				BUNDLE_LOADER = "$(TEST_HOST)";
				CLANG_ANALYZER_NONNULL = YES;
				CLANG_CXX_LIBRARY = "libc++";
				CLANG_ENABLE_MODULES = YES;
				CLANG_ENABLE_OBJC_ARC = YES;
				CLANG_WARN_BOOL_CONVERSION = YES;
				CLANG_WARN_CONSTANT_CONVERSION = YES;
				CLANG_WARN_DIRECT_OBJC_ISA_USAGE = YES_ERROR;
				CLANG_WARN_DOCUMENTATION_COMMENTS = YES;
				CLANG_WARN_EMPTY_BODY = YES;
				CLANG_WARN_ENUM_CONVERSION = YES;
				CLANG_WARN_INFINITE_RECURSION = YES;
				CLANG_WARN_INT_CONVERSION = YES;
				CLANG_WARN_OBJC_ROOT_CLASS = YES_ERROR;
				CLANG_WARN_UNREACHABLE_CODE = YES;
				CLANG_WARN__DUPLICATE_METHOD_MATCH = YES;
				"CODE_SIGN_IDENTITY[sdk=iphoneos*]" = "iPhone Developer";
				COPY_PHASE_STRIP = NO;
				DEBUG_INFORMATION_FORMAT = dwarf;
				DEVELOPMENT_TEAM = N2Q372V7W2;
				ENABLE_STRICT_OBJC_MSGSEND = YES;
				ENABLE_TESTABILITY = YES;
				GCC_C_LANGUAGE_STANDARD = gnu99;
				GCC_DYNAMIC_NO_PIC = NO;
				GCC_NO_COMMON_BLOCKS = YES;
				GCC_OPTIMIZATION_LEVEL = 0;
				GCC_PREPROCESSOR_DEFINITIONS = (
					"DEBUG=1",
					"$(inherited)",
				);
				GCC_WARN_64_TO_32_BIT_CONVERSION = YES;
				GCC_WARN_ABOUT_RETURN_TYPE = YES_ERROR;
				GCC_WARN_UNDECLARED_SELECTOR = YES;
				GCC_WARN_UNINITIALIZED_AUTOS = YES_AGGRESSIVE;
				GCC_WARN_UNUSED_FUNCTION = YES;
				GCC_WARN_UNUSED_VARIABLE = YES;
				INFOPLIST_FILE = "LiteCore-iOS Tests/Info.plist";
				LD_RUNPATH_SEARCH_PATHS = (
					"$(inherited)",
					"@executable_path/Frameworks",
					"@loader_path/Frameworks",
					"@executable_path/../..",
				);
				MTL_ENABLE_DEBUG_INFO = YES;
				ONLY_ACTIVE_ARCH = YES;
				PRODUCT_BUNDLE_IDENTIFIER = org.couchbase.LiteCoreTests;
				PRODUCT_NAME = "$(TARGET_NAME)";
				SDKROOT = iphoneos;
				TEST_HOST = "$(BUILT_PRODUCTS_DIR)/LiteCore-iOS.app/LiteCore-iOS";
			};
			name = Test_EE;
		};
		D6D93DF32A2ACD9D00E30981 /* Test_EE */ = {
			isa = XCBuildConfiguration;
			buildSettings = {
			};
			name = Test_EE;
		};
		D6D93DF42A2ACD9D00E30981 /* Test_EE */ = {
			isa = XCBuildConfiguration;
			buildSettings = {
				CODE_SIGN_STYLE = Automatic;
				PRODUCT_NAME = "$(TARGET_NAME)";
			};
			name = Test_EE;
		};
		EAE4736A29BA113000C28D49 /* Debug */ = {
			isa = XCBuildConfiguration;
			buildSettings = {
				CODE_SIGN_STYLE = Automatic;
				PRODUCT_NAME = "$(TARGET_NAME)";
			};
			name = Debug;
		};
		EAE4736B29BA113000C28D49 /* Debug_EE */ = {
			isa = XCBuildConfiguration;
			buildSettings = {
				CODE_SIGN_STYLE = Automatic;
				PRODUCT_NAME = "$(TARGET_NAME)";
			};
			name = Debug_EE;
		};
		EAE4736C29BA113000C28D49 /* Release */ = {
			isa = XCBuildConfiguration;
			buildSettings = {
				CODE_SIGN_STYLE = Automatic;
				PRODUCT_NAME = "$(TARGET_NAME)";
			};
			name = Release;
		};
		EAE4736D29BA113000C28D49 /* Release_EE */ = {
			isa = XCBuildConfiguration;
			buildSettings = {
				CODE_SIGN_STYLE = Automatic;
				PRODUCT_NAME = "$(TARGET_NAME)";
			};
			name = Release_EE;
		};
/* End XCBuildConfiguration section */

/* Begin XCConfigurationList section */
		2708FE4F1CF4CC880022F721 /* Build configuration list for PBXNativeTarget "LiteCoreCppTests" */ = {
			isa = XCConfigurationList;
			buildConfigurations = (
				2708FE501CF4CC880022F721 /* Debug */,
				D6200BFC2A57441D00790C0F /* Test_CE */,
				2791EA212032745700BD813C /* Debug_EE */,
				D6D93DEA2A2ACD9D00E30981 /* Test_EE */,
				2708FE511CF4CC880022F721 /* Release */,
				2791EA352032746700BD813C /* Release_EE */,
			);
			defaultConfigurationIsVisible = 0;
			defaultConfigurationName = Release;
		};
		27139B4118F8E9750021A9A3 /* Build configuration list for PBXNativeTarget "LiteCore XCTests" */ = {
			isa = XCConfigurationList;
			buildConfigurations = (
				27139B4218F8E9750021A9A3 /* Debug */,
				D6200BFE2A57441D00790C0F /* Test_CE */,
				2791EA2A2032745700BD813C /* Debug_EE */,
				D6D93DEC2A2ACD9D00E30981 /* Test_EE */,
				27139B4318F8E9750021A9A3 /* Release */,
				2791EA3E2032746700BD813C /* Release_EE */,
			);
			defaultConfigurationIsVisible = 0;
			defaultConfigurationName = Release;
		};
		274D040C1BA75E1C00FF7C35 /* Build configuration list for PBXNativeTarget "C4Tests" */ = {
			isa = XCConfigurationList;
			buildConfigurations = (
				274D040D1BA75E1C00FF7C35 /* Debug */,
				D6200BFD2A57441D00790C0F /* Test_CE */,
				2791EA222032745700BD813C /* Debug_EE */,
				D6D93DEB2A2ACD9D00E30981 /* Test_EE */,
				274D040E1BA75E1C00FF7C35 /* Release */,
				2791EA362032746700BD813C /* Release_EE */,
			);
			defaultConfigurationIsVisible = 0;
			defaultConfigurationName = Release;
		};
		2750723618E3E52800A80C5A /* Build configuration list for PBXProject "LiteCore" */ = {
			isa = XCConfigurationList;
			buildConfigurations = (
				2750724718E3E52800A80C5A /* Debug */,
				D6200BF62A57441D00790C0F /* Test_CE */,
				2791EA1B2032745700BD813C /* Debug_EE */,
				D6D93DE42A2ACD9D00E30981 /* Test_EE */,
				2750724818E3E52800A80C5A /* Release */,
				2791EA2F2032746700BD813C /* Release_EE */,
			);
			defaultConfigurationIsVisible = 0;
			defaultConfigurationName = Release;
		};
		2752B273233D76010014AD9D /* Build configuration list for PBXLegacyTarget "mbedTLS" */ = {
			isa = XCConfigurationList;
			buildConfigurations = (
				2752B26B233D76010014AD9D /* Debug */,
				D6200C012A57441D00790C0F /* Test_CE */,
				2752B26C233D76010014AD9D /* Debug_EE */,
				D6D93DEF2A2ACD9D00E30981 /* Test_EE */,
				2752B26D233D76010014AD9D /* Release */,
				2752B26E233D76010014AD9D /* Release_EE */,
			);
			defaultConfigurationIsVisible = 0;
			defaultConfigurationName = Release;
		};
		2771A0A0228624C100B18E0A /* Build configuration list for PBXNativeTarget "LiteCoreWebSocket" */ = {
			isa = XCConfigurationList;
			buildConfigurations = (
				2771A0A1228624C100B18E0A /* Debug */,
				D6200BFB2A57441D00790C0F /* Test_CE */,
				2771A0A2228624C100B18E0A /* Debug_EE */,
				D6D93DE92A2ACD9D00E30981 /* Test_EE */,
				2771A0A3228624C100B18E0A /* Release */,
				2771A0A4228624C100B18E0A /* Release_EE */,
			);
			defaultConfigurationIsVisible = 0;
			defaultConfigurationName = Release;
		};
		278F476224C9131000E1CA7A /* Build configuration list for PBXNativeTarget "iOS Perf Test" */ = {
			isa = XCConfigurationList;
			buildConfigurations = (
				278F476324C9131000E1CA7A /* Debug */,
				D6200C022A57441D00790C0F /* Test_CE */,
				278F476424C9131000E1CA7A /* Debug_EE */,
				D6D93DF02A2ACD9D00E30981 /* Test_EE */,
				278F476524C9131000E1CA7A /* Release */,
				278F476624C9131000E1CA7A /* Release_EE */,
			);
			defaultConfigurationIsVisible = 0;
			defaultConfigurationName = Release;
		};
		27A924B31D9B316D00086206 /* Build configuration list for PBXNativeTarget "LiteCore-iOS shell" */ = {
			isa = XCConfigurationList;
			buildConfigurations = (
				27A924B41D9B316D00086206 /* Debug */,
				D6200C032A57441D00790C0F /* Test_CE */,
				2791EA2B2032745700BD813C /* Debug_EE */,
				D6D93DF12A2ACD9D00E30981 /* Test_EE */,
				27A924B51D9B316D00086206 /* Release */,
				2791EA3F2032746700BD813C /* Release_EE */,
			);
			defaultConfigurationIsVisible = 0;
			defaultConfigurationName = Release;
		};
		27A924B61D9B316D00086206 /* Build configuration list for PBXNativeTarget "LiteCore-iOS Tests" */ = {
			isa = XCConfigurationList;
			buildConfigurations = (
				27A924B71D9B316D00086206 /* Debug */,
				D6200C042A57441D00790C0F /* Test_CE */,
				2791EA2D2032745700BD813C /* Debug_EE */,
				D6D93DF22A2ACD9D00E30981 /* Test_EE */,
				27A924B81D9B316D00086206 /* Release */,
				2791EA412032746700BD813C /* Release_EE */,
			);
			defaultConfigurationIsVisible = 0;
			defaultConfigurationName = Release;
		};
		27B64945206971FC00FC12F7 /* Build configuration list for PBXNativeTarget "LiteCore framework" */ = {
			isa = XCConfigurationList;
			buildConfigurations = (
				27B6493D206971FC00FC12F7 /* Debug */,
				D6200BF92A57441D00790C0F /* Test_CE */,
				27B6493E206971FC00FC12F7 /* Debug_EE */,
				D6D93DE72A2ACD9D00E30981 /* Test_EE */,
				27B6493F206971FC00FC12F7 /* Release */,
				27B64940206971FC00FC12F7 /* Release_EE */,
			);
			defaultConfigurationIsVisible = 0;
			defaultConfigurationName = Release;
		};
		27B7E0F218F8FB4800044EBA /* Build configuration list for PBXAggregateTarget "All" */ = {
			isa = XCConfigurationList;
			buildConfigurations = (
				27B7E0F318F8FB4800044EBA /* Debug */,
				D6200C052A57441D00790C0F /* Test_CE */,
				2791EA2E2032745700BD813C /* Debug_EE */,
				D6D93DF32A2ACD9D00E30981 /* Test_EE */,
				27B7E0F418F8FB4800044EBA /* Release */,
				2791EA422032746700BD813C /* Release_EE */,
			);
			defaultConfigurationIsVisible = 0;
			defaultConfigurationName = Release;
		};
		27DF7D641F4236500022F3DF /* Build configuration list for PBXNativeTarget "SQLite" */ = {
			isa = XCConfigurationList;
			buildConfigurations = (
				27DF7D651F4236500022F3DF /* Debug */,
				D6200BFF2A57441D00790C0F /* Test_CE */,
				2791EA272032745700BD813C /* Debug_EE */,
				D6D93DED2A2ACD9D00E30981 /* Test_EE */,
				27DF7D661F4236500022F3DF /* Release */,
				2791EA3B2032746700BD813C /* Release_EE */,
			);
			defaultConfigurationIsVisible = 0;
			defaultConfigurationName = Release;
		};
		27EF807519142C2500A327B9 /* Build configuration list for PBXNativeTarget "Tokenizer" */ = {
			isa = XCConfigurationList;
			buildConfigurations = (
				27EF807619142C2500A327B9 /* Debug */,
				D6200C002A57441D00790C0F /* Test_CE */,
				2791EA282032745700BD813C /* Debug_EE */,
				D6D93DEE2A2ACD9D00E30981 /* Test_EE */,
				27EF807719142C2500A327B9 /* Release */,
				2791EA3C2032746700BD813C /* Release_EE */,
			);
			defaultConfigurationIsVisible = 0;
			defaultConfigurationName = Release;
		};
		27EF810F1917EEC600A327B9 /* Build configuration list for PBXNativeTarget "LiteCore-static" */ = {
			isa = XCConfigurationList;
			buildConfigurations = (
				27EF81101917EEC600A327B9 /* Debug */,
				D6200BF72A57441D00790C0F /* Test_CE */,
				2791EA1C2032745700BD813C /* Debug_EE */,
				D6D93DE52A2ACD9D00E30981 /* Test_EE */,
				27EF81111917EEC600A327B9 /* Release */,
				2791EA302032746700BD813C /* Release_EE */,
			);
			defaultConfigurationIsVisible = 0;
			defaultConfigurationName = Release;
		};
		27FC81F01EAAB0D90028E38E /* Build configuration list for PBXNativeTarget "LiteCoreREST static" */ = {
			isa = XCConfigurationList;
			buildConfigurations = (
				27FC81F11EAAB0D90028E38E /* Debug */,
				D6200BFA2A57441D00790C0F /* Test_CE */,
				2791EA1E2032745700BD813C /* Debug_EE */,
				D6D93DE82A2ACD9D00E30981 /* Test_EE */,
				27FC81F21EAAB0D90028E38E /* Release */,
				2791EA322032746700BD813C /* Release_EE */,
			);
			defaultConfigurationIsVisible = 0;
			defaultConfigurationName = Release;
		};
		720EA3F21BA7EAD9002B8416 /* Build configuration list for PBXNativeTarget "LiteCore dylib" */ = {
			isa = XCConfigurationList;
			buildConfigurations = (
				720EA3F31BA7EAD9002B8416 /* Debug */,
				D6200BF82A57441D00790C0F /* Test_CE */,
				2791EA1D2032745700BD813C /* Debug_EE */,
				D6D93DE62A2ACD9D00E30981 /* Test_EE */,
				720EA3F41BA7EAD9002B8416 /* Release */,
				2791EA312032746700BD813C /* Release_EE */,
			);
			defaultConfigurationIsVisible = 0;
			defaultConfigurationName = Release;
		};
		EAE4736929BA113000C28D49 /* Build configuration list for PBXAggregateTarget "Run Clang-Format" */ = {
			isa = XCConfigurationList;
			buildConfigurations = (
				EAE4736A29BA113000C28D49 /* Debug */,
				D6200C062A57441D00790C0F /* Test_CE */,
				EAE4736B29BA113000C28D49 /* Debug_EE */,
				D6D93DF42A2ACD9D00E30981 /* Test_EE */,
				EAE4736C29BA113000C28D49 /* Release */,
				EAE4736D29BA113000C28D49 /* Release_EE */,
			);
			defaultConfigurationIsVisible = 0;
			defaultConfigurationName = Release;
		};
/* End XCConfigurationList section */
	};
	rootObject = 2750723318E3E52800A80C5A /* Project object */;
}<|MERGE_RESOLUTION|>--- conflicted
+++ resolved
@@ -4319,7 +4319,6 @@
 				27FE0CF524BE7C2A00A36EC2 /* QueryParserTest.cc in Sources */,
 				27FE0CF624BE7C2A00A36EC2 /* QueryTest.cc in Sources */,
 				27FE0CF924BE7C2A00A36EC2 /* SQLiteFunctionsTest.cc in Sources */,
-<<<<<<< HEAD
 				2740A7502B3210C8003387E9 /* DBAccessTestWrapper.cc in Sources */,
 				27FE0CFA24BE7C2A00A36EC2 /* UpgraderTest.cc in Sources */,
 				27A924BE1D9B371700086206 /* c4Test.cc in Sources */,
@@ -4328,27 +4327,12 @@
 				D6F99A0628E4F02400D2DC63 /* ReplicatorCollectionSGTest.cc in Sources */,
 				278054952B3214BF009630D8 /* VectorQueryTest.cc in Sources */,
 				2740A74E2B321073003387E9 /* TestsCommon.cc in Sources */,
-=======
-				27FE0CF124BE7C2A00A36EC2 /* FTSTest.cc in Sources */,
-				27FE0CF324BE7C2A00A36EC2 /* PredictiveQueryTest.cc in Sources */,
-				27EED1542B335612009AD1AA /* CoreMLPredictiveModel.mm in Sources */,
-				27EED1532B33560E009AD1AA /* c4PredictiveQueryTest+CoreML.mm in Sources */,
-				27FE0CEE24BE7C2A00A36EC2 /* c4BaseTest.cc in Sources */,
-				27EED1512B335606009AD1AA /* c4DatabaseEncryptionTest.cc in Sources */,
-				27EED1502B3355F3009AD1AA /* c4CollectionTest.cc in Sources */,
-				27A924BE1D9B371700086206 /* c4Test.cc in Sources */,
-				27A924BF1D9B371700086206 /* c4DatabaseTest.cc in Sources */,
-				273E55641F79B4BA000182F1 /* c4DatabaseInternalTest.cc in Sources */,
->>>>>>> d45b8b29
 				276D152B1DFB878800543B1B /* c4DocumentTest.cc in Sources */,
 				2740A7512B3210E4003387E9 /* SG.cc in Sources */,
 				27A924C11D9B371700086206 /* c4BlobStoreTest.cc in Sources */,
-<<<<<<< HEAD
 				276D152C1DFB878C00543B1B /* c4ObserverTest.cc in Sources */,
 				2740A74F2B3210AB003387E9 /* ReplParams.cc in Sources */,
 				27E6739F1EC8DC97008F50C4 /* c4QueryTest.cc in Sources */,
-=======
->>>>>>> d45b8b29
 				27A924C61D9B371700086206 /* c4ThreadingTest.cc in Sources */,
 				27A924C41D9B371700086206 /* c4AllDocsPerformanceTest.cc in Sources */,
 				27A924C51D9B371700086206 /* c4PerfTest.cc in Sources */,
@@ -4363,15 +4347,8 @@
 				27FE0CFC24BE817A00A36EC2 /* ReplicatorLoopbackTest.cc in Sources */,
 				2740A7512B3210E4003387E9 /* SG.cc in Sources */,
 				27FE0CFD24BE817A00A36EC2 /* ReplicatorSGTest.cc in Sources */,
-<<<<<<< HEAD
 				27FE0CFE24BE817A00A36EC2 /* CookieStoreTest.cc in Sources */,
 				2780548C2B3214BB009630D8 /* PredictiveVectorQueryTest.cc in Sources */,
-=======
-				27EED14C2B3355BB009AD1AA /* ReplicatorSG30Test.cc in Sources */,
-				27EED14D2B3355CF009AD1AA /* ReplicatorCollectionTest.cc in Sources */,
-				27EED14F2B3355E5009AD1AA /* PropertyEncryptionTests.cc in Sources */,
-				2740A7522B321120003387E9 /* SGTestUser.cc in Sources */,
->>>>>>> d45b8b29
 				27FE0CFF24BE817B00A36EC2 /* RESTClientTest.cc in Sources */,
 				2740A7522B321120003387E9 /* SGTestUser.cc in Sources */,
 				27FE0D0024BE817B00A36EC2 /* RESTListenerTest.cc in Sources */,
