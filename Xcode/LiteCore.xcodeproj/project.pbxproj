--- conflicted
+++ resolved
@@ -550,13 +550,10 @@
 		D6F99A0428E4EFB200D2DC63 /* ReplicatorCollectionSGTest.cc in Sources */ = {isa = PBXBuildFile; fileRef = D6F999FF28E4EFB200D2DC63 /* ReplicatorCollectionSGTest.cc */; };
 		D6F99A0528E4F02000D2DC63 /* ReplicatorCollectionSGTest.cc in Sources */ = {isa = PBXBuildFile; fileRef = D6F999FF28E4EFB200D2DC63 /* ReplicatorCollectionSGTest.cc */; };
 		D6F99A0628E4F02400D2DC63 /* ReplicatorCollectionSGTest.cc in Sources */ = {isa = PBXBuildFile; fileRef = D6F999FF28E4EFB200D2DC63 /* ReplicatorCollectionSGTest.cc */; };
-<<<<<<< HEAD
 		EA2527C12BAC5B60004BE393 /* DateFormat.cc in Sources */ = {isa = PBXBuildFile; fileRef = EA2527C02BAC5B60004BE393 /* DateFormat.cc */; };
-=======
 		EA4740D22CC80C6D00401B68 /* c4ArrayIndexTest.cc in Sources */ = {isa = PBXBuildFile; fileRef = EA4740D12CC80C6D00401B68 /* c4ArrayIndexTest.cc */; };
 		EA4740D32CC80C6D00401B68 /* c4ArrayIndexTest.cc in Sources */ = {isa = PBXBuildFile; fileRef = EA4740D12CC80C6D00401B68 /* c4ArrayIndexTest.cc */; };
 		EA4740D42CC80C6D00401B68 /* c4ArrayIndexTest.cc in Sources */ = {isa = PBXBuildFile; fileRef = EA4740D12CC80C6D00401B68 /* c4ArrayIndexTest.cc */; };
->>>>>>> c67cbd3d
 		EA6AB8132979A0D1009751A1 /* ReplicatorSG30Test.cc in Sources */ = {isa = PBXBuildFile; fileRef = EA6AB80E2979A0D1009751A1 /* ReplicatorSG30Test.cc */; };
 		EA8E8ADB291AC7D9002106A3 /* ReplParams.cc in Sources */ = {isa = PBXBuildFile; fileRef = EA8E8ADA291AC7D9002106A3 /* ReplParams.cc */; };
 		EA8E8AE2291D597C002106A3 /* SGTestUser.cc in Sources */ = {isa = PBXBuildFile; fileRef = EA8E8AE0291D597C002106A3 /* SGTestUser.cc */; };
@@ -1739,12 +1736,9 @@
 		D624FC81282AF78900B423A8 /* WeakHolder.hh */ = {isa = PBXFileReference; fileEncoding = 4; lastKnownFileType = sourcecode.cpp.h; path = WeakHolder.hh; sourceTree = "<group>"; };
 		D64D17BB2894777A008B68FD /* c4ReplicatorHelpers.hh */ = {isa = PBXFileReference; lastKnownFileType = sourcecode.cpp.h; path = c4ReplicatorHelpers.hh; sourceTree = "<group>"; };
 		D6F999FF28E4EFB200D2DC63 /* ReplicatorCollectionSGTest.cc */ = {isa = PBXFileReference; fileEncoding = 4; lastKnownFileType = sourcecode.cpp.cpp; path = ReplicatorCollectionSGTest.cc; sourceTree = "<group>"; };
-<<<<<<< HEAD
+		EA4740D12CC80C6D00401B68 /* c4ArrayIndexTest.cc */ = {isa = PBXFileReference; lastKnownFileType = sourcecode.cpp.cpp; path = c4ArrayIndexTest.cc; sourceTree = "<group>"; };
 		EA2527BF2BAC5B60004BE393 /* DateFormat.hh */ = {isa = PBXFileReference; fileEncoding = 4; lastKnownFileType = sourcecode.cpp.h; path = DateFormat.hh; sourceTree = "<group>"; };
 		EA2527C02BAC5B60004BE393 /* DateFormat.cc */ = {isa = PBXFileReference; fileEncoding = 4; lastKnownFileType = sourcecode.cpp.cpp; path = DateFormat.cc; sourceTree = "<group>"; };
-=======
-		EA4740D12CC80C6D00401B68 /* c4ArrayIndexTest.cc */ = {isa = PBXFileReference; lastKnownFileType = sourcecode.cpp.cpp; path = c4ArrayIndexTest.cc; sourceTree = "<group>"; };
->>>>>>> c67cbd3d
 		EA6AB80E2979A0D1009751A1 /* ReplicatorSG30Test.cc */ = {isa = PBXFileReference; fileEncoding = 4; lastKnownFileType = sourcecode.cpp.cpp; path = ReplicatorSG30Test.cc; sourceTree = "<group>"; };
 		EA6AB8122979A0D1009751A1 /* ReplicatorSG30Test.hh */ = {isa = PBXFileReference; fileEncoding = 4; lastKnownFileType = sourcecode.cpp.h; path = ReplicatorSG30Test.hh; sourceTree = "<group>"; };
 		EA8E8ADA291AC7D9002106A3 /* ReplParams.cc */ = {isa = PBXFileReference; lastKnownFileType = sourcecode.cpp.cpp; path = ReplParams.cc; sourceTree = "<group>"; };
