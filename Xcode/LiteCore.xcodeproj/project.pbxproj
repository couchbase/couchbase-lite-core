--- conflicted
+++ resolved
@@ -66,13 +66,8 @@
 		270C6B8C1EBA2CD600E73415 /* LogEncoder.cc in Sources */ = {isa = PBXBuildFile; fileRef = 270C6B891EBA2CD600E73415 /* LogEncoder.cc */; };
 		270C6B981EBA3AD200E73415 /* LogEncoderTest.cc in Sources */ = {isa = PBXBuildFile; fileRef = 270C6B901EBA2D5600E73415 /* LogEncoderTest.cc */; };
 		270C7D522022916D00FF86D3 /* CoreFoundation.framework in Frameworks */ = {isa = PBXBuildFile; fileRef = 270515581D907F6200D62D05 /* CoreFoundation.framework */; };
-<<<<<<< HEAD
+		270D5B8A2C110ED800AA91E7 /* VectorIndexSpec.cc in Sources */ = {isa = PBXBuildFile; fileRef = 270D5B892C110ED800AA91E7 /* VectorIndexSpec.cc */; };
 		270D5B972C12860900AA91E7 /* ResultTest.cc in Sources */ = {isa = PBXBuildFile; fileRef = 270D5B932C1285FC00AA91E7 /* ResultTest.cc */; };
-		270D5B982C12860A00AA91E7 /* ResultTest.cc in Sources */ = {isa = PBXBuildFile; fileRef = 270D5B932C1285FC00AA91E7 /* ResultTest.cc */; };
-		270D5B992C12861000AA91E7 /* ResultTest.cc in Sources */ = {isa = PBXBuildFile; fileRef = 270D5B932C1285FC00AA91E7 /* ResultTest.cc */; };
-=======
-		270D5B8A2C110ED800AA91E7 /* VectorIndexSpec.cc in Sources */ = {isa = PBXBuildFile; fileRef = 270D5B892C110ED800AA91E7 /* VectorIndexSpec.cc */; };
->>>>>>> 113dd033
 		270F2BD52301E8AE00D8DB21 /* TCPSocket.hh in Headers */ = {isa = PBXBuildFile; fileRef = 270F2BD32301E8AE00D8DB21 /* TCPSocket.hh */; };
 		2712F5AF25D5A9AB0082D526 /* c4Error.cc in Sources */ = {isa = PBXBuildFile; fileRef = 2712F5AE25D5A9AB0082D526 /* c4Error.cc */; };
 		27139B3118F8E9750021A9A3 /* XCTest.framework in Frameworks */ = {isa = PBXBuildFile; fileRef = 275072AB18E4A68E00A80C5A /* XCTest.framework */; };
@@ -914,13 +909,10 @@
 		270C6B891EBA2CD600E73415 /* LogEncoder.cc */ = {isa = PBXFileReference; fileEncoding = 4; lastKnownFileType = sourcecode.cpp.cpp; path = LogEncoder.cc; sourceTree = "<group>"; };
 		270C6B8A1EBA2CD600E73415 /* LogEncoder.hh */ = {isa = PBXFileReference; fileEncoding = 4; lastKnownFileType = sourcecode.cpp.h; path = LogEncoder.hh; sourceTree = "<group>"; };
 		270C6B901EBA2D5600E73415 /* LogEncoderTest.cc */ = {isa = PBXFileReference; fileEncoding = 4; lastKnownFileType = sourcecode.cpp.cpp; path = LogEncoderTest.cc; sourceTree = "<group>"; };
-<<<<<<< HEAD
-		270D5B932C1285FC00AA91E7 /* ResultTest.cc */ = {isa = PBXFileReference; lastKnownFileType = sourcecode.cpp.cpp; path = ResultTest.cc; sourceTree = "<group>"; };
-=======
 		270D5B852C110ED800AA91E7 /* VectorIndexSpec.hh */ = {isa = PBXFileReference; fileEncoding = 4; lastKnownFileType = sourcecode.cpp.h; path = VectorIndexSpec.hh; sourceTree = "<group>"; };
 		270D5B892C110ED800AA91E7 /* VectorIndexSpec.cc */ = {isa = PBXFileReference; fileEncoding = 4; lastKnownFileType = sourcecode.cpp.cpp; path = VectorIndexSpec.cc; sourceTree = "<group>"; };
 		270D5B8C2C122B9500AA91E7 /* README.md */ = {isa = PBXFileReference; lastKnownFileType = net.daringfireball.markdown; path = README.md; sourceTree = "<group>"; };
->>>>>>> 113dd033
+		270D5B932C1285FC00AA91E7 /* ResultTest.cc */ = {isa = PBXFileReference; lastKnownFileType = sourcecode.cpp.cpp; path = ResultTest.cc; sourceTree = "<group>"; };
 		270F2BD32301E8AE00D8DB21 /* TCPSocket.hh */ = {isa = PBXFileReference; lastKnownFileType = sourcecode.cpp.h; path = TCPSocket.hh; sourceTree = "<group>"; };
 		270F2BD42301E8AE00D8DB21 /* TCPSocket.cc */ = {isa = PBXFileReference; lastKnownFileType = sourcecode.cpp.cpp; path = TCPSocket.cc; sourceTree = "<group>"; };
 		2712F5AE25D5A9AB0082D526 /* c4Error.cc */ = {isa = PBXFileReference; lastKnownFileType = sourcecode.cpp.cpp; path = c4Error.cc; sourceTree = "<group>"; };
@@ -4140,11 +4132,8 @@
 			isa = PBXSourcesBuildPhase;
 			buildActionMask = 2147483647;
 			files = (
-<<<<<<< HEAD
+				EADC3D532C1346E400933269 /* c4IndexUpdaterTest.cc in Sources */,
 				270D5B972C12860900AA91E7 /* ResultTest.cc in Sources */,
-=======
-				EADC3D532C1346E400933269 /* c4IndexUpdaterTest.cc in Sources */,
->>>>>>> 113dd033
 				2708FE551CF4CCCE0022F721 /* main.cpp in Sources */,
 				275067DC230B6AD500FA23B2 /* c4Listener.cc in Sources */,
 				2708FE5B1CF4D3370022F721 /* LiteCoreTest.cc in Sources */,
@@ -4171,11 +4160,8 @@
 				272B1BEB1FB1513100F56620 /* FTSTest.cc in Sources */,
 				27098AAA216C2ED6002751DA /* PredictiveQueryTest.cc in Sources */,
 				27F602FE2A968503006FA1D0 /* PredictiveVectorQueryTest.cc in Sources */,
-<<<<<<< HEAD
+				27D62A3F2B72D92B004C0787 /* LazyVectorQueryTest.cc in Sources */,
 				27BEEE792A783A17005AD4BF /* VectorQueryTest.cc in Sources */,
-=======
-				27D62A3F2B72D92B004C0787 /* LazyVectorQueryTest.cc in Sources */,
->>>>>>> 113dd033
 				27A83D54269E3E69002B7EBA /* PropertyEncryptionTests.cc in Sources */,
 				272850B51E9BE361009CA22F /* UpgraderTest.cc in Sources */,
 				2761F3F71EEA00C3006D4BB8 /* CookieStoreTest.cc in Sources */,
@@ -4224,7 +4210,6 @@
 				2719251D2396FE450053DDA6 /* SQLiteFunctionsTest.cc in Sources */,
 				271925152396FE260053DDA6 /* FTSTest.cc in Sources */,
 				2719252823970BC60053DDA6 /* c4QueryTest.cc in Sources */,
-				270D5B982C12860A00AA91E7 /* ResultTest.cc in Sources */,
 				27F7A1451D61F8B700447BC6 /* c4AllDocsPerformanceTest.cc in Sources */,
 				2719252F23970C050053DDA6 /* CertificateTest.cc in Sources */,
 				2719252A23970BDF0053DDA6 /* c4PredictiveQueryTest+CoreML.mm in Sources */,
@@ -4311,7 +4296,6 @@
 				278F477924C9138300E1CA7A /* ReplicatorSGTest.cc in Sources */,
 				D6F99A0528E4F02000D2DC63 /* ReplicatorCollectionSGTest.cc in Sources */,
 				278F475B24C9131000E1CA7A /* main.mm in Sources */,
-				270D5B992C12861000AA91E7 /* ResultTest.cc in Sources */,
 				278F475924C9131000E1CA7A /* ViewController.m in Sources */,
 				278F475A24C9131000E1CA7A /* AppDelegate.m in Sources */,
 			);
