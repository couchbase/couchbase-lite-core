--- conflicted
+++ resolved
@@ -867,11 +867,8 @@
 		2716F91D248578D000BE21D9 /* mbedSnippets.hh */ = {isa = PBXFileReference; lastKnownFileType = sourcecode.cpp.h; path = mbedSnippets.hh; sourceTree = "<group>"; };
 		2716F91E248578D000BE21D9 /* mbedSnippets.cc */ = {isa = PBXFileReference; lastKnownFileType = sourcecode.cpp.cpp; path = mbedSnippets.cc; sourceTree = "<group>"; };
 		2716F9BE249AD3CB00BE21D9 /* c4CertificateTest.cc */ = {isa = PBXFileReference; lastKnownFileType = sourcecode.cpp.cpp; path = c4CertificateTest.cc; sourceTree = "<group>"; };
-<<<<<<< HEAD
+		27175B11261B91170045F3AC /* REST_CAPI.cc */ = {isa = PBXFileReference; lastKnownFileType = sourcecode.cpp.cpp; path = REST_CAPI.cc; sourceTree = "<group>"; };
 		27175AF1261B80E70045F3AC /* c4BlobStoreTypes.h */ = {isa = PBXFileReference; lastKnownFileType = sourcecode.c.h; path = c4BlobStoreTypes.h; sourceTree = "<group>"; };
-=======
-		27175B11261B91170045F3AC /* REST_CAPI.cc */ = {isa = PBXFileReference; lastKnownFileType = sourcecode.cpp.cpp; path = REST_CAPI.cc; sourceTree = "<group>"; };
->>>>>>> e77d1f2d
 		2719253323970C7F0053DDA6 /* data */ = {isa = PBXFileReference; lastKnownFileType = folder; path = data; sourceTree = "<group>"; };
 		2719253B23970F4E0053DDA6 /* replacedb */ = {isa = PBXFileReference; lastKnownFileType = folder; name = replacedb; path = data/replacedb; sourceTree = "<group>"; };
 		271A98A6243D2204008C032D /* SystemConfiguration.framework */ = {isa = PBXFileReference; lastKnownFileType = wrapper.framework; name = SystemConfiguration.framework; path = System/Library/Frameworks/SystemConfiguration.framework; sourceTree = SDKROOT; };
