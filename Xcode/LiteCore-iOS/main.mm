//
//  main.mm
//  LiteCore Shell
//
//  Created by Jens Alfke on 9/27/16.
//  Copyright © 2016 Couchbase. All rights reserved.
//

#import <UIKit/UIKit.h>
#import "AppDelegate.h"

#define CATCH_CONFIG_CONSOLE_WIDTH 120
#define CATCH_CONFIG_RUNNER
#include "catch.hpp"
<<<<<<< HEAD
#include "LoggingReporter.hh"
=======
#include "QuietReporter.hh"
>>>>>>> e8ed0ba1

int main(int argc, char * argv[]) {
#if 0
    Catch::Session session;
    session.configData().reporterNames.push_back("list");
    session.configData().useColour = Catch::UseColour::No; // otherwise it tries to use ANSI escapes in Xcode console

    session.applyCommandLine(1, argv);
    session.run();
#else
    @autoreleasepool {
        return UIApplicationMain(argc, argv, nil, NSStringFromClass([AppDelegate class]));
    }
#endif
}<|MERGE_RESOLUTION|>--- conflicted
+++ resolved
@@ -12,11 +12,7 @@
 #define CATCH_CONFIG_CONSOLE_WIDTH 120
 #define CATCH_CONFIG_RUNNER
 #include "catch.hpp"
-<<<<<<< HEAD
-#include "LoggingReporter.hh"
-=======
 #include "QuietReporter.hh"
->>>>>>> e8ed0ba1
 
 int main(int argc, char * argv[]) {
 #if 0
