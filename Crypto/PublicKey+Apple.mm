--- conflicted
+++ resolved
@@ -337,18 +337,11 @@
             if (@available(macOS 11.0, iOS 14.0, *)) {
                 publicKeyRef = SecTrustCopyKey(trustRef);
             } else {
-<<<<<<< HEAD
-#pragma clang diagnostic push
-#pragma clang diagnostic ignored "-Wdeprecated-declarations"
-                publicKeyRef = SecTrustCopyPublicKey(trustRef);
-#pragma clang diagnostic pop
-=======
                 // Workaround: Suppress the deprecation error because it's invalid due to the if(@avaiable)
                 #pragma clang diagnostic push
                 #pragma clang diagnostic ignored "-Wdeprecated-declarations"
                 publicKeyRef = SecTrustCopyPublicKey(trustRef);
                 #pragma clang diagnostic pop
->>>>>>> 36aec1c4
             }
             CFRelease(policyRef);
             CFRelease(trustRef);
@@ -547,21 +540,12 @@
             
             SecTrustResultType result; // Result will be ignored.
             OSStatus err;
-<<<<<<< HEAD
-            CFErrorRef cferr;
-            if (!SecTrustEvaluateWithError(trustRef, &cferr)) {
-                auto error = (__bridge NSError*)cferr;
-                LogVerbose(TLSLogDomain, "SecTrustEvaluateWithError failed: %s", error.description.UTF8String);
-            }
-            err = SecTrustGetTrustResult(trustRef, &result);
-=======
                 CFErrorRef cferr;
                 if (!SecTrustEvaluateWithError(trustRef, &cferr)) {
                     auto error = (__bridge NSError*)cferr;
                     LogVerbose(TLSLogDomain, "SecTrustEvaluateWithError failed: %s", error.description.UTF8String);
                 }
                 err = SecTrustGetTrustResult(trustRef, &result);
->>>>>>> 36aec1c4
             checkOSStatus(err, "SecTrustEvaluate",
                           "Couldn't evaluate the trust to get certificate chain" );
 
@@ -580,18 +564,11 @@
 #endif
             {
                 for (CFIndex i = 1; i < count; i++) {
-<<<<<<< HEAD
-#pragma clang diagnostic push
-#pragma clang diagnostic ignored "-Wdeprecated-declarations"
-                    SecCertificateRef ref = SecTrustGetCertificateAtIndex(trustRef, i);
-#pragma clang diagnostic pop
-=======
                     // Workaround: Suppress the deprecation error because it's invalid due to the if(@avaiable)
                     #pragma clang diagnostic push
                     #pragma clang diagnostic ignored "-Wdeprecated-declarations"
                     SecCertificateRef ref = SecTrustGetCertificateAtIndex(trustRef, i);
                     #pragma clang diagnostic pop
->>>>>>> 36aec1c4
                     NSData* data = (NSData*) CFBridgingRelease(SecCertificateCopyData(ref));
                     cert->append(new Cert(slice(data)));
                 }
@@ -661,18 +638,11 @@
                 LogError(TLSLogDomain, "Catalyst:SecTrustEvaluateWithError not available, macOS < 10.14 and iOS < 12");
                 error::_throw(error::UnsupportedOperation, "Catalyst:SecTrustEvaluateWithError not available, macOS < 10.14 and iOS < 12");
 #else
-<<<<<<< HEAD
-#pragma clang diagnostic push
-#pragma clang diagnostic ignored "-Wdeprecated-declarations"
-                err = SecTrustEvaluate(trustRef, &result);
-#pragma clang diagnostic pop
-=======
                 // Workaround: Suppress the deprecation error because it's invalid due to the if(@avaiable)
                 #pragma clang diagnostic push
                 #pragma clang diagnostic ignored "-Wdeprecated-declarations"
                 err = SecTrustEvaluate(trustRef, &result);
                 #pragma clang diagnostic pop
->>>>>>> 36aec1c4
 #endif
             }
 
@@ -727,18 +697,11 @@
 #endif
             {
                 for (CFIndex i = count - 1; i >= 0; i--) {
-<<<<<<< HEAD
-#pragma clang diagnostic push
-#pragma clang diagnostic ignored "-Wdeprecated-declarations"
-                    SecCertificateRef ref = SecTrustGetCertificateAtIndex(trustRef, i);
-#pragma clang diagnostic pop
-=======
                     // Workaround: Suppress the deprecation error because it's invalid due to the if(@avaiable)
                     #pragma clang diagnostic push
                     #pragma clang diagnostic ignored "-Wdeprecated-declarations"
                     SecCertificateRef ref = SecTrustGetCertificateAtIndex(trustRef, i);
                     #pragma clang diagnostic pop
->>>>>>> 36aec1c4
                     if (getChildCertCount(ref) < 2) {
                         NSDictionary* params = @{
                             (id)kSecClass:              (id)kSecClassCertificate,
@@ -799,31 +762,10 @@
             SecTrustResultType result;
             OSStatus err;
 
-<<<<<<< HEAD
             CFErrorRef cferr;
             if (!SecTrustEvaluateWithError(trust, &cferr)) {
                 auto error = (__bridge NSError*)cferr;
                 LogVerbose(TLSLogDomain, "SecTrustEvaluateWithError failed: %s", error.description.UTF8String);
-=======
-            if (@available(iOS 12.0, *)) {
-                CFErrorRef cferr;
-                if (!SecTrustEvaluateWithError(trust, &cferr)) {
-                    auto error = (__bridge NSError*)cferr;
-                    LogVerbose(TLSLogDomain, "SecTrustEvaluateWithError failed: %s", error.description.UTF8String);
-                }
-                err = SecTrustGetTrustResult(trust, &result);
-            } else {
-#if TARGET_OS_MACCATALYST
-                LogError(TLSLogDomain, "Catalyst:SecTrustEvaluateWithError not available, macOS < 10.14, iOS < 12.0");
-                error::_throw(error::UnsupportedOperation, "Catalyst:SecTrustEvaluateWithError not available, macOS < 10.14, iOS < 12.0");
-#else
-                // Workaround: Suppress the deprecation error because it's invalid due to the if(@avaiable)
-                #pragma clang diagnostic push
-                #pragma clang diagnostic ignored "-Wdeprecated-declarations"
-                err = SecTrustEvaluate(trust, &result);
-                #pragma clang diagnostic pop
-#endif
->>>>>>> 36aec1c4
             }
             err = SecTrustGetTrustResult(trust, &result);
             checkOSStatus(err, "SecTrustEvaluate", "Couldn't validate certificate");
@@ -852,18 +794,11 @@
 #endif
             {
                 for (CFIndex i = 1; i < certCount; ++i) {
-<<<<<<< HEAD
-#pragma clang diagnostic push
-#pragma clang diagnostic ignored "-Wdeprecated-declarations"
-                    auto certRef = SecTrustGetCertificateAtIndex(trust, i);
-#pragma clang diagnostic pop
-=======
                     // Workaround: Suppress the deprecation error because it's invalid due to the if(@avaiable)
                     #pragma clang diagnostic push
                     #pragma clang diagnostic ignored "-Wdeprecated-declarations"
                     auto certRef = SecTrustGetCertificateAtIndex(trust, i);
                     #pragma clang diagnostic pop
->>>>>>> 36aec1c4
                     LogTo(TLSLogDomain, "    ... root %s", describe(certRef).c_str());
                     CFDataRef dataRef = SecCertificateCopyData(certRef);
                     CFAutorelease(dataRef);
