--- conflicted
+++ resolved
@@ -281,12 +281,8 @@
                 // Encode body as Fleece (and strip _id and _rev):
                 alloc_slice encodedBody;
                 if (body)
-<<<<<<< HEAD
                     encodedBody = legacy_attachments::encodeStrippingOldMetaProperties(body,
-                                                                        db->getFleeceSharedKeys());
-=======
-                    encodedBody = doc->encodeStrippingOldMetaProperties(body, coll->getDatabase()->getFleeceSharedKeys());
->>>>>>> 7d8a12b7
+                                                       coll->getDatabase()->getFleeceSharedKeys());
 
                 // Save the revision:
                 C4Slice history[1] = {revID};
