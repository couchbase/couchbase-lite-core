--- conflicted
+++ resolved
@@ -49,26 +49,6 @@
 
 
     alloc_slice Body::body() const {
-<<<<<<< HEAD
-=======
-        if (!_gotBody) {
-            fleece::Writer writer;
-            int bytesRead;
-            do {
-                char buf[1024];
-                bytesRead = mg_read(_conn, buf, sizeof(buf));
-                if (bytesRead > 0)
-                    writer.write(buf, bytesRead);
-            } while (bytesRead > 0);
-            if (bytesRead < 0)
-                return {};
-            alloc_slice body = writer.finish();
-            if (body.size == 0)
-                body.reset();
-            _body = body;
-            _gotBody = true;
-        }
->>>>>>> 4ff5bd49
         return _body;
     }
 
