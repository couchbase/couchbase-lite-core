#[[
LiteCore CMake Project

This is the CMake project for building the Couchbase LiteCore project.  This is the core of the Couchbase Lite library.
It makes use of a lot of source and sublibraries and some cannot be used on their own.  Here are a description of the
targets that result from this project:

BLIPStatic - The BLIP communication library for crafting messages that can be sent over a provided connection
C4Tests - A test runner that runs tests based on the shared library
CppTests - A test runner that runs test based on the static library
FleeceStatic - The Fleece serialization library for saving data to a binary format
LiteCoreStatic - The static LiteCore library
LiteCore - The shared LiteCore library
LiteCoreWebSocket - WebSocket implementation with C4Socket API to plug into LiteCore
LiteCoreREST - A simple library used for enabling testing of the shared library (not used in production)
mbedcrypto - The cryptography suite from mbedTLS (https://tls.mbed.org/)
SQLite3_UnicodeSN - The snowball tokenizer library for SQLite
Support - A library of shared functionality that is used in some or all of the other targets

This project is built for the following platforms at Couchbase:
- Windows 10
- UWP
- macOS 10.13
- CentOS 7 (clang / libc++)
- Android API 19+

Platform logic is largely separated into the cmake/platform_*.cmake files.  Platforms are conglomerated together as follows
- platform_base
    - platform_unix
        - platform_apple
        - platform_linux
            - platform_linux_desktop
            - platform_android
    - platform_win
        - platform_win_desktop
        - platform_win_store
]]#

cmake_minimum_required (VERSION 3.9)
cmake_policy(VERSION 3.9)

# Mac/apple setup -- must appear before the first "project()" line"
set(CMAKE_OSX_DEPLOYMENT_TARGET "10.11")
if(NOT DEFINED CMAKE_OSX_SYSROOT)
    # Tells Mac builds to use the current SDK's headers & libs, not what's in the OS.
    set(CMAKE_OSX_SYSROOT macosx)
endif()

project (LiteCore)

### BUILD SETTINGS:

set(COMPILE_FLAGS   "${COMPILE_FLAGS}   -Wall -Werror")
set(CMAKE_POSITION_INDEPENDENT_CODE ON)
set(CMAKE_CXX_STANDARD_REQUIRED ON)
set(CMAKE_CXX_STANDARD 17)
set(CMAKE_C_STANDARD_REQUIRED ON)
set(CMAKE_C_STANDARD 11)
set_property(DIRECTORY APPEND PROPERTY COMPILE_DEFINITIONS
    $<$<CONFIG:Debug>:DEBUG>
)

option(CODE_COVERAGE_ENABLED "Set whether or not code coverage information should be generated" OFF)
option(BUILD_ENTERPRISE "Set whether or not to build enterprise edition" OFF)
option(LITECORE_DISABLE_ICU "Disables ICU linking" OFF)
option(DISABLE_LTO_BUILD "Disable build with Link-time optimization" OFF)

add_definitions(
    -DCMAKE                  # Let the source know this is a CMAKE build
    -D__STDC_FORMAT_MACROS   # Enables printf format macros for variable sized types (e.g. size_t)
)

if(BUILD_ENTERPRISE)
    add_definitions(
        -DCOUCHBASE_ENTERPRISE      # Tells LiteCore it's an EE build
    )
endif()

if(MSVC)
    if(WINDOWS_STORE)
        include("${PROJECT_SOURCE_DIR}/cmake/platform_win_store.cmake")
    else()
        include("${PROJECT_SOURCE_DIR}/cmake/platform_win_desktop.cmake")
    endif()
elseif(APPLE)
    include("${PROJECT_SOURCE_DIR}/cmake/platform_apple.cmake")
elseif(ANDROID)
    include("${PROJECT_SOURCE_DIR}/cmake/platform_android.cmake")
elseif("${CMAKE_SYSTEM_NAME}" STREQUAL "Linux")
    include("${PROJECT_SOURCE_DIR}/cmake/platform_linux_desktop.cmake")
else()
    message(FATAL_ERROR "Unable to determine a supported platform from ${CMAKE_SYSTEM_NAME}")
endif(MSVC)

if(CMAKE_COMPILER_IS_GNUCC)
    # Suppress an annoying note about GCC 7 ABI changes
    set(CMAKE_CXX_FLAGS "${CMAKE_CXX_FLAGS} -Wno-psabi")
endif()

if(CODE_COVERAGE_ENABLED)
  if("${CMAKE_BUILD_TYPE}" STREQUAL "Debug" AND "${CMAKE_CXX_COMPILER_ID}" MATCHES "Clang")
    set(CMAKE_CXX_FLAGS "${CMAKE_CXX_FLAGS} --coverage -O0")
    set(CMAKE_C_FLAGS "${CMAKE_C_FLAGS} --coverage -O0")
  elseif(NOT "${CMAKE_BUILD_TYPE}" STREQUAL "Debug")
    message(WARN " Code coverage not supported for non-debug builds")
  else()
    message(WARN " Code coverage only supported on Clang")
  endif()
endif()

setup_globals()
set(CMAKE_C_FLAGS "${CMAKE_C_FLAGS} ${LITECORE_C_FLAGS}")
set(CMAKE_CXX_FLAGS "${CMAKE_CXX_FLAGS} ${LITECORE_CXX_FLAGS}")
set(CMAKE_SHARED_LINKER_FLAGS "${CMAKE_SHARED_LINKER_FLAGS} ${LITECORE_SHARED_LINKER_FLAGS}")
set(CMAKE_STATIC_LINKER_FLAGS "${CMAKE_STATIC_LINKER_FLAGS} ${LITECORE_STATIC_LINKER_FLAGS}")
set(SQLITE3_INCLUDE_DIR ${CMAKE_CURRENT_LIST_DIR}/vendor/SQLiteCpp/sqlite3) # For SQLite3_UnicodeSN

add_subdirectory(REST                       EXCLUDE_FROM_ALL)
add_subdirectory(vendor/fleece              EXCLUDE_FROM_ALL)
add_subdirectory(vendor/sqlite3-unicodesn   EXCLUDE_FROM_ALL)
add_subdirectory(vendor/BLIP-Cpp            EXCLUDE_FROM_ALL)
add_subdirectory(vendor/mbedtls             EXCLUDE_FROM_ALL)

# Generate file repo_version.h containing Git repo information, and add it to #include path:
set(GENERATED_HEADERS_DIR "${CMAKE_BINARY_DIR}/generated_headers")
file(MAKE_DIRECTORY "${GENERATED_HEADERS_DIR}")
if (UNIX)
    execute_process(COMMAND /bin/bash "${PROJECT_SOURCE_DIR}/build_cmake/scripts/get_repo_version.sh"
                                      "${GENERATED_HEADERS_DIR}/repo_version.h"
                                      WORKING_DIRECTORY "${PROJECT_SOURCE_DIR}")
else()
    execute_process(COMMAND powershell "${PROJECT_SOURCE_DIR}/build_cmake/scripts/get_repo_version.ps1"
                                      "${GENERATED_HEADERS_DIR}/repo_version.h"
                                      WORKING_DIRECTORY "${PROJECT_SOURCE_DIR}")
endif()
include_directories(${GENERATED_HEADERS_DIR})

### SUPPORT LIBRARY:

set_support_source(RESULT SUPPORT_SRC)
add_library(
    Support STATIC
    ${SUPPORT_SRC}
)

target_compile_definitions(
    Support PRIVATE
    -DNOMINMAX
)

target_include_directories(
    Support PRIVATE
    vendor/fleece/API
    vendor/fleece/Fleece/Support
    LiteCore/BlobStore
    LiteCore/Database
    LiteCore/Support
    LiteCore/Storage
    LiteCore/Query
    LiteCore/RevID
    Crypto
    Network
    vendor/mbedtls/include
    vendor/mbedtls/crypto/include
    C
    C/include
    vendor/BLIP-Cpp/include/blip_cpp
    vendor/BLIP-Cpp/src/util
    vendor/BLIP-Cpp/src/websocket
    vendor/SQLiteCpp/sqlite3
    vendor/SQLiteCpp/include
)
setup_support_build()

### WebSocket LIBRARY:

set(
    LC_WEBSOCKET_SRC
    Crypto/Certificate.cc
    Crypto/PublicKey.cc
    Crypto/mbedUtils.cc
    Networking/HTTPTypes.cc
    Networking/HTTPLogic.cc
    Networking/TCPSocket.cc
    Networking/BuiltInWebSocket.cc
    Networking/TLSContext.cc
    REST/netUtils.cc
    vendor/sockpp/src/acceptor.cpp
    vendor/sockpp/src/connector.cpp
    vendor/sockpp/src/datagram_socket.cpp
    vendor/sockpp/src/exception.cpp
    vendor/sockpp/src/inet_address.cpp
    vendor/sockpp/src/inet6_address.cpp
    vendor/sockpp/src/mbedtls_context.cpp
    vendor/sockpp/src/socket.cpp
    vendor/sockpp/src/stream_socket.cpp
)

if (APPLE)
    set(LC_WEBSOCKET_SRC ${LC_WEBSOCKET_SRC}
    Crypto/PublicKey+Apple.mm)
endif()

add_library(LiteCoreWebSocket STATIC ${LC_WEBSOCKET_SRC})
target_include_directories(
    LiteCoreWebSocket PRIVATE
    C
    C/include
    Crypto
    LiteCore/Support
    Networking
    Replicator
    REST
    vendor/BLIP-Cpp/include/blip_cpp
    vendor/BLIP-Cpp/src/util
    vendor/fleece/Fleece/Support
    vendor/fleece/API
    vendor/sockpp/include
    vendor/mbedtls/include
    vendor/mbedtls/crypto/include
)

### LITECORE LIBRARY:

set_litecore_source(RESULT ALL_SRC_FILES)
add_library(LiteCoreStatic STATIC ${ALL_SRC_FILES})
target_compile_definitions(
    LiteCoreStatic PRIVATE
    -DLITECORE_IMPL
    -DSQLITE_DEFAULT_WAL_SYNCHRONOUS=1  # Default to NORMAL sync mode on SQLite (safe with WAL mode)
    -DSQLITE_LIKE_DOESNT_MATCH_BLOBS    # Optimize SQLite "like" queries
    -DSQLITE_OMIT_SHARED_CACHE          # Allows SQLite to discard shared cache, eliminating some branches
    -DSQLITE_OMIT_DECLTYPE              # Disable returning the declared column type from query (reduces memory usage)
    -DSQLITE_OMIT_DATETIME_FUNCS        # Don't compile SQLite date functions
    -DSQLITE_ENABLE_EXPLAIN_COMMENTS    # Add comment text to the result of sqlite3_explain
    -DSQLITE_DISABLE_FTS3_UNICODE       # Disable FTS3 unicode61 tokenizer (not used in LiteCore)
    -DSQLITE_ENABLE_MEMORY_MANAGEMENT   # Enable sqlite3_release_memory to release unused memory faster
    -DSQLITE_ENABLE_STAT4               # Enable enhanced query planning
    -DSQLITE_HAVE_ISNAN                 # Use system provided isnan()
    -DHAVE_LOCALTIME_R                  # Use localtime_r instead of localtime
    -DHAVE_USLEEP                       # Allow millisecond precision sleep
    -DHAVE_UTIME                        # Use utime() instead of utimes()
    -DSQLITE_OMIT_LOAD_EXTENSION        # Disable extensions (not needed for LiteCore)
    -DSQLITE_ENABLE_FTS4                # Build FTS versions 3 and 4
    -DSQLITE_ENABLE_FTS3_PARENTHESIS    # Allow AND and NOT support in FTS parser
    -DSQLITE_ENABLE_FTS3_TOKENIZER      # Allow LiteCore to define a tokenizer
    
)

if(BUILD_ENTERPRISE)
    target_compile_definitions(
        LiteCoreStatic PRIVATE
        -DSQLITE_HAS_CODEC              # Enables SQLite encryption extension (SEE)
    )
endif()

target_include_directories(
    LiteCoreStatic PRIVATE
    vendor/fleece/API
    vendor/fleece/Fleece/Core
    vendor/fleece/Fleece/Mutable
    vendor/fleece/Fleece/Support
    LiteCore/BlobStore
    LiteCore/Database
    LiteCore/Query
    LiteCore/Query/N1QL_Parser
    LiteCore/RevTrees
    LiteCore/Storage
    LiteCore/Support
    C
<<<<<<< HEAD
    C/include 
    Crypto
    Networking
    Replicator
    REST
=======
    C/include
>>>>>>> 65687049
    vendor/BLIP-Cpp/include/blip_cpp
    vendor/BLIP-Cpp/src/util
    vendor/SQLiteCpp/sqlite3
    vendor/SQLiteCpp/include
    vendor/sqlite3-unicodesn
    vendor/mbedtls/include
    vendor/mbedtls/crypto/include
    vendor/sockpp/include
)

if(WIN32)
    add_library(LiteCore SHARED MSVC/SQLiteTempDirectory.cc) #No-op for non-UWP
    target_include_directories(
        LiteCore PRIVATE
        vendor/SQLiteCpp/sqlite3
    )
else()
    if(NOT EXISTS "${CMAKE_CURRENT_SOURCE_DIR}/empty.cpp")
        file(WRITE empty.cpp)
    endif()
    add_library(LiteCore SHARED empty.cpp)
endif()

# Library flags defined in platform_linux
set(
    LITECORE_LIBRARIES_PRIVATE
    ${WHOLE_LIBRARY_FLAG}
    LiteCoreStatic
    FleeceStatic
    ${NO_WHOLE_LIBRARY_FLAG}
    Support
    SQLite3_UnicodeSN
    BLIPStatic
    mbedcrypto
)

target_include_directories(
    LiteCore INTERFACE
    C/include
)
target_link_libraries(LiteCore PRIVATE ${LITECORE_LIBRARIES_PRIVATE})
setup_litecore_build()

install (
    TARGETS LiteCore
    RUNTIME DESTINATION bin
    LIBRARY DESTINATION lib
    OPTIONAL
)

### TESTS:

add_subdirectory(LiteCore/tests)
add_subdirectory(C/tests)<|MERGE_RESOLUTION|>--- conflicted
+++ resolved
@@ -268,15 +268,11 @@
     LiteCore/Storage
     LiteCore/Support
     C
-<<<<<<< HEAD
     C/include 
     Crypto
     Networking
     Replicator
     REST
-=======
-    C/include
->>>>>>> 65687049
     vendor/BLIP-Cpp/include/blip_cpp
     vendor/BLIP-Cpp/src/util
     vendor/SQLiteCpp/sqlite3
