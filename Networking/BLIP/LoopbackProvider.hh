//
// LoopbackProvider.hh
//
// Copyright 2017-Present Couchbase, Inc.
//
// Use of this software is governed by the Business Source License included
// in the file licenses/BSL-Couchbase.txt.  As of the Change Date specified
// in that file, in accordance with the Business Source License, use of this
// software will be governed by the Apache License, Version 2.0, included in
// the file licenses/APL2.txt.
//

#pragma once
#include "WebSocketInterface.hh"
#include "Headers.hh"
#include "Actor.hh"
#include "Error.hh"
#include "Logging.hh"
#include "NumConversion.hh"
#include <algorithm>
#include <atomic>
#include <chrono>
#include <iomanip>
#include <memory>
#include <sstream>
#include <cinttypes>
#include <deque>

namespace litecore::websocket {
    class LoopbackProvider;

    static constexpr size_t kSendBufferSize = 256 * 1024;

    /** A WebSocket connection that relays messages to another instance of LoopbackWebSocket. */
    class LoopbackWebSocket final : public WebSocket {
      protected:
        class Driver;

      private:
        Retained<Driver>     _driver;
        const actor::delay_t _latency;

      public:
        LoopbackWebSocket(const fleece::alloc_slice& url, Role role, actor::delay_t latency = actor::delay_t::zero())
            : WebSocket(url, role), _latency(latency) {}

        /** Binds two LoopbackWebSocket objects to each other, so after they open, each will
            receive messages sent by the other. When one closes, the other will receive a close
            event.
            MUST be called before the socket objects' connect() methods are called! */
        static void bind(WebSocket* c1, WebSocket* c2, const websocket::Headers& responseHeaders = {}) {
            auto lc1 = dynamic_cast<LoopbackWebSocket*>(c1);
            auto lc2 = dynamic_cast<LoopbackWebSocket*>(c2);
            lc1->bind(lc2, responseHeaders);
            lc2->bind(lc1, responseHeaders);
        }

        void connect() override {
            Assert(_driver);
            _driver->enqueue(FUNCTION_TO_QUEUE(Driver::_connect));
        }

        bool send(fleece::slice msg, bool binary) override {
            auto newValue = (_driver->_bufferedBytes += msg.size);
            _driver->enqueue(FUNCTION_TO_QUEUE(Driver::_send), fleece::alloc_slice(msg), binary);
            return newValue <= kSendBufferSize;
        }

        void close(int status = 1000, fleece::slice message = fleece::nullslice) override {
            // Close() may be called before bind()
            if ( _driver ) {
                _driver->enqueue(FUNCTION_TO_QUEUE(Driver::_close), status, fleece::alloc_slice(message));
            }
        }


      protected:
        void bind(LoopbackWebSocket* peer, const websocket::Headers& responseHeaders) {
            Assert(!_driver);
            _driver = createDriver();
            _driver->bind(peer, responseHeaders);
        }

        virtual Driver* createDriver() { return new Driver(this, _latency); }

        Driver* driver() const { return _driver; }

        void peerIsConnecting(actor::delay_t latency = actor::delay_t::zero()) {
            _driver->enqueueAfter(latency, FUNCTION_TO_QUEUE(Driver::_peerIsConnecting));
        }

        virtual void ack(size_t msgSize) { _driver->enqueue(FUNCTION_TO_QUEUE(Driver::_ack), msgSize); }

        void received(Message* message, actor::delay_t latency = actor::delay_t::zero()) {
            if ( latency == actor::delay_t::zero() ) {
                _driver->enqueue(FUNCTION_TO_QUEUE(Driver::_received), retained(message));
            } else {
                _driver->enqueue(FUNCTION_TO_QUEUE(Driver::_queueMessage), retained(message));
                _driver->enqueueAfter(latency, FUNCTION_TO_QUEUE(Driver::_dequeueMessage));
            }
        }

        void closed(CloseReason reason = kWebSocketClose, int status = 1000, const char* message = nullptr,
                    actor::delay_t latency = actor::delay_t::zero()) {
            _driver->enqueueAfter(latency, FUNCTION_TO_QUEUE(Driver::_closed),
                                  CloseStatus(reason, status, fleece::slice(message)));
        }

        class LoopbackMessage : public Message {
          public:
            template <class SLICE>
            LoopbackMessage(LoopbackWebSocket* ws, SLICE data, bool binary)
                : Message(data, binary), _size(data.size), _webSocket(ws) {}

            ~LoopbackMessage() override { _webSocket->ack(_size); }

          private:
            size_t                      _size;
            Retained<LoopbackWebSocket> _webSocket;
        };

        // The internal Actor that does the real work
        class Driver final : public actor::Actor {
          public:
            Driver(LoopbackWebSocket* ws, actor::delay_t latency)
                : Actor(WSLogDomain), _webSocket(ws), _latency(latency) {}

            std::string loggingIdentifier() const override {
                return _webSocket ? _webSocket->name() : "[Already closed]";
            }

            std::string loggingClassName() const override { return "LoopbackWS"; }

            void bind(LoopbackWebSocket* peer, const websocket::Headers& responseHeaders) {
                // Called by LoopbackProvider::bind, which is called before my connect() method,
                // so it's safe to set the member variables directly instead of on the actor queue.
                _peer            = peer;
                _responseHeaders = responseHeaders;
            }

            bool connected() const { return _state == State::connected; }

          protected:
            enum class State { unconnected, peerConnecting, connecting, connected, closed };

            ~Driver() override { DebugAssert(!connected()); }

            virtual void _connect() {
                // Pre-conditions:
                Assert(_state < State::connecting || _state == State::closed);

                if ( _state == State::closed ) {
                    // Already closed
                    return;
                }
                // If not closed,
                Assert(_peer);

                // Connecting uses a handshake, to ensure both sides have notified their delegates
                // they're connected before either side sends a message. In other words, to
                // prevent one side from receiving a message from the peer before it's ready.
                logVerbose("Connecting to peer...");
                _peer->peerIsConnecting(_latency);
                if ( _state == State::peerConnecting ) connectCompleted();
                else
                    _state = State::connecting;
            }

            void _peerIsConnecting() {
                logVerbose("(Peer is connecting...)");
                switch ( _state ) {
                    case State::unconnected:
                        _state = State::peerConnecting;
                        break;
                    case State::connecting:
                        connectCompleted();
                        break;
                    case State::closed:
                        // ignore in this state
                        break;
                    default:
                        Assert(false, "illegal state");
                        break;
                }
            }

            void connectCompleted() {
                logInfo("CONNECTED");
                _state = State::connected;
                _webSocket->delegateWeak()->invoke(&Delegate::onWebSocketGotHTTPResponse, 200, _responseHeaders);
                _webSocket->delegateWeak()->invoke(&Delegate::onWebSocketConnect);
            }

            // Cannot use const& because it breaks Actor::enqueue
            virtual void _send(fleece::alloc_slice msg, bool binary) {  // NOLINT(performance-unnecessary-value-param)
                if ( _peer ) {
                    Assert(_state == State::connected);
                    logDebug("SEND: %s", formatMsg(msg, binary).c_str());
                    Retained<Message> message(new LoopbackMessage(_webSocket, msg, binary));
                    _peer->received(message, _latency);
                } else {
                    logInfo("SEND: Failed, socket is closed");
                }
            }

            // Cannot use const& because it breaks Actor::enqueue
            void _queueMessage(Retained<Message> message)  // NOLINT(performance-unnecessary-value-param)
            {
                _msgWaitBuffer.push_back(message);
            }

            void _dequeueMessage() {
                Assert(!_msgWaitBuffer.empty());
                Retained<Message> msg = _msgWaitBuffer.front();
                _msgWaitBuffer.pop_front();
                _received(msg);
            }

            // Cannot use const& because it breaks Actor::enqueue
            virtual void _received(Retained<Message> message) {  // NOLINT(performance-unnecessary-value-param)
                if ( !connected() ) return;
                logDebug("RECEIVED: %s", formatMsg(message->data, message->binary).c_str());
                _webSocket->delegateWeak()->invoke(&Delegate::onWebSocketMessage, message);
            }

            virtual void _ack(size_t msgSize) {
                if ( !connected() ) return;
                auto newValue = (_bufferedBytes -= msgSize);
                if ( newValue <= kSendBufferSize && newValue + msgSize > kSendBufferSize ) {
                    logDebug("WRITEABLE");
                    _webSocket->delegateWeak()->invoke(&Delegate::onWebSocketWriteable);
                }
            }

<<<<<<< HEAD
            virtual void _close(int status, fleece::alloc_slice message) {
                if (_state != State::unconnected && _state != State::closed) {
=======
            // Cannot use const& because it breaks Actor::enqueue
            virtual void _close(int                 status,
                                fleece::alloc_slice message) {  // NOLINT(performance-unnecessary-value-param)
                if ( _state != State::unconnected ) {
>>>>>>> dbdbc981
                    Assert(_state == State::connecting || _state == State::connected);
                    logInfo("CLOSE; status=%d", status);
                    std::string messageStr(message);
                    if ( _peer ) _peer->closed(kWebSocketClose, status, messageStr.c_str(), _latency);
                }
                _closed({kWebSocketClose, status, message});
            }

            // Cannot use const& because it breaks Actor::enqueue
            virtual void _closed(CloseStatus status) {  // NOLINT(performance-unnecessary-value-param)
                if ( _state == State::closed ) return;
                if ( _state >= State::connecting ) {
                    logInfo("CLOSED with %-s %d: %.*s", status.reasonName(), status.code,
                            fleece::narrow_cast<int>(status.message.size), (char*)status.message.buf);
                    _webSocket->delegateWeak()->invoke(&Delegate::onWebSocketClose, status);
                } else {
                    logInfo("CLOSED");
                }
                _state     = State::closed;
                _peer      = nullptr;
                _webSocket = nullptr;  // breaks cycle
            }

            static std::string formatMsg(fleece::slice msg, bool binary, size_t maxBytes = 64) {
                std::stringstream desc;
                size_t            size = std::min(msg.size, maxBytes);

                if ( binary ) {
                    desc << std::hex;
                    for ( size_t i = 0; i < size; i++ ) {
                        if ( i > 0 ) {
                            if ( (i % 32) == 0 ) desc << "\n\t\t";
                            else if ( (i % 4) == 0 )
                                desc << ' ';
                        }
                        desc << std::setw(2) << std::setfill('0') << (unsigned)msg[i];
                    }
                    desc << std::dec;
                } else {
                    desc.write((char*)msg.buf, narrow_cast<std::streamsize>(size));
                }

                if ( size < msg.size ) desc << "... [" << msg.size << "]";
                return desc.str();
            }

          private:
            friend class LoopbackWebSocket;

            Retained<LoopbackWebSocket>   _webSocket;
            const actor::delay_t          _latency{0.0};
            Retained<LoopbackWebSocket>   _peer;
            websocket::Headers            _responseHeaders;
            std::atomic<size_t>           _bufferedBytes{0};
            State                         _state{State::unconnected};
            std::deque<Retained<Message>> _msgWaitBuffer;
        };
    };

}  // namespace litecore::websocket<|MERGE_RESOLUTION|>--- conflicted
+++ resolved
@@ -232,15 +232,8 @@
                 }
             }
 
-<<<<<<< HEAD
             virtual void _close(int status, fleece::alloc_slice message) {
                 if (_state != State::unconnected && _state != State::closed) {
-=======
-            // Cannot use const& because it breaks Actor::enqueue
-            virtual void _close(int                 status,
-                                fleece::alloc_slice message) {  // NOLINT(performance-unnecessary-value-param)
-                if ( _state != State::unconnected ) {
->>>>>>> dbdbc981
                     Assert(_state == State::connecting || _state == State::connected);
                     logInfo("CLOSE; status=%d", status);
                     std::string messageStr(message);
