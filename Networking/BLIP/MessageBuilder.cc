//
// MessageBuilder.cc
//
// Copyright 2017-Present Couchbase, Inc.
//
// Use of this software is governed by the Business Source License included
// in the file licenses/BSL-Couchbase.txt.  As of the Change Date specified
// in that file, in accordance with the Business Source License, use of this
// software will be governed by the Apache License, Version 2.0, included in
// the file licenses/APL2.txt.
//

#include "MessageBuilder.hh"
#include "Error.hh"
#include "StringUtil.hh"
#include "varint.hh"
#include "fleece/Expert.hh"
#include <ostream>

using namespace std;
using namespace fleece;

namespace litecore::blip {

#pragma mark - MESSAGE BUILDER:

<<<<<<< HEAD
    
    MessageBuilder::MessageBuilder(slice profile)
    {
        if (profile)
            setProfile(profile);
=======
    MessageBuilder::MessageBuilder(slice profile) {
        if ( profile ) addProperty("Profile"_sl, profile);
>>>>>>> dbdbc981
    }

    MessageBuilder::MessageBuilder(MessageIn* inReplyTo) : MessageBuilder() {
        DebugAssert(!inReplyTo->isResponse());
        type   = kResponseType;
        urgent = inReplyTo->urgent();
    }

    MessageBuilder::MessageBuilder(initializer_list<property> properties) : MessageBuilder() {
        addProperties(properties);
    }

<<<<<<< HEAD

    void MessageBuilder::setProfile(slice profile) {
        Assert(!isResponse());
        addProperty(kProfileProperty, profile);
    }


=======
>>>>>>> dbdbc981
    MessageBuilder& MessageBuilder::addProperties(initializer_list<property> properties) {
        for ( const property& p : properties ) addProperty(p.first, p.second);
        return *this;
    }

    void MessageBuilder::makeError(Error err) {
        DebugAssert(err.domain && err.code);
        type = kErrorType;
        addProperty(kErrorDomainProperty, err.domain);
        addProperty(kErrorCodeProperty, err.code);
        write(err.message);
    }

    FrameFlags MessageBuilder::flags() const {
        int flags = type & kTypeMask;
        if ( urgent ) flags |= kUrgent;
        if ( compressed ) flags |= kCompressed;
        if ( noreply ) flags |= kNoReply;
        return (FrameFlags)flags;
    }

    // Abbreviates certain special strings as a single byte
    void MessageBuilder::writeTokenizedString(ostream& out, slice str) {
        Assert(str.findByte('\0') == nullptr);
        out << str << '\0';
    }

    MessageBuilder& MessageBuilder::addProperty(slice name, slice value) {
        DebugAssert(!_wroteProperties);
        writeTokenizedString(_properties, name);
        writeTokenizedString(_properties, value);
        return *this;
    }

    MessageBuilder& MessageBuilder::addProperty(slice name, int64_t value) {
        constexpr size_t bufSize = 30;
        char             valueStr[bufSize];
        return addProperty(name, slice(valueStr, snprintf(valueStr, bufSize, "%lld", (long long)value)));
    }

    void MessageBuilder::finishProperties() {
        if ( !_wroteProperties ) {
            string properties = _properties.str();
            _properties.clear();
            size_t propertiesSize = properties.size();
            if ( propertiesSize > kMaxPropertiesSize ) throw std::runtime_error("properties excessively large");
            char  buf[kMaxVarintLen64];
            slice encodedSize(buf, PutUVarInt(buf, propertiesSize));
            expert(_out).writeRaw(encodedSize);
            expert(_out).writeRaw(slice(properties));
            _wroteProperties = true;
        }
    }

    MessageBuilder& MessageBuilder::write(slice data) {
        if ( !_wroteProperties ) finishProperties();
        expert(_out).writeRaw(data);
        return *this;
    }

    alloc_slice MessageBuilder::finish() {
        finishProperties();
        return _out.finish();
    }

    void MessageBuilder::reset() {
        onProgress = nullptr;
        urgent = compressed = noreply = false;
        _out.reset();
        _properties.clear();
        _wroteProperties = false;
    }

<<<<<<< HEAD

    BuiltMessage::BuiltMessage(MessageBuilder &builder)
    :dataSource(std::move(builder.dataSource))
    ,onProgress(move(builder.onProgress))
    ,_flags(builder.flags())
    ,_payload(builder.finish())
    { }

} }
=======
}  // namespace litecore::blip
>>>>>>> dbdbc981
<|MERGE_RESOLUTION|>--- conflicted
+++ resolved
@@ -24,16 +24,11 @@
 
 #pragma mark - MESSAGE BUILDER:
 
-<<<<<<< HEAD
     
     MessageBuilder::MessageBuilder(slice profile)
     {
         if (profile)
             setProfile(profile);
-=======
-    MessageBuilder::MessageBuilder(slice profile) {
-        if ( profile ) addProperty("Profile"_sl, profile);
->>>>>>> dbdbc981
     }
 
     MessageBuilder::MessageBuilder(MessageIn* inReplyTo) : MessageBuilder() {
@@ -46,7 +41,6 @@
         addProperties(properties);
     }
 
-<<<<<<< HEAD
 
     void MessageBuilder::setProfile(slice profile) {
         Assert(!isResponse());
@@ -54,8 +48,6 @@
     }
 
 
-=======
->>>>>>> dbdbc981
     MessageBuilder& MessageBuilder::addProperties(initializer_list<property> properties) {
         for ( const property& p : properties ) addProperty(p.first, p.second);
         return *this;
@@ -129,7 +121,6 @@
         _wroteProperties = false;
     }
 
-<<<<<<< HEAD
 
     BuiltMessage::BuiltMessage(MessageBuilder &builder)
     :dataSource(std::move(builder.dataSource))
@@ -138,7 +129,4 @@
     ,_payload(builder.finish())
     { }
 
-} }
-=======
-}  // namespace litecore::blip
->>>>>>> dbdbc981
+}  // namespace litecore::blip