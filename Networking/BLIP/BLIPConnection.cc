--- conflicted
+++ resolved
@@ -42,17 +42,12 @@
 
 namespace litecore::blip {
 
-<<<<<<< HEAD
     // Allow some arithmetic on MessageNo:
     DEFINE_ENUM_INC_DEC(MessageNo)
     DEFINE_ENUM_ADD_SUB_INT(MessageNo)
 
     static const size_t kDefaultFrameSize = 4096;       // Default size of frame
     static const size_t kBigFrameSize = 16384;          // Max size of frame
-=======
-    static const size_t kDefaultFrameSize = 4096;   // Default size of frame
-    static const size_t kBigFrameSize     = 16384;  // Max size of frame
->>>>>>> dbdbc981
 
     static const auto kDefaultCompressionLevel = (Deflater::CompressionLevel)6;
 
@@ -104,38 +99,6 @@
         using HandlerKey      = pair<string, bool>;
         using RequestHandlers = map<HandlerKey, Connection::RequestHandler>;
 
-<<<<<<< HEAD
-        Retained<Connection>    _connection;
-        Retained<WebSocket>     _webSocket;
-        unique_ptr<error>       _closingWithError;
-        actor::ActorBatcher<BLIPIO,websocket::Message> _incomingFrames;
-        MessageQueue            _outbox;
-        MessageQueue            _icebox;
-        bool                    _writeable {true};
-        MessageMap              _pendingRequests, _pendingResponses;
-        MessageNo               _lastMessageNo {0};
-        MessageNo               _numRequestsReceived {0};
-        Deflater                _outputCodec;
-        Inflater                _inputCodec;
-        unique_ptr<uint8_t[]>   _frameBuf;
-        RequestHandlers         _requestHandlers;
-        size_t                  _maxOutboxDepth {0}, _totalOutboxDepth {0}, _countOutboxDepth {0};
-        uint64_t                _totalBytesWritten {0}, _totalBytesRead {0};
-        Stopwatch               _timeOpen;
-        atomic_flag             _connectedWebSocket = ATOMIC_FLAG_INIT;
-        Retained<WeakHolder<Delegate>> _weakThis {new WeakHolder<Delegate>(this)};
-
-    public:
-
-        BLIPIO(Connection *connection, WebSocket *webSocket, Deflater::CompressionLevel compressionLevel)
-        :Actor(BLIPLog, string("BLIP[") + connection->name() + "]")
-        ,_connection(connection)
-        ,_webSocket(webSocket)
-        ,_incomingFrames(this, "incomingFrames", &BLIPIO::_onWebSocketMessages)
-        ,_outbox(10)
-        ,_outputCodec(compressionLevel)
-        {
-=======
         Retained<Connection>                            _connection;
         Retained<WebSocket>                             _webSocket;
         unique_ptr<error>                               _closingWithError;
@@ -144,7 +107,7 @@
         MessageQueue                                    _icebox;
         bool                                            _writeable{true};
         MessageMap                                      _pendingRequests, _pendingResponses;
-        atomic<MessageNo>                               _lastMessageNo{0};
+        MessageNo                               _lastMessageNo{0};
         MessageNo                                       _numRequestsReceived{0};
         Deflater                                        _outputCodec;
         Inflater                                        _inputCodec;
@@ -164,7 +127,6 @@
             , _incomingFrames(this, "incomingFrames", &BLIPIO::_onWebSocketMessages)
             , _outbox(10)
             , _outputCodec(compressionLevel) {
->>>>>>> dbdbc981
             _pendingRequests.reserve(10);
             _pendingResponses.reserve(10);
         }
@@ -370,12 +332,8 @@
                 if ( !msg ) break;
 
                 // Assign the message number for new requests.
-<<<<<<< HEAD
                 if (msg->_number == MessageNo(0))
                     msg->_number = ++_lastMessageNo;
-=======
-                if ( msg->_number == 0 ) msg->_number = ++_lastMessageNo;
->>>>>>> dbdbc981
 
                 FrameFlags frameFlags;
                 {
@@ -444,7 +402,6 @@
                     // Read the frame header:
                     slice_istream payload = wsMessage->data;
                     _totalBytesRead += payload.size;
-<<<<<<< HEAD
                     MessageNo msgNo;
                     FrameFlags flags;
                     {
@@ -462,21 +419,6 @@
                                (flags & kCompressed ? 'C' : '-'),
                                (long)payload.size);
                     
-=======
-                    uint64_t   msgNo;
-                    FrameFlags flags;
-                    {
-                        auto pMsgNo = payload.readUVarInt(), pFlags = payload.readUVarInt();
-                        if ( !pMsgNo || !pFlags ) throw runtime_error("Illegal BLIP frame header");
-                        msgNo = *pMsgNo;
-                        flags = (FrameFlags)*pFlags;
-                    }
-                    logVerbose("Received frame: %s #%" PRIu64 " %c%c%c%c, length %5ld",
-                               kMessageTypeNames[flags & kTypeMask], msgNo, (flags & kMoreComing ? 'M' : '-'),
-                               (flags & kUrgent ? 'U' : '-'), (flags & kNoReply ? 'N' : '-'),
-                               (flags & kCompressed ? 'C' : '-'), (long)payload.size);
-
->>>>>>> dbdbc981
                     // Handle the frame according to its type, and look up the MessageIn:
                     Retained<MessageIn> msg;
                     auto                type = (MessageType)(flags & kTypeMask);
@@ -604,14 +546,9 @@
                     _pendingResponses.erase(i);
                 }
             } else {
-<<<<<<< HEAD
                 throw runtime_error(format("BLIP protocol error: Bad incoming RES #%" PRIu64 " (%s)",
                                 messageno_t(msgNo),
                                 (msgNo <= _lastMessageNo ? "no request waiting" : "too high")));
-=======
-                throw runtime_error(format("BLIP protocol error: Bad incoming RES #%" PRIu64 " (%s)", msgNo,
-                                           (msgNo <= _lastMessageNo ? "no request waiting" : "too high")));
->>>>>>> dbdbc981
             }
             return msg;
         }
@@ -649,13 +586,8 @@
                 }
 
                 bool beginning = (state == MessageIn::kBeginning);
-<<<<<<< HEAD
                 auto profile = request->profile();
                 if (profile) {
-=======
-                auto profile   = request->property("Profile"_sl);
-                if ( profile ) {
->>>>>>> dbdbc981
                     auto i = _requestHandlers.find({profile.asString(), beginning});
                     if ( i != _requestHandlers.end() ) {
                         i->second(request);
@@ -706,18 +638,12 @@
     }
 
     /** Public API to send a new request. */
-<<<<<<< HEAD
     void Connection::sendRequest(BuiltMessage &&mb) {
         Retained<MessageOut> message = new MessageOut(this, move(mb), MessageNo{0});
-=======
-    void Connection::sendRequest(MessageBuilder& mb) {
-        Retained<MessageOut> message = new MessageOut(this, mb, 0);
->>>>>>> dbdbc981
         DebugAssert(message->type() == kRequestType);
         send(message);
     }
 
-<<<<<<< HEAD
 
     Connection::AsyncResponse Connection::sendAsyncRequest(BuiltMessage &&mb) {
         auto asyncProvider = AsyncResponse::makeProvider();
@@ -733,8 +659,6 @@
     }
 
 
-=======
->>>>>>> dbdbc981
     /** Internal API to send an outgoing message (a request, response, or ACK.) */
     void Connection::send(MessageOut* msg) {
         if ( _compressionLevel == 0 ) msg->dontCompress();
