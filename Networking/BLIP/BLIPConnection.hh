--- conflicted
+++ resolved
@@ -42,13 +42,8 @@
 
         using CloseStatus = websocket::CloseStatus;
 
-<<<<<<< HEAD
         /** WebSocket 'protocol' name for BLIP; use as value of kC4SocketOptionWSProtocols. */
         static constexpr const char *kWSProtocolName = "BLIP_3";
-=======
-        /** WebSocket 'protocol' name for BLIP; use as value of kProtocolsOption option. */
-        static constexpr const char* kWSProtocolName = "BLIP_3";
->>>>>>> dbdbc981
 
         /** Option to set the 'deflate' compression level. Value must be an integer in the range
             0 (no compression) to 9 (best compression). */
