//
// BLIPProtocol.hh
//
// Copyright 2017-Present Couchbase, Inc.
//
// Use of this software is governed by the Business Source License included
// in the file licenses/BSL-Couchbase.txt.  As of the Change Date specified
// in that file, in accordance with the Business Source License, use of this
// software will be governed by the Apache License, Version 2.0, included in
// the file licenses/APL2.txt.
//

#pragma once
<<<<<<< HEAD
#include "fleece/slice.hh"
#include <stdint.h>
=======
#include <cstdint>
>>>>>>> dbdbc981

namespace litecore::blip {

    // See "docs/BLIP Protocol.md"

<<<<<<< HEAD
    /// The types of messages in BLIP.
    enum MessageType: uint8_t {
        kRequestType     = 0,  ///< A message initiated by a peer
        kResponseType    = 1,  ///< A response to a Request
        kErrorType       = 2,  ///< A response indicating failure
=======
    enum MessageType : uint8_t {
        kRequestType     = 0,  // A message initiated by a peer
        kResponseType    = 1,  // A response to a Request
        kErrorType       = 2,  // A response indicating failure
>>>>>>> dbdbc981
        kAckRequestType  = 4,  // Acknowledgement of data received from a Request (internal)
        kAckResponseType = 5,  // Acknowledgement of data received from a Response (internal)
    };

    /// Array mapping MessageType to a short mnemonic like "REQ", for logging purposes.
    extern const char* const kMessageTypeNames[8];

<<<<<<< HEAD
    /// The flags at the start of a message frame, including the 3 bits containing the type.
    enum FrameFlags: uint8_t {
        kTypeMask   = 0x07,     ///< These 3 bits hold a MessageType
        kCompressed = 0x08,     ///< Message payload is gzip-deflated
        kUrgent     = 0x10,     ///< Message is given priority delivery
        kNoReply    = 0x20,     ///< Request only: no response desired
        kMoreComing = 0x40,     // Used only in frames, not in messages
    };


    using messageno_t = uint64_t;

    /// A message number. Each peer numbers messages it sends sequentially starting at 1.
    /// Each peer's message numbers are independent.
    enum class MessageNo : messageno_t { };

    /// The size of a message.
=======
    enum FrameFlags : uint8_t {
        kTypeMask   = 0x07,  // These 3 bits hold a MessageType
        kCompressed = 0x08,  // Message payload is gzip-deflated
        kUrgent     = 0x10,  // Message is given priority delivery
        kNoReply    = 0x20,  // Request only: no response desired
        kMoreComing = 0x40,  // Used only in frames, not in messages
    };

    typedef uint64_t MessageNo;
>>>>>>> dbdbc981
    typedef uint64_t MessageSize;

    /// Implementation-imposed max encoded size of message properties (not part of protocol)
    constexpr uint64_t kMaxPropertiesSize = 100 * 1024;
<<<<<<< HEAD


    static constexpr const char* kProfilePropertyStr = "Profile";
    /// The "Profile" property contains the message's type
    static constexpr fleece::slice kProfileProperty(kProfilePropertyStr);

    /// Property in an error response giving a namespace for the error code.
    /// If omitted the default value is `kBLIPErrorDomain`.
    static constexpr fleece::slice kErrorDomainProperty = "Error-Domain";

    /// Property in an error response giving a numeric error code.
    static constexpr fleece::slice kErrorCodeProperty   = "Error-Code";

    /// The default error domain, for errors that are not app-specific.
    /// By convention its error codes are based on HTTP's, i.e. 404 for "not found".
    static constexpr fleece::slice kBLIPErrorDomain = "BLIP";

} }
=======
}  // namespace litecore::blip
>>>>>>> dbdbc981
<|MERGE_RESOLUTION|>--- conflicted
+++ resolved
@@ -11,29 +11,18 @@
 //
 
 #pragma once
-<<<<<<< HEAD
 #include "fleece/slice.hh"
-#include <stdint.h>
-=======
 #include <cstdint>
->>>>>>> dbdbc981
 
 namespace litecore::blip {
 
     // See "docs/BLIP Protocol.md"
 
-<<<<<<< HEAD
     /// The types of messages in BLIP.
     enum MessageType: uint8_t {
         kRequestType     = 0,  ///< A message initiated by a peer
         kResponseType    = 1,  ///< A response to a Request
         kErrorType       = 2,  ///< A response indicating failure
-=======
-    enum MessageType : uint8_t {
-        kRequestType     = 0,  // A message initiated by a peer
-        kResponseType    = 1,  // A response to a Request
-        kErrorType       = 2,  // A response indicating failure
->>>>>>> dbdbc981
         kAckRequestType  = 4,  // Acknowledgement of data received from a Request (internal)
         kAckResponseType = 5,  // Acknowledgement of data received from a Response (internal)
     };
@@ -41,7 +30,6 @@
     /// Array mapping MessageType to a short mnemonic like "REQ", for logging purposes.
     extern const char* const kMessageTypeNames[8];
 
-<<<<<<< HEAD
     /// The flags at the start of a message frame, including the 3 bits containing the type.
     enum FrameFlags: uint8_t {
         kTypeMask   = 0x07,     ///< These 3 bits hold a MessageType
@@ -59,22 +47,10 @@
     enum class MessageNo : messageno_t { };
 
     /// The size of a message.
-=======
-    enum FrameFlags : uint8_t {
-        kTypeMask   = 0x07,  // These 3 bits hold a MessageType
-        kCompressed = 0x08,  // Message payload is gzip-deflated
-        kUrgent     = 0x10,  // Message is given priority delivery
-        kNoReply    = 0x20,  // Request only: no response desired
-        kMoreComing = 0x40,  // Used only in frames, not in messages
-    };
-
-    typedef uint64_t MessageNo;
->>>>>>> dbdbc981
     typedef uint64_t MessageSize;
 
     /// Implementation-imposed max encoded size of message properties (not part of protocol)
     constexpr uint64_t kMaxPropertiesSize = 100 * 1024;
-<<<<<<< HEAD
 
 
     static constexpr const char* kProfilePropertyStr = "Profile";
@@ -92,7 +68,4 @@
     /// By convention its error codes are based on HTTP's, i.e. 404 for "not found".
     static constexpr fleece::slice kBLIPErrorDomain = "BLIP";
 
-} }
-=======
-}  // namespace litecore::blip
->>>>>>> dbdbc981
+}  // namespace litecore::blip