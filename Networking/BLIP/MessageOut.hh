//
// MessageOut.hh
//
// Copyright 2017-Present Couchbase, Inc.
//
// Use of this software is governed by the Business Source License included
// in the file licenses/BSL-Couchbase.txt.  As of the Change Date specified
// in that file, in accordance with the Business Source License, use of this
// software will be governed by the Apache License, Version 2.0, included in
// the file licenses/APL2.txt.
//

#pragma once
#include "MessageBuilder.hh"
#include "slice_stream.hh"
#include <ostream>
#include <utility>

namespace litecore::blip {
    class Codec;

    /** An outgoing message that's been constructed by a MessageBuilder. */
    class MessageOut : public Message {
      protected:
        friend class MessageIn;
        friend class Connection;
        friend class BLIPIO;

        MessageOut(Connection* connection, FrameFlags flags, const alloc_slice& payload, MessageDataSource&& dataSource,
                   MessageNo number);

<<<<<<< HEAD
        MessageOut(Connection *connection,
                   BuiltMessage &&built,
                   MessageNo number);
=======
        MessageOut(Connection* connection, MessageBuilder& builder, MessageNo number)
            : MessageOut(connection, (FrameFlags)0, builder.finish(), std::move(builder.dataSource), number) {
            _flags      = builder.flags();  // finish() may update the flags, so set them after
            _onProgress = std::move(builder.onProgress);
        }
>>>>>>> dbdbc981

        void dontCompress() { _flags = (FrameFlags)(_flags & ~kCompressed); }

        void nextFrameToSend(Codec& codec, fleece::slice_ostream& dst, FrameFlags& outFlags);
        void receivedAck(uint32_t byteCount);

        bool needsAck() const { return _unackedBytes >= kMaxUnackedBytes; }

        MessageIn* createResponse();
        void       disconnected() override;

        // for debugging/logging:
        std::string description();
        void        dump(std::ostream& out, bool withBody);
        const char* findProperty(const char* propertyName);

      private:
        using slice_istream = fleece::slice_istream;

        std::pair<slice, slice> getPropsAndBody() const;

        static const uint32_t kMaxUnackedBytes = 128000;

        /** Manages the data (properties, body, data source) of a MessageOut. */
        class Contents {
          public:
            Contents(const alloc_slice& payload, MessageDataSource dataSource);
            slice_istream&                        dataToSend();
            [[nodiscard]] bool                    hasMoreDataToSend() const;
            [[nodiscard]] std::pair<slice, slice> getPropsAndBody() const;

            [[nodiscard]] slice body() const { return _payload; }

          private:
            void readFromDataSource();

            alloc_slice       _payload;           // Message data (uncompressed)
            slice_istream     _unsentPayload;     // Unsent subrange of _payload
            MessageDataSource _dataSource;        // Callback that produces more data to send
            alloc_slice       _dataBuffer;        // Data read from _dataSource
            slice_istream     _unsentDataBuffer;  // Unsent subrange of _dataBuffer
        };

        Connection* const _connection;                // My BLIP connection
        Contents          _contents;                  // Message data
        uint32_t          _uncompressedBytesSent{0};  // Number of bytes of the data sent so far
        uint32_t          _bytesSent{0};              // Number of bytes transmitted (after compression)
        uint32_t          _unackedBytes{0};           // Bytes transmitted for which no ack received yet
    };

}  // namespace litecore::blip<|MERGE_RESOLUTION|>--- conflicted
+++ resolved
@@ -29,17 +29,9 @@
         MessageOut(Connection* connection, FrameFlags flags, const alloc_slice& payload, MessageDataSource&& dataSource,
                    MessageNo number);
 
-<<<<<<< HEAD
         MessageOut(Connection *connection,
                    BuiltMessage &&built,
                    MessageNo number);
-=======
-        MessageOut(Connection* connection, MessageBuilder& builder, MessageNo number)
-            : MessageOut(connection, (FrameFlags)0, builder.finish(), std::move(builder.dataSource), number) {
-            _flags      = builder.flags();  // finish() may update the flags, so set them after
-            _onProgress = std::move(builder.onProgress);
-        }
->>>>>>> dbdbc981
 
         void dontCompress() { _flags = (FrameFlags)(_flags & ~kCompressed); }
 
