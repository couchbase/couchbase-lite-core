--- conflicted
+++ resolved
@@ -20,17 +20,9 @@
 namespace litecore::repl {
 
     // Main factory function to create a WebSocket.
-<<<<<<< HEAD
-    fleece::Retained<websocket::WebSocket> CreateWebSocket(websocket::URL,
-                                                           fleece::alloc_slice options,
-                                                           C4Database*,
-                                                           const C4SocketFactory*,
-                                                           void *nativeHandle =nullptr);
-=======
     fleece::Retained<websocket::WebSocket> CreateWebSocket(const websocket::URL&, const fleece::alloc_slice& options,
                                                            std::shared_ptr<DBAccess>, const C4SocketFactory*,
                                                            void* nativeHandle = nullptr);
->>>>>>> dbdbc981
 
     // Returns the WebSocket object associated with a C4Socket
     websocket::WebSocket* WebSocketFrom(C4Socket* c4sock);
