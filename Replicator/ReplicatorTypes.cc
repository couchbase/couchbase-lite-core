//
// ReplicatorTypes.cc
//
// Copyright 2018-Present Couchbase, Inc.
//
// Use of this software is governed by the Business Source License included
// in the file licenses/BSL-Couchbase.txt.  As of the Change Date specified
// in that file, in accordance with the Business Source License, use of this
// software will be governed by the Apache License, Version 2.0, included in
// the file licenses/APL2.txt.
//

#include "ReplicatorTypes.hh"
#include "IncomingRev.hh"
#include "c4DocEnumeratorTypes.h"
#include "c4Document.hh"
#include <sstream>

using namespace std;

namespace litecore::repl::tuning {
    size_t kMinBodySizeForDelta = 200;
}  // namespace litecore::repl::tuning

namespace litecore::repl {

#pragma mark - REVTOSEND:

    RevToSend::RevToSend(const C4DocumentInfo& info, C4CollectionSpec collSpec, void* context)
        : ReplicatedRev(collSpec, slice(info.docID), slice(info.revID), context, info.sequence)
        , bodySize(info.bodySize)
        , expiration(info.expiration) {
        flags = C4Document::revisionFlagsFromDocFlags(info.flags);
    }

<<<<<<< HEAD

    void RevToSend::setRevID(slice id) {
        Assert(revID.empty());
        const_cast<alloc_slice&>(revID) = id;
    }


=======
>>>>>>> dbdbc981
    void RevToSend::addRemoteAncestor(slice revID) {
        if ( !revID ) return;
        if ( !ancestorRevIDs ) ancestorRevIDs = make_unique<vector<alloc_slice>>();
        ancestorRevIDs->emplace_back(revID);
    }

    bool RevToSend::hasRemoteAncestor(slice revID) const {
        if ( revID == remoteAncestorRevID ) return true;
        if ( ancestorRevIDs ) {
            for ( const alloc_slice& anc : *ancestorRevIDs )
                if ( anc == revID ) return true;
        }
        return false;
    }

    void RevToSend::trim() {
        remoteAncestorRevID.reset();
        ancestorRevIDs.reset();
    }

    alloc_slice RevToSend::historyString(C4Document* doc) {
        const alloc_slice* ancestors     = nullptr;
        size_t             ancestorCount = 0;
        if ( ancestorRevIDs ) {
            if ( remoteAncestorRevID ) ancestorRevIDs->push_back(remoteAncestorRevID);
            ancestors     = ancestorRevIDs->data();
            ancestorCount = ancestorRevIDs->size();
        } else if ( remoteAncestorRevID ) {
            ancestors     = &remoteAncestorRevID;
            ancestorCount = 1;
        }
        alloc_slice result = doc->getRevisionHistory(maxHistory, (const slice*)ancestors, unsigned(ancestorCount));
        if ( ancestorRevIDs && remoteAncestorRevID ) {
            // Undo the push_back above
            ancestorRevIDs->resize(ancestorCount - 1);
        }
        return result;
    }

#pragma mark - REVTOINSERT:


    RevToInsert::~RevToInsert() = default;

    RevToInsert::RevToInsert(IncomingRev* owner_, slice docID_, slice revID_, slice historyBuf_, bool deleted_,
                             bool noConflicts_, C4CollectionSpec spec, void* collectionContext)
        : ReplicatedRev(spec, docID_, revID_, collectionContext)
        , historyBuf(historyBuf_)
        , owner(owner_)
        , noConflicts(noConflicts_) {
        if ( deleted_ ) flags |= kRevDeleted;
    }

    RevToInsert::RevToInsert(slice docID_, slice revID_, RevocationMode mode, C4CollectionSpec spec,
                             void* collectionContext)
        : ReplicatedRev(spec, std::move(docID_), std::move(revID_), collectionContext), revocationMode(mode) {
        flags |= kRevPurged;
    }

    void RevToInsert::trimBody() {
        doc = nullptr;
        historyBuf.reset();
        deltaSrc.reset();
        deltaSrcRevID.reset();
    }

    void RevToInsert::trim() {
        trimBody();
        owner = nullptr;
    }

    vector<C4String> RevToInsert::history() {
        vector<C4String> history;
        history.reserve(10);
        history.push_back(revID);
        for ( const void *pos = historyBuf.buf, *end = historyBuf.end(); pos < end; ) {
            auto comma = slice(pos, end).findByteOrEnd(',');
            history.push_back(slice(pos, comma));
            pos = comma + 1;
        }
        return history;
    }


}  // namespace litecore::repl<|MERGE_RESOLUTION|>--- conflicted
+++ resolved
@@ -33,7 +33,6 @@
         flags = C4Document::revisionFlagsFromDocFlags(info.flags);
     }
 
-<<<<<<< HEAD
 
     void RevToSend::setRevID(slice id) {
         Assert(revID.empty());
@@ -41,8 +40,6 @@
     }
 
 
-=======
->>>>>>> dbdbc981
     void RevToSend::addRemoteAncestor(slice revID) {
         if ( !revID ) return;
         if ( !ancestorRevIDs ) ancestorRevIDs = make_unique<vector<alloc_slice>>();
