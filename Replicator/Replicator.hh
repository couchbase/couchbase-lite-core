--- conflicted
+++ resolved
@@ -234,14 +234,10 @@
         alloc_slice           _remoteURL;
         bool                  _setMsgHandlerFor3_0_ClientDone{false};
         Retained<WeakHolder<blip::ConnectionDelegate>> _weakConnectionDelegateThis;
-<<<<<<< HEAD
+        alloc_slice                                    _correlationID{};
 #ifdef LITECORE_CPPTEST
         // Used for testing purposes to delay the changes response to the remote
         bool _delayChangesResponse{false};
-=======
-        alloc_slice                                    _correlationID{};
-    };
->>>>>>> 36aec1c4
 
       public:
         bool _disableReplacementRevs{false};
