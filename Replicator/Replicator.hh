//
// Replicator.hh
//
// Copyright 2017-Present Couchbase, Inc.
//
// Use of this software is governed by the Business Source License included
// in the file licenses/BSL-Couchbase.txt.  As of the Change Date specified
// in that file, in accordance with the Business Source License, use of this
// software will be governed by the Apache License, Version 2.0, included in
// the file licenses/APL2.txt.
//

#pragma once
#include "Worker.hh"
#include "Checkpointer.hh"
#include "BLIPConnection.hh"
#include "Batcher.hh"
#include "Stopwatch.hh"
#include "c4DatabaseTypes.h"
#include <array>
#include <optional>
#include <utility>

namespace litecore::repl {

    class Pusher;
    class Puller;
    class QueryServer;
    class ReplicatedRev;

    static const array<string, 2> kCompatProtocols = {{string(blip::Connection::kWSProtocolName) + "+CBMobile_3",
                                                       string(blip::Connection::kWSProtocolName) + "+CBMobile_2"}};

    /** The top-level replicator object, which runs the BLIP connection.
        Pull and push operations are run by subidiary Puller and Pusher objects.
        The database will only be accessed by the DBAgent object. */
    class Replicator final
        : public Worker
        , private blip::ConnectionDelegate {
        friend class WeakHolder<blip::ConnectionDelegate>;

      public:
        class Delegate;
        using CloseStatus = blip::Connection::CloseStatus;
        using Options     = litecore::repl::Options;

        Replicator(C4Database* NONNULL, websocket::WebSocket* NONNULL, Delegate&, Options* NONNULL);
        Replicator(const shared_ptr<DBAccess>&, websocket::WebSocket* NONNULL, Delegate&, Options* NONNULL);

        struct BlobProgress {
            Dir              dir;
            C4CollectionSpec collSpec;
            alloc_slice      docID;
            alloc_slice      docProperty;
            C4BlobKey        key;
            uint64_t         bytesCompleted;
            uint64_t         bytesTotal;
            C4Error          error;
        };

        using DocumentsEnded = std::vector<Retained<ReplicatedRev>>;
<<<<<<< HEAD
                                 
        static std::string protocolName();
=======

        static std::string ProtocolName();
>>>>>>> dbdbc981

        /** Replicator delegate; receives progress & error notifications. */
        class Delegate {
          public:
            virtual ~Delegate() = default;

            virtual void replicatorGotHTTPResponse(Replicator* NONNULL, int status, const websocket::Headers& headers) {
            }

            virtual void replicatorGotTLSCertificate(slice certData)                 = 0;
            virtual void replicatorStatusChanged(Replicator* NONNULL, const Status&) = 0;

            virtual void replicatorConnectionClosed(Replicator* NONNULL, const CloseStatus&) {}

            virtual void replicatorDocumentsEnded(Replicator* NONNULL, const DocumentsEnded&) = 0;
            virtual void replicatorBlobProgress(Replicator* NONNULL, const BlobProgress&)     = 0;
        };

        void start(bool reset = false, bool synchronous = false);

        void stop() { enqueue(FUNCTION_TO_QUEUE(Replicator::_stop)); }

        /** Tears down a Replicator state including any reference cycles.
            The Replicator must have either already stopped, or never started.
            No further delegate callbacks will be made!  */
        void terminate();

        /** Invokes the callback for each document which has revisions pending push.
            Returns false if unable to do so.  */
        bool pendingDocumentIDs(C4CollectionSpec, Checkpointer::PendingDocCallback);

        /** Checks if the document with the given ID has any pending revisions to push.  If unable, returns an empty optional. */
        std::optional<bool> isDocumentPending(slice docID, C4CollectionSpec);

        Checkpointer& checkpointer(CollectionIndex coll) { return *_subRepls[coll].checkpointer; }

        void endedDocument(ReplicatedRev* d NONNULL);

        void onBlobProgress(const BlobProgress& progress) {
            enqueue(FUNCTION_TO_QUEUE(Replicator::_onBlobProgress), progress);
        }

        void docRemoteAncestorChanged(alloc_slice docID, alloc_slice revID, CollectionIndex);

        Retained<Replicator> replicatorIfAny() override { return this; }

        // exposed for unit tests:
        websocket::WebSocket* webSocket() const { return connection().webSocket(); }

        C4Collection* collection(CollectionIndex i) const {
            Assert(i < _subRepls.size());
            return _subRepls[i].collection;
        }

      protected:
        std::string loggingClassName() const override { return _options->isActive() ? "Repl" : "repl"; }

        // Replicator owns multiple subRepls, so it doesn't use _collectionIndex, and therefore we must
        // pass the collectionIndex manually for log calls
        template <class... Args>
        inline void cLogInfo(CollectionIndex idx, const char* fmt, Args... args) const {
            const char* fmt_ = formatWithCollection(fmt);
            Logging::logInfo(fmt_, idx, args...);
        }

        template <class... Args>
        inline void cLogVerbose(CollectionIndex idx, const char* fmt, Args... args) const {
            const char* fmt_ = formatWithCollection(fmt);
            Logging::logVerbose(fmt_, idx, args...);
        }
#if DEBUG
        template <class... Args>
        inline void cLogDebug(CollectionIndex idx, const char* fmt, Args... args) const {
            const char* fmt_ = formatWithCollection(fmt);
            Logging::logVerbose(fmt_, idx, args...);
        }
#else
        template <class... Args>
        inline void cLogDebug(CollectionIndex idx, const char* fmt, Args... args) const {}
#endif

        // BLIP ConnectionDelegate API:
        void onHTTPResponse(int status, const websocket::Headers& headers) override;
        void onTLSCertificate(slice certData) override;

        void onConnect() override { enqueue(FUNCTION_TO_QUEUE(Replicator::_onConnect)); }

        void onClose(CloseStatus status, blip::Connection::State state) override {
            enqueue(FUNCTION_TO_QUEUE(Replicator::_onClose), status, state);
        }

        void onRequestReceived(blip::MessageIn* msg NONNULL) override {
            enqueue(FUNCTION_TO_QUEUE(Replicator::_onRequestReceived), retained(msg));
        }

        void changedStatus() override;

        void onError(C4Error error) override;

        // Worker method overrides:
        ActivityLevel computeActivityLevel() const override;
        void          _childChangedStatus(Retained<Worker>, Status taskStatus) override;

      private:
        void _onHTTPResponse(int status, websocket::Headers headers);
        void _onConnect();
        void _onError(int errcode, fleece::alloc_slice reason);
        void _onClose(CloseStatus, blip::Connection::State);
        void _onRequestReceived(Retained<blip::MessageIn> msg);

        void _start(bool reset);
        void _stop();
        void _disconnect(websocket::CloseCode closeCode, slice message);
        void _findExistingConflicts();
        bool getLocalCheckpoint(bool reset, CollectionIndex);
        void getRemoteCheckpoint(bool refresh, CollectionIndex);
        void getCollections();
        void startReplicating(CollectionIndex);
        void reportStatus();

        void updateCheckpoint();

        void saveCheckpoint(CollectionIndex coll, alloc_slice json) {
            enqueue(FUNCTION_TO_QUEUE(Replicator::_saveCheckpoint), coll, std::move(json));
        }

        void _saveCheckpoint(CollectionIndex, alloc_slice json);
        void saveCheckpointNow(CollectionIndex);

        void notifyEndedDocuments(int gen = actor::AnyGen);
        void _onBlobProgress(BlobProgress);

        // Checkpoints:
        void        checkpointIsInvalid();
        std::string remoteDBIDString() const;
        void        handleGetCheckpoint(Retained<blip::MessageIn>);
        void        handleSetCheckpoint(Retained<blip::MessageIn>);
        void        handleGetCollections(Retained<blip::MessageIn>);
        void        returnForbidden(Retained<blip::MessageIn>);
        slice       getPeerCheckpointDocID(blip::MessageIn* request, const char* whatFor) const;

        string statusVString() const;
        void   updatePushStatus(CollectionIndex i, const Status& status);
        void   updatePullStatus(CollectionIndex i, const Status& status);
        void   prepareWorkers();

        void delegateCollectionSpecificMessageToWorker(Retained<blip::MessageIn>);

      public:
        template <typename WORKER>
        void registerWorkerHandler(WORKER* worker, const char* profile NONNULL,
                                   void (WORKER::*method)(Retained<blip::MessageIn>)) {
            std::function<void(Retained<blip::MessageIn>)> fn(std::bind(method, worker, std::placeholders::_1));
            pair<string, CollectionIndex>                  key{profile, worker->collectionIndex()};
            _workerHandlers.emplace(key, worker->asynchronize(profile, fn));
        }

      private:
        using WorkerHandler  = std::function<void(Retained<blip::MessageIn>)>;
        using WorkerHandlers = std::map<pair<string, CollectionIndex>, blip::Connection::RequestHandler>;
        WorkerHandlers _workerHandlers;

        // Member variables:

        struct SubReplicator {
            Retained<Pusher>         pusher;
            Retained<Puller>         puller;
            Status                   pushStatus;                        // Current status of Pusher
            Status                   pullStatus;                        // Current status of Puller
            unique_ptr<Checkpointer> checkpointer;                      // Object that manages checkpoints
            bool                     hadLocalCheckpoint{false};         // True if local checkpoint pre-existed
            bool                     remoteCheckpointRequested{false};  // True while "getCheckpoint" request pending
            bool                     remoteCheckpointReceived{false};   // True if I got a "getCheckpoint" response
            alloc_slice              checkpointJSONToSave;              // JSON waiting to be saved to the checkpts
            alloc_slice              remoteCheckpointDocID;             // Checkpoint docID to use with peer
            alloc_slice              remoteCheckpointRevID;             // Latest revID of remote checkpoint
            Retained<C4Collection>   collection;
        };

        using ReplicatedRevBatcher = actor::ActorBatcher<Replicator, ReplicatedRev>;
<<<<<<< HEAD
        
        Delegate*         _delegate;                   // Delegate whom I report progress/errors to
        Retained<Pusher>  _pusher;                     // Object that manages outgoing revs
        Retained<Puller>  _puller;                     // Object that manages incoming revs
        Retained<QueryServer> _queryServer;            // Object that runs query requests (listener)
        blip::Connection::State _connectionState;      // Current BLIP connection state

        Status            _pushStatus {};              // Current status of Pusher
        Status            _pullStatus {};              // Current status of Puller
        fleece::Stopwatch _sinceDelegateCall;          // Time I last sent progress to the delegate
        ActivityLevel     _lastDelegateCallLevel {};   // Activity level I last reported to delegate
        bool              _waitingToCallDelegate {};   // Is an async call to reportStatus pending?
        ReplicatedRevBatcher _docsEnded;               // Recently-completed revs

        Checkpointer      _checkpointer;               // Object that manages checkpoints
        bool              _hadLocalCheckpoint {};      // True if local checkpoint pre-existed
        bool              _remoteCheckpointRequested{};// True while "getCheckpoint" request pending
        bool              _remoteCheckpointReceived {};// True if I got a "getCheckpoint" response
        alloc_slice       _checkpointJSONToSave;       // JSON waiting to be saved to the checkpts
        alloc_slice       _remoteCheckpointDocID;      // Checkpoint docID to use with peer
        alloc_slice       _remoteCheckpointRevID;      // Latest revID of remote checkpoint
=======

        void setMsgHandlerFor3_0_Client(const Retained<blip::MessageIn>&);

        Delegate*               _delegate;         // Delegate whom I report progress/errors to
        blip::Connection::State _connectionState;  // Current BLIP connection state

        Status                _pushStatus{};             // Current status of Pusher
        Status                _pullStatus{};             // Current status of Puller
        fleece::Stopwatch     _sinceDelegateCall;        // Time I last sent progress to the delegate
        ActivityLevel         _lastDelegateCallLevel{};  // Activity level I last reported to delegate
        bool                  _waitingToCallDelegate{};  // Is an async call to reportStatus pending?
        ReplicatedRevBatcher  _docsEnded;                // Recently-completed revs
        vector<SubReplicator> _subRepls;
        bool                  _getCollectionsRequested{};  // True while "getCollections" request pending
        alloc_slice           _remoteURL;
        bool                  _setMsgHandlerFor3_0_ClientDone{false};
        Retained<WeakHolder<blip::ConnectionDelegate>> _weakConnectionDelegateThis;
>>>>>>> dbdbc981
    };

}  // namespace litecore::repl<|MERGE_RESOLUTION|>--- conflicted
+++ resolved
@@ -59,13 +59,8 @@
         };
 
         using DocumentsEnded = std::vector<Retained<ReplicatedRev>>;
-<<<<<<< HEAD
                                  
         static std::string protocolName();
-=======
-
-        static std::string ProtocolName();
->>>>>>> dbdbc981
 
         /** Replicator delegate; receives progress & error notifications. */
         class Delegate {
@@ -246,33 +241,11 @@
         };
 
         using ReplicatedRevBatcher = actor::ActorBatcher<Replicator, ReplicatedRev>;
-<<<<<<< HEAD
-        
-        Delegate*         _delegate;                   // Delegate whom I report progress/errors to
-        Retained<Pusher>  _pusher;                     // Object that manages outgoing revs
-        Retained<Puller>  _puller;                     // Object that manages incoming revs
-        Retained<QueryServer> _queryServer;            // Object that runs query requests (listener)
-        blip::Connection::State _connectionState;      // Current BLIP connection state
-
-        Status            _pushStatus {};              // Current status of Pusher
-        Status            _pullStatus {};              // Current status of Puller
-        fleece::Stopwatch _sinceDelegateCall;          // Time I last sent progress to the delegate
-        ActivityLevel     _lastDelegateCallLevel {};   // Activity level I last reported to delegate
-        bool              _waitingToCallDelegate {};   // Is an async call to reportStatus pending?
-        ReplicatedRevBatcher _docsEnded;               // Recently-completed revs
-
-        Checkpointer      _checkpointer;               // Object that manages checkpoints
-        bool              _hadLocalCheckpoint {};      // True if local checkpoint pre-existed
-        bool              _remoteCheckpointRequested{};// True while "getCheckpoint" request pending
-        bool              _remoteCheckpointReceived {};// True if I got a "getCheckpoint" response
-        alloc_slice       _checkpointJSONToSave;       // JSON waiting to be saved to the checkpts
-        alloc_slice       _remoteCheckpointDocID;      // Checkpoint docID to use with peer
-        alloc_slice       _remoteCheckpointRevID;      // Latest revID of remote checkpoint
-=======
 
         void setMsgHandlerFor3_0_Client(const Retained<blip::MessageIn>&);
 
         Delegate*               _delegate;         // Delegate whom I report progress/errors to
+        Retained<QueryServer> _queryServer;
         blip::Connection::State _connectionState;  // Current BLIP connection state
 
         Status                _pushStatus{};             // Current status of Pusher
@@ -286,7 +259,6 @@
         alloc_slice           _remoteURL;
         bool                  _setMsgHandlerFor3_0_ClientDone{false};
         Retained<WeakHolder<blip::ConnectionDelegate>> _weakConnectionDelegateThis;
->>>>>>> dbdbc981
     };
 
 }  // namespace litecore::repl