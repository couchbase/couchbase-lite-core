--- conflicted
+++ resolved
@@ -285,9 +285,7 @@
     // failure that cannot be detected from the outside)
     CHECK(c4db_getDocumentCount(db) == _docsEnded);
 }
-<<<<<<< HEAD
 #endif
-=======
 
 TEST_CASE_METHOD(ReplicatorAPITest, "Pending Document IDs", "[Push]") {
     importJSONLines(sFixturesDir + "names_100.json");
@@ -299,7 +297,6 @@
     params.pull = kC4Disabled;
     params.callbackContext = this;
     params.socketFactory = _socketFactory;
-    params.dontStart = true;
 
     int expectedPending;
     SECTION("Normal") {
@@ -313,8 +310,7 @@
         };
     }
 
-    _repl = c4repl_new(db, _address, kC4SliceNull, (C4Database*)db2,
-                       params, &err);
+    _repl = c4repl_newLocal(db, (C4Database*)db2, params, &err);
 
     C4SliceResult encodedDocIDs = c4repl_getPendingDocIDs(_repl, &err);
     REQUIRE(encodedDocIDs != nullslice);
@@ -340,7 +336,6 @@
     params.pull = kC4Disabled;
     params.callbackContext = this;
     params.socketFactory = _socketFactory;
-    params.dontStart = true;
 
     bool expectedIsPending = true;
     SECTION("Normal") {
@@ -354,8 +349,7 @@
         };
     }
 
-    _repl = c4repl_new(db, _address, kC4SliceNull, (C4Database*)db2,
-                       params, &err);
+    _repl = c4repl_newLocal(db, (C4Database*)db2, params, &err);
 
     bool isPending = c4repl_isDocumentPending(_repl, "0000005"_sl, &err);
     CHECK(isPending == expectedIsPending);
@@ -366,5 +360,4 @@
 
     isPending = c4repl_isDocumentPending(_repl, "0000005"_sl, &err);
     CHECK(!isPending);
-}
->>>>>>> 65687049
+}