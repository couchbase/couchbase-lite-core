--- conflicted
+++ resolved
@@ -47,17 +47,12 @@
     bool deleteUser(const std::string& username) const;
     bool assignUserChannel(const std::string& username, const std::vector<std::string>& channelIDs) const;
     bool upsertDoc(C4CollectionSpec collectionSpec, const std::string& docID,
-<<<<<<< HEAD
-                          slice body, const std::vector<std::string>& channelIDs = {}, C4Error* err = nullptr) const;
+                          slice body, const std::vector<std::string>& channelIDs, C4Error* err = nullptr) const;
+    bool insertBulkDocs(C4CollectionSpec collectionSpec, slice docsDict, double timeout = 30.0) const;
     // Use this in the case that you want a doc which belongs to no channels
     // It's used in some tests in ReplicatorSGTest.cc to remove an existing doc from all channels
     bool upsertDocWithEmptyChannels(C4CollectionSpec collectionSpec, const std::string& docID,
                                     slice body, C4Error* err = nullptr) const;
-    bool insertBulkDocs(C4CollectionSpec collectionSpec, slice docsDict) const;
-=======
-                          slice body, const std::vector<std::string>& channelIDs, C4Error* err = nullptr) const;
-    bool insertBulkDocs(C4CollectionSpec collectionSpec, slice docsDict, double timeout = 30.0) const;
->>>>>>> 8eb2d6ee
     alloc_slice getDoc(std::string docID, C4CollectionSpec collectionSpec = kC4DefaultCollectionSpec) const;
 
     void setAdminCredentials(std::string username, std::string password) { adminUsername = username;
