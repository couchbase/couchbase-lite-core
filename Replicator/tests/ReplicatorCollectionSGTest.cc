--- conflicted
+++ resolved
@@ -121,7 +121,7 @@
             verifyDb = nullptr;
         }
     }
-    
+
     // Database verifyDb:
     C4Database* verifyDb {nullptr};
     void resetVerifyDb() {
@@ -366,14 +366,9 @@
         C4CollectionSpec{"dummy1"_sl, kC4DefaultScopeID},
         Lavenders
     };
-<<<<<<< HEAD
-    collections = collectionPreamble(collectionSpecs, "sguser", "password");
-
-    importJSONLines(sFixturesDir + "names_100.json", collections[0], 0, false, 2, idPrefix);
-=======
     std::array<C4Collection *, collectionCount> collections
         = collectionPreamble(collectionSpecs, "sguser", "password");
-    
+
     std::vector<C4ReplicationCollection> replCollections(collectionCount);
     SECTION("Collection does not exist at remote") {
         replCollections[0] =
@@ -385,7 +380,7 @@
         replCollections[3] =
             C4ReplicationCollection{collectionSpecs[3], kC4OneShot, kC4Disabled};
     }
-    
+
     SECTION("Inconsistent Config") {
         // Hits DebugAssert, CBL-4051
         return;
@@ -403,7 +398,6 @@
         importJSONLines(sFixturesDir + "names_100.json", coll, 0, false, 2, idPrefix);
     }
 
->>>>>>> 7d9de2a6
     ReplParams replParams { replCollections };
 
     replicate(replParams, false);
@@ -524,14 +518,6 @@
     std::vector<C4ReplicationCollection> replCollections { collectionCount };
     std::array<unordered_map<alloc_slice, unsigned>, collectionCount> localDocIDs;
 
-<<<<<<< HEAD
-    collectionSpecs = {
-        Roses
-    };
-    collections = collectionPreamble(collectionSpecs, "sguser", "password");
-
-=======
->>>>>>> 7d9de2a6
     for (size_t i = 0; i < collectionCount; ++i) {
         addDocs(collections[i], 20, idPrefix+"remote-");
         docIDs[i] = getDocIDs(collections[i]);
@@ -581,14 +567,6 @@
     std::array<unordered_map<alloc_slice, unsigned>, collectionCount> docIDs;
     std::vector<C4ReplicationCollection> replCollections {collectionCount};
 
-<<<<<<< HEAD
-    collectionSpecs = {
-        Roses
-    };
-    collections = collectionPreamble(collectionSpecs, "sguser", "password");
-
-=======
->>>>>>> 7d9de2a6
     for (size_t i = 0; i < collectionCount; ++i) {
         addDocs(collections[i], 10, idPrefix);
         docIDs[i] = getDocIDs(collections[i]);
@@ -625,14 +603,6 @@
     std::array<unordered_map<alloc_slice, unsigned>, collectionCount> docIDs;
     std::vector<C4ReplicationCollection> replCollections {collectionCount};
 
-<<<<<<< HEAD
-    collectionSpecs = {
-        Roses
-    };
-    collections = collectionPreamble(collectionSpecs, "sguser", "password");
-
-=======
->>>>>>> 7d9de2a6
     for (size_t i = 0; i < collectionCount; ++i) {
         addDocs(collections[i], 2, idPrefix + "db-" + string(collectionSpecs[i].name));
         docIDs[i] = getDocIDs(collections[i]);
@@ -669,20 +639,6 @@
     const string docIDPref = idPrefix + "doc";
     vector<string> chIDs {idPrefix+"a"};
 
-<<<<<<< HEAD
-    std::array<C4CollectionSpec, collectionCount> collectionSpecs = {
-            Roses
-    };
-
-    SG::TestUser testUser { _sg, "pdfcsg", chIDs, collectionSpecs };
-    _sg.authHeader = testUser.authHeader();
-
-    std::array<C4Collection *, collectionCount> collections;
-    std::array<unordered_map<alloc_slice, unsigned>, collectionCount> docIDs;
-    std::vector<C4ReplicationCollection> replCollections {collectionCount};
-
-    collections = collectionPreamble(collectionSpecs, testUser);
-=======
     constexpr size_t collectionCount = 3;
     std::array<C4CollectionSpec, collectionCount> collectionSpecs = {
             Roses,
@@ -691,7 +647,7 @@
     };
     SG::TestUser testUser { _sg, "pdfcsg", chIDs, collectionSpecs };
     _sg.authHeader = testUser.authHeader();
-    std::array<C4Collection *, collectionCount> collections 
+    std::array<C4Collection *, collectionCount> collections
             = collectionPreamble(collectionSpecs, testUser);
     std::array<unordered_map<alloc_slice, unsigned>, collectionCount> docIDs;
     std::vector<C4ReplicationCollection> replCollections {collectionCount};
@@ -699,9 +655,8 @@
     for(size_t i = 0; i < collectionCount; ++i) {
         replCollections[i] = { collectionSpecs[i] };
     }
-    
+
     ReplParams replParams { replCollections };
->>>>>>> 7d9de2a6
 
     C4Log("-------- Populating local db --------");
     auto populateDB = [&]() {
@@ -768,7 +723,7 @@
         }
         encUpdate.endArray();
         encUpdate.endDict();
-    
+
         REQUIRE(_sg.insertBulkDocs(collectionSpecs[i], encUpdate.finish(), 30.0));
     }
 
@@ -825,7 +780,7 @@
 
 TEST_CASE_METHOD(ReplicatorCollectionSGTest, "Push and Pull Attachments SG", "[.SyncServerCollection]") {
     string idPrefix = timePrefix();
-    
+
     // one collection now. Will use multiple collection when SG is ready.
     constexpr size_t collectionCount = 3;
     std::array<C4CollectionSpec, collectionCount> collectionSpecs {
@@ -844,26 +799,16 @@
     std::vector<C4ReplicationCollection> replCollections {collectionCount};
     std::array<vector<C4BlobKey>, collectionCount> blobKeys; // blobKeys1a, blobKeys1b;
 
-<<<<<<< HEAD
-    collectionSpecs = {
-        Roses
-        //, Tulips
-    };
-    collections = collectionPreamble(collectionSpecs, "sguser", "password");
-
-    vector<string> attachments1 = {idPrefix+"Attachment A", idPrefix+"Attachment B", idPrefix+"Attachment Z"};
-=======
     for(size_t i = 0; i < collectionCount; ++i) {
         replCollections[i] = { collectionSpecs[i] };
     }
     ReplParams replParams { replCollections };
-    
+
     vector<string> attachments1 = {
             idPrefix + "Attachment A",
             idPrefix + "Attachment B",
             idPrefix + "Attachment Z"
         };
->>>>>>> 7d9de2a6
     {
         string doc1 = idPrefix + "doc1";
         string doc2 = idPrefix + "doc2";
@@ -887,7 +832,7 @@
 
 TEST_CASE_METHOD(ReplicatorCollectionSGTest, "Push & Pull Deletion SG", "[.SyncServerCollection]") {
     string idPrefix = timePrefix();
-    
+
     // one collection now. Will use multiple collection when SG is ready.
     constexpr size_t collectionCount = 3;
     std::array<C4CollectionSpec, collectionCount> collectionSpecs {
@@ -895,14 +840,14 @@
         Tulips,
         Lavenders
     };
-    
+
     // Set up replication
     SG::TestUser testUser { _sg, "ppdsg", { "*" }, collectionSpecs }; // Doesn't use channels
     _sg.authHeader = testUser.authHeader();
 
     const string docID = idPrefix + "ppd-doc1";
 
-    
+
     std::array<C4Collection*, collectionCount> collections
         = collectionPreamble(collectionSpecs, testUser);
     std::vector<C4ReplicationCollection> replCollections {collectionCount};
@@ -914,15 +859,9 @@
     }
 
     ReplParams replParams { replCollections };
-<<<<<<< HEAD
-
-    createRev(collections[0], slice(docID), kRevID, kFleeceBody);
-    createRev(collections[0], slice(docID), kRev2ID, kEmptyFleeceBody, kRevDeleted);
-=======
     replParams.setPushPull(kC4OneShot, kC4Disabled);
-    
-    
->>>>>>> 7d9de2a6
+
+
     replicate(replParams);
 
     C4Log("-------- Deleting and re-creating database --------");
@@ -966,7 +905,7 @@
 
     std::array<C4Collection*, collectionCount> collections
         = collectionPreamble(collectionSpecs, testUser);
-    
+
     std::vector<C4ReplicationCollection> replCollections {collectionCount};
     std::array<string, collectionCount> collNames;
 
@@ -1056,27 +995,21 @@
     const string idPrefix = timePrefix();
     const string docID = idPrefix + "uocd-doc";
 
-<<<<<<< HEAD
-    constexpr size_t collectionCount = 1;
-=======
     // one collection now. Will use multiple collection when SG is ready.
     constexpr size_t collectionCount = 3;
->>>>>>> 7d9de2a6
     std::array<C4CollectionSpec, collectionCount> collectionSpecs = {
             Roses,
             Tulips,
             Lavenders
     };
 
-<<<<<<< HEAD
-    _sg.assignUserChannel("sguser", { collectionSpecs.begin(), collectionSpecs.end() }, { channelID });
-    _sg.authHeader = HTTPLogic::basicAuth("sguser", "password");
-=======
     // Set up replication
     vector<string> chIDs { idPrefix + "uocd" };
     SG::TestUser testUser { _sg, "uocd", chIDs, collectionSpecs };
     _sg.authHeader = testUser.authHeader();
->>>>>>> 7d9de2a6
+
+    _sg.assignUserChannel("sguser", { collectionSpecs.begin(), collectionSpecs.end() }, { channelID });
+    _sg.authHeader = HTTPLogic::basicAuth("sguser", "password");
 
     // Create a conflicted doc on SG, and resolve the conflict
     std::array<std::string, 4> bodies {
@@ -1293,12 +1226,6 @@
     };
     std::array<unordered_map<alloc_slice, unsigned>, collectionCount> docIDs;
 
-<<<<<<< HEAD
-    collectionSpecs = {
-        Roses};
-    collections = collectionPreamble(collectionSpecs, "sguser", "password");
-
-=======
     // Set up replication
     SG::TestUser testUser { _sg, "pdfcsg",  { "*" }, collectionSpecs }; // Doesn't use channels
     _sg.authHeader = testUser.authHeader();
@@ -1306,8 +1233,7 @@
     std::array<C4Collection*, collectionCount> collections
         = collectionPreamble(collectionSpecs, testUser);
     std::vector<C4ReplicationCollection> replCollections {collectionCount};
-    
->>>>>>> 7d9de2a6
+
     encContextMap.reset(new CipherContextMap);
     decContextMap.reset(new CipherContextMap);
 
