--- conflicted
+++ resolved
@@ -366,14 +366,9 @@
         C4CollectionSpec{"dummy1"_sl, kC4DefaultScopeID},
         Lavenders
     };
-<<<<<<< HEAD
-    collections = collectionPreamble(collectionSpecs, "sguser", "password");
-    
-    importJSONLines(sFixturesDir + "names_100.json", collections[0], 0, false, 2, idPrefix);
-=======
     std::array<C4Collection *, collectionCount> collections
         = collectionPreamble(collectionSpecs, "sguser", "password");
-    
+
     std::vector<C4ReplicationCollection> replCollections(collectionCount);
     SECTION("Collection does not exist at remote") {
         replCollections[0] =
@@ -385,7 +380,7 @@
         replCollections[3] =
             C4ReplicationCollection{collectionSpecs[3], kC4OneShot, kC4Disabled};
     }
-    
+
     SECTION("Inconsistent Config") {
         // Hits DebugAssert, CBL-4051
         return;
@@ -403,7 +398,6 @@
         importJSONLines(sFixturesDir + "names_100.json", coll, 0, false, 2, idPrefix);
     }
 
->>>>>>> 6d3b7cb0
     ReplParams replParams { replCollections };
 
     replicate(replParams, false);
@@ -609,14 +603,6 @@
     std::array<unordered_map<alloc_slice, unsigned>, collectionCount> docIDs;
     std::vector<C4ReplicationCollection> replCollections {collectionCount};
 
-<<<<<<< HEAD
-    collectionSpecs = {
-        Roses
-    };
-    collections = collectionPreamble(collectionSpecs, "sguser", "password");
-    
-=======
->>>>>>> 6d3b7cb0
     for (size_t i = 0; i < collectionCount; ++i) {
         addDocs(collections[i], 2, idPrefix + "db-" + string(collectionSpecs[i].name));
         docIDs[i] = getDocIDs(collections[i]);
