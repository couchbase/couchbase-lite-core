//
//  ReplicatorCollectionSGTest.cc
//
//  Copyright 2022-Present Couchbase, Inc.
//
//  Use of this software is governed by the Business Source License included
//  in the file licenses/BSL-Couchbase.txt.  As of the Change Date specified
//  in that file, in accordance with the Business Source License, use of this
//  software will be governed by the Apache License, Version 2.0, included in
//  the file licenses/APL2.txt.
//

#include "c4Base.h"
#include "ReplicatorAPITest.hh"
#include "ReplicatorOptions.hh"
#include "ReplicatorLoopbackTest.hh"
#include "Base64.hh"
#include "Defer.hh"
#include "c4Collection.h"
#include "c4DocEnumerator.h"
#include "c4Document.h"
#include "c4Database.h"
#include "SGTestUser.hh"
#include "ReplParams.hh"
#include <array>
#include <iostream>
#include <typeinfo>

// Tests in this file, tagged by [.SyncServerCollection], are not done automatically in the
// Jenkins/GitHub CI. They can be run in locally with the following environment.
// Couchbase DB server, with docker, for example,
//   docker run -d --name cbserver -p 8091-8096:8091-8096 -p 11210-11211:11210-11211 couchbase:7.1.1
//   bucket configuration:
//     user    : Administrator
//     password: password
//     name    : any
//     scope   : flowers
//     collection: roses
// Once the DB has been set up, you can run sg_setup.sh, or set up SG manually with the configs below.
// sg_setup.sh should be run with the bucket name as the argument (i.e. './sg_setup.sh couch').
// Sync-gateway:
//   config.json:
/*
 {
   "bootstrap": {
     "server": "couchbase://localhost",
     "username": "Administrator",
     "password": "password",
     "use_tls_server": false
   },
   "logging": {
     "console": {
       "log_level": "info",
       "log_keys": ["*"]
     }
   }
 }
 */
//  config db:
/*
 curl -k --location --request PUT "https://localhost:4985/scratch/" \
 --header "Content-Type: application/json" \
 --header "Authorization: Basic QWRtaW5pc3RyYXRvcjpwYXNzd29yZA==" \
 --data-raw "{\"num_index_replicas\": 0, \"bucket\": \"$1\", \"scopes\": {\"flowers\": {\"collections\":{\"roses\":{}, \"tulips\":{}, \"lavenders\":{}}}}}"
 */
//  config SG user:
/*
 curl -k --location --request POST "https://localhost:4985/scratch/_user/" \
 --header "Content-Type: application/json" \
 --header "Authorization: Basic QWRtaW5pc3RyYXRvcjpwYXNzd29yZA==" \
 --data-raw '{"name": "sguser", "password": "password", "collection_access": {"flowers": {"roses": {"admin_channels": ["*"]}, "tulips": {"admin_channels": ["*"]}, "lavenders": {"admin_channels": ["*"]}}}}'
 */
//
// command argument:
//   [.SyncServerCollection]
//

static constexpr slice GuitarsName = "guitars"_sl;
static constexpr C4CollectionSpec Guitars = { GuitarsName, kC4DefaultScopeID };

static constexpr slice RosesName = "roses"_sl;
static constexpr slice TulipsName = "tulips"_sl;
static constexpr slice LavenderName = "lavenders"_sl;
static constexpr slice FlowersScopeName = "flowers"_sl;

static constexpr C4CollectionSpec Roses = { RosesName, FlowersScopeName };
static constexpr C4CollectionSpec Tulips = { TulipsName, FlowersScopeName };
static constexpr C4CollectionSpec Lavenders = { LavenderName, FlowersScopeName };
static constexpr C4CollectionSpec Default = kC4DefaultCollectionSpec;

static constexpr const char* kTestUserName = "test_user";

using namespace std;
using namespace litecore::repl;

#ifdef COUCHBASE_ENTERPRISE
static C4SliceResult propEncryptor(void* ctx, C4CollectionSpec spec, C4String docID, FLDict properties,
                                   C4String keyPath, C4Slice input, C4StringResult* outAlgorithm,
                                   C4StringResult* outKeyID, C4Error* outError);

static C4SliceResult propDecryptor(void* ctx, C4CollectionSpec spec, C4String docID, FLDict properties,
                                   C4String keyPath, C4Slice input, C4String algorithm,
                                   C4String keyID, C4Error* outError);
#endif

class ReplicatorCollectionSGTest : public ReplicatorAPITest {
public:
    ReplicatorCollectionSGTest()
        : ReplicatorAPITest() {
        _sg.pinnedCert = C4Test::readFile("Replicator/tests/data/cert/cert.pem");
        _sg.address = {kC4Replicator2TLSScheme,
                       C4STR("localhost"),
                       4984};
        _sg.assignUserChannel("sguser", { Roses, Tulips, Lavenders }, {"*"});
    }
    ~ReplicatorCollectionSGTest() {
        if (verifyDb != nullptr) {
            bool deletedDb = c4db_delete(verifyDb, ERROR_INFO());
            REQUIRE(deletedDb);
            c4db_release(verifyDb);
            verifyDb = nullptr;
        }
    }

    // Database verifyDb:
    C4Database* verifyDb {nullptr};
    void resetVerifyDb() {
        if (verifyDb == nullptr) {
            verifyDb = createDatabase("verifyDb");
        } else {
            deleteAndRecreateDB(verifyDb);
        }
    }

    // This function should be called before replicating against the Couchbase server.
    // It does the following:
    //  - sets up _options for authenticaton
    //  - assigns _collection with input "collection"
    //  - creates the collection if it is not the default collection
    //  - sets up the log level with input "logLevel"
    //  - returns the C4Collection object.
    template<size_t N>
    std::array<C4Collection*, N>
    collectionPreamble(std::array<C4CollectionSpec, N> collections,
                            const char* user, const char* password) {
        // Setup Replicator Options:
        Encoder enc;
        enc.beginDict();
            enc.writeKey(C4STR(kC4ReplicatorOptionAuthentication));
            enc.beginDict();
                enc.writeKey(C4STR(kC4ReplicatorAuthType));
                enc.writeString("Basic"_sl);
                enc.writeKey(C4STR(kC4ReplicatorAuthUserName));
                enc.writeString(user);
                enc.writeKey(C4STR(kC4ReplicatorAuthPassword));
                enc.writeString(password);
            enc.endDict();
        enc.endDict();
        _options = AllocedDict(enc.finish());

        std::array<C4Collection*, N> ret;
        for (size_t i = 0; i < N; ++i) {
            if (kC4DefaultCollectionSpec != collections[i]) {
                db->createCollection(collections[i]);
            }
            ret[i] = db->getCollection(collections[i]);
        }

        // This would effectively avoid flushing the bucket before the test.
        _flushedScratch = true;
        return ret;
    }

    // An overload which allows simply passing an SG::TestUser object
    template<size_t N>
    std::array<C4Collection*, N>
    collectionPreamble(std::array<C4CollectionSpec, N> collections,
                       const SG::TestUser& testUser) {
        return collectionPreamble(collections, testUser._username.c_str(), testUser._password.c_str());
    }

    template<size_t N>
    // propertyEncryption: 0, no encryption; 1, encryption only; 2, encryption and decryption
    void verifyDocs(const std::array<C4CollectionSpec, N>& collectionSpecs,
                    const std::array<unordered_map<alloc_slice, unsigned>, N>& docIDs,
                    bool checkRev =false, int propertyEncryption =0) {
        resetVerifyDb();
        std::array<C4Collection*, N> collections;
        for (size_t i = 0; i < N; ++i) {
            if (collectionSpecs[i] != Default) {
                verifyDb->createCollection(collectionSpecs[i]);
            }
            collections[i] = verifyDb->getCollection(collectionSpecs[i]);
            CHECK(0 == c4coll_getDocumentCount(collections[i]));
        }

        // Pull to verify that Push successfully pushed all documents in docIDs

        std::vector<C4ReplicationCollection> replCollections {N};
        for (size_t i = 0; i < N; ++i) {
            replCollections[i] =
            C4ReplicationCollection{collectionSpecs[i], kC4Disabled, kC4OneShot};
        }
        ReplParams replParams { replCollections };
        replParams.setDocIDs(docIDs);
#ifdef COUCHBASE_ENTERPRISE
        if(propertyEncryption > 0) {
//            replParams.propertyEncryptor = (C4ReplicatorPropertyEncryptionCallback)propEncryptor;
            replParams.setPropertyEncryptor(propEncryptor).setPropertyDecryptor(propDecryptor);
//            replParams.propertyDecryptor = (C4ReplicatorPropertyDecryptionCallback)propDecryptor;
        }
        if (propertyEncryption == 1) {
            replParams.setOption(kC4ReplicatorOptionDisablePropertyDecryption, true);
            std::for_each(decContextMap->begin(), decContextMap->end(), [=](auto& p) {
                p.second.collection = c4db_getCollection(verifyDb, p.first, ERROR_INFO());
            });
        }
#else
        (void)propertyEncryption;
#endif
        {
            C4Database* savedb = db;
            DEFER {
                db = savedb;
            };
            db = verifyDb;
            replicate(replParams);
        }

        for (size_t i = 0; i < N; ++i) {
            if (checkRev) {
                unsigned count = 0;
                c4::ref<C4DocEnumerator> e = c4coll_enumerateAllDocs(collections[i],
                                                                     nullptr, ERROR_INFO());
                {
                    ++count;
                    while (c4enum_next(e, ERROR_INFO())) {
                        C4DocumentInfo info;
                        c4enum_getDocumentInfo(e, &info);
                        auto it = docIDs[i].find(info.docID);
                        CHECK(it != docIDs[i].end());
                        CHECK(it->second == c4rev_getGeneration(info.revID));
                    }
                }
                CHECK(count == docIDs.size());
            } else {
                auto count = c4coll_getDocumentCount(collections[i]);
                REQUIRE(count == docIDs[i].size());
            }
        }
    }

    // Returns unique prefix based on time.
    static string timePrefix() {
        auto now = std::chrono::high_resolution_clock::now();
        auto epoch = now.time_since_epoch();
        auto seconds = std::chrono::duration_cast<std::chrono::nanoseconds>(epoch).count();
        std::stringstream ss;
        ss << std::hex << seconds << "_";
        return ss.str();
    }
    
    // map: docID -> rev generation
    static std::unordered_map<alloc_slice, unsigned> getDocIDs(C4Collection* collection) {
        std::unordered_map<alloc_slice, unsigned> ret;
        c4::ref<C4DocEnumerator> e = c4coll_enumerateAllDocs(collection, nullptr, ERROR_INFO());
        {
            while (c4enum_next(e, ERROR_INFO())) {
                C4DocumentInfo info;
                c4enum_getDocumentInfo(e, &info);
                ret.emplace(info.docID, c4rev_getGeneration(info.revID));
            }
        }
        return ret;
    }

    struct CipherContext {
        C4Collection* collection;
        slice docID;
        slice keyPath;
        bool called;

        CipherContext(C4Collection* c, const char* id, const char* path, bool called_)
        : collection(c)
        , docID(id)
        , keyPath(path)
        , called(called_)
        {}
    };

    using CipherContextMap = unordered_map<C4CollectionSpec, CipherContext>;
    std::unique_ptr<CipherContextMap> encContextMap;
    std::unique_ptr<CipherContextMap> decContextMap;


};


TEST_CASE_METHOD(ReplicatorCollectionSGTest, "API Push 5000 Changes Collections SG", "[.SyncServerCollection]") {
    string idPrefix = timePrefix();
    const string docID = idPrefix + "apipfcc-doc1";
    const string channelID = idPrefix + "apipfcc";

    string revID;
    constexpr size_t collectionCount = 1;

    std::array<C4CollectionSpec, collectionCount> collectionSpecs;
    std::array<C4Collection *, collectionCount> collections;
    std::array<unordered_map<alloc_slice, unsigned>, collectionCount> docIDs;
    std::vector<C4ReplicationCollection> replCollections {collectionCount};

    collectionSpecs = {
        Roses
    };
    collections = collectionPreamble(collectionSpecs, "sguser", "password");
    replCollections = {
        C4ReplicationCollection{collectionSpecs[0], kC4OneShot, kC4Disabled},
    };

    ReplParams replParams { { replCollections } };

    {
        TransactionHelper t(db);
        revID = createNewRev(collections[0], slice(docID), nullslice, kFleeceBody);
    }
    
    replicate(replParams);
    docIDs[0] = getDocIDs(collections[0]);
    verifyDocs(collectionSpecs, docIDs);

    C4Log("-------- Mutations --------");
    {
        TransactionHelper t(db);
        for (int i = 2; i <= 5000; ++i)
            revID = createNewRev(collections[0], slice(docID), slice(revID), kFleeceBody);
            REQUIRE(!revID.empty());
    }

    C4Log("-------- Second Replication --------");
    replicate(replParams);
    docIDs[0] = getDocIDs(collections[0]);
    verifyDocs(collectionSpecs, docIDs, true);
    
}

// The collection does not exist in the remote.
TEST_CASE_METHOD(ReplicatorCollectionSGTest, "Use Nonexisting Collections SG", "[.SyncServerCollection]") {
    string idPrefix = timePrefix();
    //    constexpr size_t collectionCount = 2;
    constexpr size_t collectionCount = 1;

    std::array<C4CollectionSpec, collectionCount> collectionSpecs;
    std::array<C4Collection *, collectionCount> collections;
    std::vector<C4ReplicationCollection> replCollections {collectionCount};

    collectionSpecs = {
        // C4CollectionSpec{"dummy1"_sl, kC4DefaultScopeID},
        C4CollectionSpec{"dummy2"_sl, kC4DefaultScopeID}
    };
    replCollections = {
        C4ReplicationCollection{collectionSpecs[0], kC4OneShot, kC4Disabled},
    };
    collections = collectionPreamble(collectionSpecs, "sguser", "password");

    importJSONLines(sFixturesDir + "names_100.json", collections[0], 0, false, 2, idPrefix);
    ReplParams replParams { replCollections };

    replicate(replParams, false);
    // ERROR: {Repl#7} Got LiteCore error: WebSocket error 404, "Collection 'dummy2'
    // is not found on the remote server"
    CHECK(_callbackStatus.error.domain == WebSocketDomain);
    CHECK(_callbackStatus.error.code == 404);
}

TEST_CASE_METHOD(ReplicatorCollectionSGTest, "Sync with Single Collection SG", "[.SyncServerCollection]") {
    string idPrefix = timePrefix();
    constexpr size_t collectionCount = 1;
    constexpr size_t docCount = 20;

    std::array<C4CollectionSpec, collectionCount> collectionSpecs;
    std::array<C4Collection*, collectionCount> collections;
    std::array<unordered_map<alloc_slice, unsigned>, collectionCount> docIDs;
    std::vector<C4ReplicationCollection> replCollections {collectionCount};

    bool continuous = false;

    SECTION("Named Collection") {
        collectionSpecs = {Roses};
    }

    SECTION("Default Collection") {
        collectionSpecs = {Default};
        // Not ready:
        return;
    }

    SECTION("Another Named Collection") {
        collectionSpecs = {Lavenders};
        // Not ready:
        return;
    }

    SECTION("Named Collection Continuous") {
        collectionSpecs = {Roses};
        continuous = true;
    }

    collections = collectionPreamble(collectionSpecs, "sguser", "password");
    importJSONLines(sFixturesDir + "names_100.json", collections[0], 0, false, docCount, idPrefix);
    docIDs[0] = getDocIDs(collections[0]);

    // collectionCount == 1;
    replCollections = {
        C4ReplicationCollection{collectionSpecs[0], continuous ? kC4Continuous : kC4OneShot, kC4Disabled},
    };
    ReplParams replParams { replCollections };

    if (continuous) {
        _stopWhenIdle.store(true);
    }
    replicate(replParams);
    verifyDocs(collectionSpecs, docIDs);
}

TEST_CASE_METHOD(ReplicatorCollectionSGTest, "Sync with Multiple Collections SG", "[.SyncServerCollection]") {
    string idPrefix = timePrefix();
    constexpr size_t collectionCount = 3;
    constexpr size_t docCount = 20;
    bool continuous = false;

    std::array<C4CollectionSpec, collectionCount> collectionSpecs;
    std::array<C4Collection*, collectionCount> collections;
    std::array<unordered_map<alloc_slice, unsigned>, collectionCount> docInfos;
    std::vector<C4ReplicationCollection> replCollections {collectionCount};

    // Three collections:
    // 1. Guitars - in the default scope
    // 2. Roses   - in scope "flowers"
    // 3. Tulips  - in scope "flowers

    SECTION("1-2-3") {
        collectionSpecs = {Guitars, Roses, Tulips};
        // not ready
        return;
    }

    SECTION("3-2-1") {
        collectionSpecs = {Tulips, Roses, Guitars};
        // not ready
        return;
    }

    SECTION("2-1-3") {
        collectionSpecs = {Roses, Guitars, Tulips};
        continuous = true;
        (void)continuous;
        // not ready
        return;
    }

    collections = collectionPreamble(collectionSpecs, "sguser", "password");
    for (int i = 0; i < collectionCount; ++i) {
        importJSONLines(sFixturesDir + "names_100.json", collections[i], 0, false, docCount, idPrefix);
        docInfos[i] = getDocIDs(collections[i]);
    }

    // Push:
    for (int i = 0; i < collectionCount; ++i) {
        replCollections[i] = C4ReplicationCollection{collectionSpecs[i],
            continuous ? kC4Continuous : kC4OneShot,
            kC4Disabled};
    }
    ReplParams replParams { replCollections };

    if (continuous) {
        _stopWhenIdle.store(true);
    }
    replicate(replParams);
    verifyDocs(collectionSpecs, docInfos);
}

TEST_CASE_METHOD(ReplicatorCollectionSGTest, "Multiple Collections Push & Pull SG", "[.SyncServerCollection]") {
    string idPrefix = timePrefix();
    constexpr size_t collectionCount = 1;

    std::array<C4CollectionSpec, collectionCount> collectionSpecs;
    std::array<C4Collection *, collectionCount> collections;
    std::array<unordered_map<alloc_slice, unsigned>, collectionCount> docIDs;
    std::vector<C4ReplicationCollection> replCollections { collectionCount };
    std::array<unordered_map<alloc_slice, unsigned>, collectionCount> localDocIDs;
    std::vector<AllocedDict> allocedDicts;

    collectionSpecs = {
        Roses
    };
    collections = collectionPreamble(collectionSpecs, "sguser", "password");

    for (size_t i = 0; i < collectionCount; ++i) {
        addDocs(collections[i], 20, idPrefix+"remote-");
        docIDs[i] = getDocIDs(collections[i]);
        replCollections[i] = C4ReplicationCollection{collectionSpecs[i], kC4OneShot, kC4Disabled};
    }

    // Send the docs to remote
    ReplParams replParams { replCollections };
    replicate(replParams);
    verifyDocs(collectionSpecs, docIDs);

    deleteAndRecreateDB();

    for (size_t i = 0; i < collectionCount; ++i) {
        collections[i] = c4db_createCollection(db, collectionSpecs[i], ERROR_INFO());
        addDocs(collections[i], 10, idPrefix+"local-");
        localDocIDs[i] = getDocIDs(collections[i]);
    }

    replParams.setPushPull(kC4OneShot, kC4OneShot);

    // Merge together the doc IDs
    for (size_t i = 0; i < collectionCount; ++i) {
        for (auto iter = localDocIDs[i].begin(); iter != localDocIDs[i].end(); ++iter) {
            docIDs[i].emplace(iter->first, iter->second);
        }
    }

    replParams.setDocIDs(docIDs);

    replicate(replParams);
    // 10 docs are pushed and 20 docs are pulled from each collectiion.
    CHECK(_callbackStatus.progress.documentCount == 30*collectionCount);
}

TEST_CASE_METHOD(ReplicatorCollectionSGTest, "Multiple Collections Incremental Push SG", "[.SyncServerCollection]") {
    string idPrefix = timePrefix();
    // one collection now now. Will use multiple collection when SG is ready.
    constexpr size_t collectionCount = 1;

    std::array<C4CollectionSpec, collectionCount> collectionSpecs;
    std::array<C4Collection *, collectionCount> collections;
    std::array<unordered_map<alloc_slice, unsigned>, collectionCount> docIDs;
    std::vector<C4ReplicationCollection> replCollections {collectionCount};

    collectionSpecs = {
        Roses
    };
    collections = collectionPreamble(collectionSpecs, "sguser", "password");

    for (size_t i = 0; i < collectionCount; ++i) {
        addDocs(collections[i], 10, idPrefix);
        docIDs[i] = getDocIDs(collections[i]);
        replCollections[i] = C4ReplicationCollection{collectionSpecs[i],
            kC4OneShot, kC4Disabled};
    }
    ReplParams replParams { replCollections };

    replicate(replParams);
    verifyDocs(collectionSpecs, docIDs);

    // Add docs to local database
    idPrefix = timePrefix();
    for (size_t i = 0; i < collectionCount; ++i) {
        addDocs(collections[i], 5, idPrefix);
        docIDs[i] = getDocIDs(collections[i]);
    }

    replicate(replParams);
    verifyDocs(collectionSpecs, docIDs);
}

TEST_CASE_METHOD(ReplicatorCollectionSGTest, "Multiple Collections Incremental Revisions SG", "[.SyncServerCollection]") {
    string idPrefix = timePrefix();
    // one collection now now. Will use multiple collection when SG is ready.
    constexpr size_t collectionCount = 1;

    std::array<C4CollectionSpec, collectionCount> collectionSpecs;
    std::array<C4Collection *, collectionCount> collections;
    std::array<unordered_map<alloc_slice, unsigned>, collectionCount> docIDs;
    std::vector<C4ReplicationCollection> replCollections {collectionCount};

    collectionSpecs = {
        Roses
    };
    collections = collectionPreamble(collectionSpecs, "sguser", "password");

    for (size_t i = 0; i < collectionCount; ++i) {
        addDocs(collections[i], 2, idPrefix + "db-" + string(collectionSpecs[i].name));
        docIDs[i] = getDocIDs(collections[i]);
        replCollections[i] = C4ReplicationCollection{collectionSpecs[i], kC4Continuous, kC4Disabled};
    }

    Jthread jthread;
    _callbackWhenIdle = [=, &jthread, &docIDs]() {
        jthread.thread = std::thread(std::thread{[=, &docIDs]() mutable {
            for (size_t i = 0; i < collectionCount; ++i) {
                string collName = string(collectionSpecs[i].name);
                string docID = idPrefix + "-" + collName + "-docko";
                ReplicatorLoopbackTest::addRevs(collections[i], 500ms, alloc_slice(docID), 1, 10, true, ("db-"s + collName).c_str());
                docIDs[i].emplace(alloc_slice(docID), 10); // rev 3
            }
            _stopWhenIdle.store(true);
        }});
        _callbackWhenIdle = nullptr;
    };

    ReplParams replParams { replCollections };
    replicate(replParams);
    // total 3 docs, 12 revs.
    CHECK(_callbackStatus.progress.documentCount == 12);
    verifyDocs(collectionSpecs, docIDs, true);
}

TEST_CASE_METHOD(ReplicatorCollectionSGTest, "Pull deltas from Collection SG", "[.SyncServerCollection]") {
    const string idPrefix = timePrefix();
    // one collection now now. Will use multiple collection when SG is ready.
    constexpr size_t collectionCount = 1;

    constexpr size_t kDocBufSize = 60;

    constexpr int kNumDocs = 1000, kNumProps = 1000;
    string revID;

    const string docIDPref = idPrefix + "doc";
    vector<string> chIDs {idPrefix+"a"};

    std::array<C4CollectionSpec, collectionCount> collectionSpecs = {
            Roses
    };

    SG::TestUser testUser { _sg, "pdfcsg", chIDs, collectionSpecs };
    _sg.authHeader = testUser.authHeader();

    std::array<C4Collection *, collectionCount> collections;
    std::array<unordered_map<alloc_slice, unsigned>, collectionCount> docIDs;
    std::vector<C4ReplicationCollection> replCollections {collectionCount};

    collections = collectionPreamble(collectionSpecs, testUser);

    C4Log("-------- Populating local db --------");
    auto populateDB = [&]() {
        constexpr size_t kDocBufSize = 60;
        TransactionHelper t(db);
        std::srand(123456); // start random() sequence at a known place
        for (int docNo = 0; docNo < kNumDocs; ++docNo) {
            char docID[kDocBufSize];
            snprintf(docID, kDocBufSize, "%s-%03d", docIDPref.c_str(), docNo);
            Encoder encPopulate(c4db_createFleeceEncoder(db));
            encPopulate.beginDict();
            encPopulate.writeKey(kC4ReplicatorOptionChannels);
            encPopulate.writeString(chIDs[0]);

            for (int p = 0; p < kNumProps; ++p) {
                encPopulate.writeKey(format("field%03d", p));
                encPopulate.writeInt(std::rand());
            }
            encPopulate.endDict();
            alloc_slice body = encPopulate.finish();
            string revID = createNewRev(collections[0], slice(docID), body);
        }
    };

    replCollections = {
            C4ReplicationCollection{collectionSpecs[0], kC4OneShot, kC4Disabled},
        };
    ReplParams replParams { replCollections };
    populateDB();

    C4Log("-------- Pushing to SG --------");
    replicate(replParams);

    C4Log("-------- Updating docs on SG --------");
    // Now update the docs on SG:
    {
        JSONEncoder encUpdate;
        encUpdate.beginDict();
        encUpdate.writeKey("docs"_sl);
        encUpdate.beginArray();
        for (int docNo = 0; docNo < kNumDocs; ++docNo) {
            char docID[kDocBufSize];
            snprintf(docID, kDocBufSize, "%s-%03d", docIDPref.c_str(), docNo);
            C4Error error;
            c4::ref<C4Document> doc = c4coll_getDoc(collections[0], slice(docID), false, kDocGetAll, ERROR_INFO(error));
            REQUIRE(doc);
            Dict props = c4doc_getProperties(doc);

            encUpdate.beginDict();
            encUpdate.writeKey("_id"_sl);
            encUpdate.writeString(docID);
            encUpdate.writeKey("_rev"_sl);
            encUpdate.writeString(doc->revID);
            for (Dict::iterator i(props); i; ++i) {
                encUpdate.writeKey(i.keyString());
                if(i.keyString() == kC4ReplicatorOptionChannels){
                    encUpdate.writeString(i.value().asString());
                    continue;
                }
                auto value = i.value().asInt();
                if (RandomNumber() % 8 == 0)
                    value = RandomNumber();
                encUpdate.writeInt(value);
            }
            encUpdate.endDict();
        }
        encUpdate.endArray();
        encUpdate.endDict();
        for (size_t i = 0; i < collectionCount; ++i) {
            REQUIRE(_sg.insertBulkDocs(collectionSpecs[i], encUpdate.finish(), 30.0));
        }
    }

    double timeWithDelta = 0, timeWithoutDelta = 0;
    for (int pass = 1; pass <= 3; ++pass) {
        if (pass == 3) {
            C4Log("-------- DISABLING DELTA SYNC --------");
            Encoder encDelta;
            encDelta.beginDict();
            encDelta.writeKey(C4STR(kC4ReplicatorOptionDisableDeltas));
            encDelta.writeBool(true);
            encDelta.endDict();
        }

        C4Log("-------- PASS #%d: Repopulating local db --------", pass);
        deleteAndRecreateDB();

        collections = collectionPreamble(collectionSpecs, testUser);
        replParams.setPushPull(kC4Disabled, kC4OneShot);

        populateDB();

        C4Log("-------- PASS #%d: Pulling changes from SG --------", pass);
        Stopwatch st;
        replicate(replParams);
        double time = st.elapsed();

        C4Log("-------- PASS #%d: Pull took %.3f sec (%.0f docs/sec) --------", pass, time, kNumDocs/time);
        if (pass == 2)
            timeWithDelta = time;
        else if (pass == 3)
            timeWithoutDelta = time;

        int n = 0;
        C4Error error;
        c4::ref<C4DocEnumerator> e = c4coll_enumerateAllDocs(collections[0], nullptr, ERROR_INFO(error));
        REQUIRE(e);
        while (c4enum_next(e, ERROR_INFO(error))) {
            C4DocumentInfo info;
            c4enum_getDocumentInfo(e, &info);
            CHECK(slice(info.docID).hasPrefix(slice(docIDPref)));
            CHECK(slice(info.revID).hasPrefix("2-"_sl));
            ++n;
        }
        CHECK(error.code == 0);
        CHECK(n == kNumDocs);
    }

    C4Log("-------- %.3f sec with deltas, %.3f sec without; %.2fx speed",
          timeWithDelta, timeWithoutDelta, timeWithoutDelta/timeWithDelta);
}

TEST_CASE_METHOD(ReplicatorCollectionSGTest, "Push and Pull Attachments SG", "[.SyncServerCollection]") {
    string idPrefix = timePrefix();
    //    constexpr size_t collectionCount = 2;
    constexpr size_t collectionCount = 1;

    std::array<C4CollectionSpec, collectionCount> collectionSpecs;
    std::array<C4Collection *, collectionCount> collections;
    std::array<unordered_map<alloc_slice, unsigned>, collectionCount> docIDs;
    std::vector<C4ReplicationCollection> replCollections {collectionCount};
    std::array<vector<C4BlobKey>, collectionCount> blobKeys; // blobKeys1a, blobKeys1b;

    collectionSpecs = {
        Roses
        //, Tulips
    };
    collections = collectionPreamble(collectionSpecs, "sguser", "password");

    vector<string> attachments1 = {idPrefix+"Attachment A", idPrefix+"Attachment B", idPrefix+"Attachment Z"};
    {
        string doc1 = idPrefix + "doc1";
        string doc2 = idPrefix + "doc2";
        TransactionHelper t(db);
        for (size_t i = 0; i < collectionCount; ++i) {
            blobKeys[i] = addDocWithAttachments(db, collectionSpecs[i],  slice(doc1), attachments1, "text/plain");
            docIDs[i] = getDocIDs(collections[i]);
            replCollections[i] = C4ReplicationCollection{collectionSpecs[i], kC4OneShot, kC4Disabled};
        }
    }

    ReplParams replParams { replCollections };
    replicate(replParams);
    verifyDocs(collectionSpecs, docIDs);
    for (size_t i = 0; i < collectionCount; ++i) {
        checkAttachments(verifyDb, blobKeys[i], attachments1);
    }
}

TEST_CASE_METHOD(ReplicatorCollectionSGTest, "Push & Pull Deletion SG", "[.SyncServerCollection]") {
    string idPrefix = timePrefix();
    const string docID = idPrefix + "ppd-doc1";
    constexpr size_t collectionCount = 1;
    string revID;

    std::array<C4CollectionSpec, collectionCount> collectionSpecs;
    std::array<C4Collection *, collectionCount> collections;
    std::vector<C4ReplicationCollection> replCollections {collectionCount};

    collectionSpecs = {
        Roses
    };
    collections = collectionPreamble(collectionSpecs, "sguser", "password");
    replCollections = {
        C4ReplicationCollection{collectionSpecs[0], kC4OneShot, kC4Disabled},
    };

    ReplParams replParams { replCollections };

    createRev(collections[0], slice(docID), kRevID, kFleeceBody);
    createRev(collections[0], slice(docID), kRev2ID, kEmptyFleeceBody, kRevDeleted);
    replicate(replParams);

    C4Log("-------- Deleting and re-creating database --------");
    deleteAndRecreateDB();

    collections = collectionPreamble(collectionSpecs, "sguser", "password");
    replParams.setPushPull(kC4Disabled, kC4OneShot);

    createRev(collections[0], slice(docID), kRevID, kFleeceBody);

    replicate(replParams);

    c4::ref<C4Document> remoteDoc = c4coll_getDoc(collections[0], slice(docID), true, kDocGetAll, nullptr);
    REQUIRE(remoteDoc);
    CHECK(remoteDoc->revID == kRev2ID);
    CHECK((remoteDoc->flags & kDocDeleted) != 0);
    CHECK((remoteDoc->selectedRev.flags & kRevDeleted) != 0);
    REQUIRE(c4doc_selectParentRevision(remoteDoc));
    CHECK(remoteDoc->selectedRev.revID == kRevID);
}

TEST_CASE_METHOD(ReplicatorCollectionSGTest, "Resolve Conflict SG", "[.SyncServerCollection]") {
    string idPrefix = timePrefix();
    constexpr size_t collectionCount = 1;

    std::array<C4CollectionSpec, collectionCount> collectionSpecs;
    std::array<C4Collection *, collectionCount> collections;
    std::array<unordered_map<alloc_slice, unsigned>, collectionCount> docIDs;
    std::vector<C4ReplicationCollection> replCollections {collectionCount};
    std::array<string, collectionCount> collNames;
    std::vector<AllocedDict> allocedDicts;

    collectionSpecs = {
        Roses
    };
    collections = collectionPreamble(collectionSpecs, "sguser", "password");
    collNames = {"rose"};

    for (size_t i = 0; i < collectionCount; ++i) {
        createFleeceRev(collections[i], slice(idPrefix+collNames[i]), kRev1ID, "{}"_sl);
        createFleeceRev(collections[i], slice(idPrefix+collNames[i]), revOrVersID("2-12121212", "1@cafe"),
                        "{\"db\":\"remote\"}"_sl);
        docIDs[i] = getDocIDs(collections[i]);
        replCollections[i] = C4ReplicationCollection{collectionSpecs[i], kC4OneShot, kC4Disabled};
    }

    // Send the docs to remote
    ReplParams replParams { replCollections };
    replicate(replParams);
    verifyDocs(collectionSpecs, docIDs, true);

    deleteAndRecreateDB();
    for (size_t i = 0; i < collectionCount; ++i) {
        collections[i] = c4db_createCollection(db, collectionSpecs[i], ERROR_INFO());
        createFleeceRev(collections[i], slice(idPrefix+collNames[i]), kRev1ID, "{}"_sl);
        createFleeceRev(collections[i], slice(idPrefix+collNames[i]), revOrVersID("2-13131313", "1@babe"),
                        "{\"db\":\"local\"}"_sl);
    }
    replParams.setPushPull(kC4Disabled, kC4OneShot);
    replParams.setDocIDs(docIDs);

    _conflictHandler = [&](const C4DocumentEnded* docEndedWithConflict) {
        C4Error error;
        int i = -1;
        for (int k = 0; k < collectionCount; ++k) {
            if (docEndedWithConflict->collectionSpec == collectionSpecs[k]) {
                i = k;
            }
        }
        Assert(i >= 0, "Internal logical error");

        TransactionHelper t(db);

        slice docID = docEndedWithConflict->docID;
        // Get the local doc. It is the current revision
        c4::ref<C4Document> localDoc = c4coll_getDoc(collections[i], docID, true, kDocGetAll, WITH_ERROR(error));
        CHECK(error.code == 0);

        // Get the remote doc. It is the next leaf revision of the current revision.
        c4::ref<C4Document> remoteDoc = c4coll_getDoc(collections[i], docID, true, kDocGetAll, &error);
        bool succ = c4doc_selectNextLeafRevision(remoteDoc, true, false, &error);
        Assert(remoteDoc->selectedRev.revID == docEndedWithConflict->revID);
        CHECK(error.code == 0);
        CHECK(succ);

        C4Document* resolvedDoc = nullptr;
        switch (i) {
            case 0:
                resolvedDoc = remoteDoc;
                break;
            default:
                Assert(false, "Unknown collection");
        }
        FLDict mergedBody = c4doc_getProperties(resolvedDoc);
        C4RevisionFlags mergedFlags = resolvedDoc->selectedRev.flags;
        alloc_slice winRevID = resolvedDoc->selectedRev.revID;
        alloc_slice lostRevID = (resolvedDoc == remoteDoc) ? localDoc->selectedRev.revID
                                                           : remoteDoc->selectedRev.revID;
        bool result = c4doc_resolveConflict2(localDoc, winRevID, lostRevID,
                                             mergedBody, mergedFlags, &error);
        Assert(result, "conflictHandler: c4doc_resolveConflict2 failed for '%.*s' in '%.*s.%.*s'",
               SPLAT(docID), SPLAT(collectionSpecs[i].scope), SPLAT(collectionSpecs[i].name));
        Assert((localDoc->flags & kDocConflicted) == 0);

        if (!c4doc_save(localDoc, 0, &error)) {
            Assert(false, "conflictHandler: c4doc_save failed for '%.*s' in '%.*s.%.*s'",
                   SPLAT(docID), SPLAT(collectionSpecs[i].scope), SPLAT(collectionSpecs[i].name));
        }
    };
    replicate(replParams);

    for (int i = 0; i < collectionCount; ++i) {
        switch (i) {
            case 0: {
                c4::ref<C4Document> doc = c4coll_getDoc(collections[i], slice(idPrefix+collNames[i]),
                                                        true, kDocGetAll, nullptr);
                REQUIRE(doc);
                // Remote wins for the first collection
                CHECK(fleece2json(c4doc_getRevisionBody(doc)) == "{db:\"remote\"}"); // Remote Wins
                REQUIRE(!c4doc_selectNextLeafRevision(doc, true, false, nullptr));
            } break;
            default:
                Assert(false, "Not ready yet");
        }
    }
}

TEST_CASE_METHOD(ReplicatorCollectionSGTest, "Update Once-Conflicted Doc - SGColl", "[.SyncServerCollection]") {
    const string idPrefix = timePrefix();
    const string docID = idPrefix + "uocd-doc";
    const string channelID = idPrefix + "a";

    constexpr size_t collectionCount = 1;
    std::array<C4CollectionSpec, collectionCount> collectionSpecs = {
            Roses
    };

    _sg.assignUserChannel("sguser", { collectionSpecs.begin(), collectionSpecs.end() }, { channelID });
    _sg.authHeader = HTTPLogic::basicAuth("sguser", "password");

    // Create a conflicted doc on SG, and resolve the conflict
    std::array<std::string, 4> bodies {
            R"({"_rev":"1-aaaa","foo":1})",
            R"({"_revisions":{"start":2,"ids":["bbbb","aaaa"]},"foo":2.1})",
            R"({"_revisions":{"start":2,"ids":["cccc","aaaa"]},"foo":2.2})",
            R"({"_revisions":{"start":3,"ids":["dddd","cccc"]},"_deleted":true})"
    };

    for(const auto& b : bodies) {
        _sg.upsertDoc(collectionSpecs[0], docID + "?new_edits=false", b, {channelID });
    }

    // Set up pull replication
    std::array<C4Collection*, collectionCount> collections =
            collectionPreamble(collectionSpecs, "sguser", "password");
    std::vector<C4ReplicationCollection> replCollections {collectionCount};

    for(int i = 0; i < collectionCount; ++i) {
        replCollections[i] = { collectionSpecs[i], kC4Disabled, kC4OneShot };
    }

    ReplParams replParams { replCollections };

    // Pull doc into CBL:
    C4Log("-------- Pulling");
    replicate(replParams);

    // Verify doc:
    c4::ref<C4Document> doc = c4coll_getDoc(collections[0], slice(docID), true, kDocGetAll, nullptr);
    REQUIRE(doc);
    C4Slice revID = C4STR("2-bbbb");
    CHECK(doc->revID == revID);
    CHECK((doc->flags & kDocDeleted) == 0);
    REQUIRE(c4doc_selectParentRevision(doc));
    CHECK(doc->selectedRev.revID == "1-aaaa"_sl);

    // Update doc:
    auto body = SG::addChannelToJSON(R"({"ans*wer":42})"_sl, "channels"_sl, {channelID });
    {
        TransactionHelper t { db };
        body = c4db_encodeJSON(db, body, ERROR_INFO());
    }

    createRev(collections[0], slice(docID), "3-ffff"_sl, body);

    // Push replication set-up
    replParams.setPushPull(kC4OneShot, kC4Disabled);

    // Push change back to SG:
    C4Log("-------- Pushing");
    replicate(replParams);

    std::array<unordered_map<alloc_slice, unsigned>, collectionCount> docIDs {
            { getDocIDs(collections[0]) }
    };

    verifyDocs(collectionSpecs, docIDs);
}


#ifdef COUCHBASE_ENTERPRISE

static void validateCipherInputs(ReplicatorCollectionSGTest::CipherContextMap* ctx,
                                 C4CollectionSpec& spec, C4String& docID, C4String& keyPath) {
    auto i = ctx->find(spec);
    REQUIRE(i != ctx->end());

    auto& context = i->second;
    CHECK(spec == context.collection->getSpec());
    CHECK(docID == context.docID);
    CHECK(keyPath == context.keyPath);
    context.called = true;
}

C4SliceResult propEncryptor(void* ctx, C4CollectionSpec spec, C4String docID, FLDict properties,
                            C4String keyPath, C4Slice input, C4StringResult* outAlgorithm,
                            C4StringResult* outKeyID, C4Error* outError)
{
    auto test = static_cast<ReplicatorCollectionSGTest*>(ctx);
    validateCipherInputs(test->encContextMap.get(), spec, docID, keyPath);
    return C4SliceResult(ReplicatorLoopbackTest::UnbreakableEncryption(input, 1));
}

C4SliceResult propDecryptor(void* ctx, C4CollectionSpec spec, C4String docID, FLDict properties,
                            C4String keyPath, C4Slice input, C4String algorithm,
                            C4String keyID, C4Error* outError)
{
    auto test = static_cast<ReplicatorCollectionSGTest*>(ctx);
    validateCipherInputs(test->decContextMap.get(), spec, docID, keyPath);
    return C4SliceResult(ReplicatorLoopbackTest::UnbreakableEncryption(input, -1));
}

TEST_CASE_METHOD(ReplicatorCollectionSGTest, "Replicate Encrypted Properties with Collections SG", "[.SyncServerCollection]") {
    const bool TestDecryption = GENERATE(false, true);
    C4Log("---- %s decryption ---", (TestDecryption ? "With" : "Without"));

    string idPrefix = timePrefix();
    // one collection now now. Will use multiple collection when SG is ready.
    constexpr size_t collectionCount = 1;

    std::array<C4CollectionSpec, collectionCount> collectionSpecs;
    std::array<C4Collection *, collectionCount> collections;
    std::array<unordered_map<alloc_slice, unsigned>, collectionCount> docIDs;
    std::vector<C4ReplicationCollection> replCollections {collectionCount};

    collectionSpecs = {
        Roses};
    collections = collectionPreamble(collectionSpecs, "sguser", "password");

    encContextMap.reset(new CipherContextMap);
    decContextMap.reset(new CipherContextMap);
    string docs[] = {idPrefix + "hiddenRose", idPrefix + "invisibleTulip"};
    slice originalJSON = R"({"xNum":{"@type":"encryptable","value":"123-45-6789"}})"_sl;
    {
        TransactionHelper t(db);
        for (size_t i = 0; i < collectionCount; ++i) {
            createFleeceRev(collections[i], slice(docs[i]), kRevID, originalJSON);
            docIDs[i] = getDocIDs(collections[i]);
            replCollections[i] = C4ReplicationCollection{collectionSpecs[i], kC4OneShot, kC4Disabled};
            encContextMap->emplace(std::piecewise_construct,
                                   std::forward_as_tuple(collectionSpecs[i]),
                                   std::forward_as_tuple(collections[i], docs[i].c_str(), "xNum", false));
            decContextMap->emplace(std::piecewise_construct,
                                   std::forward_as_tuple(collectionSpecs[i]),
                                   std::forward_as_tuple(collections[i], docs[i].c_str(), "xNum", false));
        }
    }

    ReplParams replParams { replCollections };
    replParams.setPropertyEncryptor(propEncryptor).setPropertyDecryptor(propDecryptor);

    replicate(replParams);
    verifyDocs(collectionSpecs, docIDs, true, TestDecryption ? 2 : 1);

    // Check encryption on active replicator:
    for (auto i = encContextMap->begin(); i != encContextMap->end(); i++) {
        CipherContext& context = i->second;
        CHECK(context.called);
    }

    // Check decryption on verifyDb:
    for (auto i = decContextMap->begin(); i != decContextMap->end(); i++) {
        auto& context = i->second;
        c4::ref<C4Document> doc = c4coll_getDoc(context.collection, context.docID, true,
                                                kDocGetAll, ERROR_INFO());
        REQUIRE(doc);
        Dict props = c4doc_getProperties(doc);

        if (TestDecryption) {
            CHECK(context.called);
            CHECK(props.toJSON(false, true) == originalJSON);
        } else {
            CHECK(!context.called);
            CHECK(props.toJSON(false, true) == R"({"encrypted$xNum":{"alg":"CB_MOBILE_CUSTOM","ciphertext":"IzIzNC41Ni43ODk6Iw=="}})"_sl);

            // Decrypt the "ciphertext" property by hand. We disabled decryption on the destination,
            // so the property won't be converted back from the server schema.
            slice cipherb64 = props["encrypted$xNum"].asDict()["ciphertext"].asString();
            auto cipher = base64::decode(cipherb64);
            alloc_slice clear = ReplicatorLoopbackTest::UnbreakableEncryption(cipher, -1);
            CHECK(clear == "\"123-45-6789\"");
        }
    }
}

TEST_CASE_METHOD(ReplicatorCollectionSGTest, "Pinned Certificate Success - SGColl", "[.SyncServerCollection]") {
    // Leaf cert (Replicator/tests/data/cert/sg_cert.pem (1st cert))
    _sg.pinnedCert = slice(R"(-----BEGIN CERTIFICATE-----
MIICqzCCAZMCFGrxed0RuxP+uYOzr9wIeRp4gBjHMA0GCSqGSIb3DQEBCwUAMBAx
DjAMBgNVBAMMBUludGVyMB4XDTIyMTAyNTEwMjAzMFoXDTMyMTAyMjEwMjAzMFow
FDESMBAGA1UEAwwJbG9jYWxob3N0MIIBIjANBgkqhkiG9w0BAQEFAAOCAQ8AMIIB
CgKCAQEAknbSS/newbZxs4afkUEgMO9WzE1LJAZ7oj3ovLzbsDYVJ3Ct1eBA2yYN
t87ROTvJ85mw4lQ3puMhWGGddYUQzBT7rdtpvydk9aNIefLwU6Yn6YvXC1asxSsb
yFr75j21UZ+qHZ1B4DYAR09Qaps43OKGKJl+4QBUkcLp+Hgo+5e29buv3VvoSK42
MnYsFFtgjVsLBJcL0L9t5gxujPiK8jbdXDYN3Md602rKua9LNwff02w8FWJ8/nLZ
LxtAVidgHJPEY2kDj+S2fUOaAypHcvkHAJ9KKwqHYpwvWzv32WpmmpKBxoiP2NFI
655Efmx7g3pJ2LvUbyOthi8k/VT3/wIDAQABMA0GCSqGSIb3DQEBCwUAA4IBAQC3
c+kGcvn3d9QyGYif2CtyAYGRxUQpMjYjqQiwyZmKNp/xErgns5dD+Ri6kEOcq0Zl
MrsPV5iprAKCvEDU6CurGE+sUiJH1csjPx+uCcUlZwT+tZF71IBJtkgfQx2a9Wfs
CA+qS9xaNhuYFkbSIbA5uiSUf9MRxafY8mqjtrOtdPf4fxN5YVsbOzJLtrcVVL9i
Y5rPGtUwixeiZsuGXYkFGLCZx8DWQQrENSu3PI5hshdHgPoHyqxls4yDTDyF3nqq
w9Q3o9L/YDg9NGdW1XQoBgxgKy5G3YT7NGkZXUOJCHsupyoK4GGZQGxtb2eYMg/H
lTIN5f2LxWf+8kJqfjlj
-----END CERTIFICATE-----)");

    // Ensure TLS connection to SGW
    if(!Address::isSecure(_sg.address)) {
        _sg.address = {kC4Replicator2TLSScheme,
                       C4STR("localhost"),
                       4984};
    }
    REQUIRE(Address::isSecure(_sg.address));

    // One-shot push setup
    constexpr size_t collectionCount = 1;
    const std::array<C4CollectionSpec, collectionCount> collectionSpecs = {
            Roses
    };
    collectionPreamble(collectionSpecs, "sguser", "password");
    std::vector<C4ReplicationCollection> replCollections {collectionCount};

    for(int i = 0; i < collectionCount; ++i) {
        replCollections[i] = { collectionSpecs[i], kC4OneShot, kC4Disabled };
    }

    ReplParams replParams { replCollections };
    // Push (if certificate not accepted by SGW, will crash as expectSuccess is true)
    replicate(replParams);

    // Intermediate cert (Replicator/tests/data/cert/sg_cert.pem (2nd cert))
    _sg.pinnedCert = slice(R"(-----BEGIN CERTIFICATE-----
MIIDRzCCAi+gAwIBAgIUQu1TjW0ZRWGCKRQh/JcZxfG/J/YwDQYJKoZIhvcNAQEL
BQAwHDEaMBgGA1UEAwwRQ291Y2hiYXNlIFJvb3QgQ0EwHhcNMjIxMDI1MTAyMDMw
WhcNMzIxMDIyMTAyMDMwWjAQMQ4wDAYDVQQDDAVJbnRlcjCCASIwDQYJKoZIhvcN
AQEBBQADggEPADCCAQoCggEBAL9WuYxf16AXrxJlSi/hL5cVDWozhfQ2Qb9c5zl3
zPLUmkDkgEq1Yma6pC46jFQsZE1Yqst6iXng/JX4R7azCNFFxyoorDMuynS52VgS
lfAUddIxi86DfM3rkzm/Yho+HoGCeDq+KIKyEQfZmKyVQj8LRQ/qzSAF11B4pp+e
zLD70XRfOZAwJC/utOHxruf+uTr7C3sW8wvW6MDaLsxc/eKptgamMtWe6kM1dkV3
IycEhHHTvrj0dWM7Bwko4OECZkoyzZWHOLNKetlkPQSq2zApHDOQdRin4iAbOGPz
hiJViXiI0pihOJM8yuHF6MuCB8u8JuAvY3c52+OCKQv4hLkCAwEAAaOBjDCBiTAP
BgNVHRMBAf8EBTADAQH/MB0GA1UdDgQWBBTLyGcuHP88QhUAmjCgBIwjZj/O2zBX
BgNVHSMEUDBOgBQQSW+6ctHLjFGgZaWLvK61p616HKEgpB4wHDEaMBgGA1UEAwwR
Q291Y2hiYXNlIFJvb3QgQ0GCFGMnoe3MRjFDSMJFTdTxgsfxW5oFMA0GCSqGSIb3
DQEBCwUAA4IBAQCPDS2j9gQPzXYRNKL9wNiEO5CnrSf2X5b69OoznQRs0R37xUYo
LqFP4/4XFhtNSD6fHhA/pOYC3dIsKNl8+/5Pb4SROsnT6grjbf46bhbVlocKCm0f
gD2TG2OY64eMIpgaSw/WeFQxHmpqm9967iIOg30EqA4zH/hpCHCldFsqhu7FxJ0o
qp/Ps+yRh2PBGVbqkXAabtCnC4yPn1denqCdUPW2/yK7MzDEapMwkwdWVzzaWUy/
LJ46AUTOMWgFdr1+JcCxFKtIXHmL+nSkIlstEkA0jgYOUGSkKB2BxxtrEmnXFTsK
lb78xSgdpAaELOl18IEF5N3FHjVCtvXqStyS
-----END CERTIFICATE-----)");

    replicate(replParams);

    // Root cert (Replicator/tests/data/cert/sg_cert.pem (3rd cert))
    _sg.pinnedCert = slice(R"(-----BEGIN CERTIFICATE-----
MIIDUzCCAjugAwIBAgIUYyeh7cxGMUNIwkVN1PGCx/FbmgUwDQYJKoZIhvcNAQEL
BQAwHDEaMBgGA1UEAwwRQ291Y2hiYXNlIFJvb3QgQ0EwHhcNMjIxMDI1MTAyMDMw
WhcNMzIxMDIyMTAyMDMwWjAcMRowGAYDVQQDDBFDb3VjaGJhc2UgUm9vdCBDQTCC
ASIwDQYJKoZIhvcNAQEBBQADggEPADCCAQoCggEBAMM9/S7xfgMZF+J4iBxnJEai
cW/FpPsM9HJUt4Xs+JNb+1nJOSo4eGYrAGk/wjxi+VcTdOb/8lrOmT4khKv9CExb
WdxMdSqGb0TM2phd7ZPqCqoMVA0jGJ8ZxLaYlqPsyL9eRio4gVnSE5uNQjWyBEcB
z6eOn1rDZPvJlCF6fRcvgPhFVeIH7xb4jh1OzOoXgM1rrYPLAYr0vLEbk07TwFTE
fCMdBgjEiSnbzQrlgNoVTpcQrGjTmKrN52GC39eTW4tyLdxo+ipgqjiKeTO/qJBp
YZ8V7RgMjhyynIBxhxzZdDEXw5hWZV11kxA3dmBqup9aZ/cK3q2Cxe2mdgMv7aMC
AwEAAaOBjDCBiTAPBgNVHRMBAf8EBTADAQH/MB0GA1UdDgQWBBQQSW+6ctHLjFGg
ZaWLvK61p616HDBXBgNVHSMEUDBOgBQQSW+6ctHLjFGgZaWLvK61p616HKEgpB4w
HDEaMBgGA1UEAwwRQ291Y2hiYXNlIFJvb3QgQ0GCFGMnoe3MRjFDSMJFTdTxgsfx
W5oFMA0GCSqGSIb3DQEBCwUAA4IBAQCD+qLQqDkjjVuMDRpvehWr46kKHOHVtXxH
FKpiDDYlD7NUqDWj4y1KKFHZuVg/H+IIflE55jv4ttqmKEMuEpUCd5SS3f9mTM0A
TqwzDVs9HfbuKb6lHtnJLTUvM9wBe/WPW8TCB50AkyMpz5sAAqpK4022Vein2C3T
0uox22kUBslWKZnXMtNeT3h2lFXcCZlQPLRfvHdtXA0t5We2kU0SPiFJc4I0OGjv
zzcNjA18pjiTtpuVeNBUAsBJcbHkNQLKnHGPsBNMAedVCe+AM5CVyZdDlZs//fov
0proEf3d58AqTx4i8uUZHdvmE3MVqeL2rrXFNB74Rs6j8QI1wlpW
-----END CERTIFICATE-----)");

    replicate(replParams);
}

TEST_CASE_METHOD(ReplicatorCollectionSGTest, "Pinned Certificate Failure - SGColl", "[.SyncServerCollection]") {
    if(!Address::isSecure(_sg.address)) {
        _sg.address = {kC4Replicator2TLSScheme,
                       C4STR("localhost"),
                       4984 };
    }
    REQUIRE(Address::isSecure(_sg.address));

    // Using an unmatched pinned cert:
    _sg.pinnedCert =                                                               \
        "-----BEGIN CERTIFICATE-----\r\n"                                      \
        "MIICpDCCAYwCCQCskbhc/nbA5jANBgkqhkiG9w0BAQsFADAUMRIwEAYDVQQDDAls\r\n" \
        "b2NhbGhvc3QwHhcNMjIwNDA4MDEwNDE1WhcNMzIwNDA1MDEwNDE1WjAUMRIwEAYD\r\n" \
        "VQQDDAlsb2NhbGhvc3QwggEiMA0GCSqGSIb3DQEBAQUAA4IBDwAwggEKAoIBAQDQ\r\n" \
        "vl0M5D7ZglW76p428x7iQoSkhNyRBEjZgSqvQW3jAIsIElWu7mVIIAm1tpZ5i5+Q\r\n" \
        "CHnFLha1TDACb0MUa1knnGj/8EsdOADvBfdBq7AotypiqBayRUNdZmLoQEhDDsen\r\n" \
        "pEHMDmBrDsWrgNG82OMFHmjK+x0RioYTOlvBbqMAX8Nqp6Yu/9N2vW7YBZ5ovsr7\r\n" \
        "vdFJkSgUYXID9zw/MN4asBQPqMT6jMwlxR1bPqjsNgXrMOaFHT/2xXdfCvq2TBXu\r\n" \
        "H7evR6F7ayNcMReeMPuLOSWxA6Fefp8L4yDMW23jizNIGN122BgJXTyLXFtvg7CQ\r\n" \
        "tMnE7k07LLYg3LcIeamrAgMBAAEwDQYJKoZIhvcNAQELBQADggEBABdQVNSIWcDS\r\n" \
        "sDPXk9ZMY3stY9wj7VZF7IO1V57n+JYV1tJsyU7HZPgSle5oGTSkB2Dj1oBuPqnd\r\n" \
        "8XTS/b956hdrqmzxNii8sGcHvWWaZhHrh7Wqa5EceJrnyVM/Q4uoSbOJhLntLE+a\r\n" \
        "FeFLQkPpJxdtjEUHSAB9K9zCO92UC/+mBUelHgztsTl+PvnRRGC+YdLy521ST8BI\r\n" \
        "luKJ3JANncQ4pCTrobH/EuC46ola0fxF8G5LuP+kEpLAh2y2nuB+FWoUatN5FQxa\r\n" \
        "+4F330aYRvDKDf8r+ve3DtchkUpV9Xa1kcDFyTcYGKBrINtjRmCIblA1fezw59ZT\r\n" \
        "S5TnM2/TjtQ=\r\n"                                                     \
        "-----END CERTIFICATE-----\r\n";

    // One-shot push setup
    constexpr size_t collectionCount = 1;
    const std::array<C4CollectionSpec, collectionCount> collectionSpecs = {
            Roses
    };
    collectionPreamble(collectionSpecs, "sguser", "password");
    std::vector<C4ReplicationCollection> replCollections {collectionCount};

    for(int i = 0; i < collectionCount; ++i) {
        replCollections[i] = { collectionSpecs[i], kC4OneShot, kC4Disabled };
    }

    ReplParams replParams { replCollections };

    // expectSuccess = false so we can check the error code
    replicate(replParams, false);
    CHECK(_callbackStatus.error.domain == NetworkDomain);
    CHECK(_callbackStatus.error.code == kC4NetErrTLSCertUntrusted);
}
#endif //#ifdef COUCHBASE_ENTERPRISE

TEST_CASE_METHOD(ReplicatorCollectionSGTest, "Remove Doc From Channel SG", "[.SyncServerCollection]") {
    string idPrefix = timePrefix();
    string        doc1ID {idPrefix + "doc1"};
    vector<string> chIDs {idPrefix+"a", idPrefix+"b"};

    constexpr size_t collectionCount = 3;
    std::array<C4CollectionSpec, collectionCount> collectionSpecs = {
            Roses,
            Tulips,
            Lavenders
    };

    SG::TestUser testUser { _sg, "rdfcsg", chIDs, collectionSpecs };

    std::array<C4Collection*, collectionCount> collections =
        collectionPreamble(collectionSpecs, testUser);
    std::vector<C4ReplicationCollection> replCollections {collectionCount};

<<<<<<< HEAD
=======
    DEFER {
        // Don't REQUIRE. It would terminate the entire test run.
        _sg.assignUserChannel("sguser", collectionSpecs, {"*"});
    };
    REQUIRE(_sg.assignUserChannel("sguser", collectionSpecs, chIDs));

>>>>>>> 0e6e0b25
    // Create docs on SG:
    _sg.authHeader = testUser.authHeader();
    for (size_t i = 0; i < collectionCount; ++i) {
        _sg.upsertDoc(collectionSpecs[i], doc1ID, "{}"_sl, chIDs);
    }

    struct CBContext {
        int docsEndedTotal = 0;
        int docsEndedPurge = 0;
        int pullFilterTotal = 0;
        int pullFilterPurge = 0;
        void reset() {
            docsEndedTotal = 0;
            docsEndedPurge = 0;
            pullFilterTotal = 0;
            pullFilterPurge = 0;
        }
    } context;


    // Setup onDocsEnded:
    _enableDocProgressNotifications = true;
    _onDocsEnded = [](C4Replicator* repl,
                      bool pushing,
                      size_t numDocs,
                      const C4DocumentEnded* docs[],
                      void*) {
        for (size_t i = 0; i < numDocs; ++i) {
            auto doc = docs[i];
            CBContext* ctx = (CBContext*)doc->collectionContext;
            ctx->docsEndedTotal++;
            if ((doc->flags & kRevPurged) == kRevPurged) {
                ctx->docsEndedPurge++;
            }
        }
    };

    // Setup pull filter:
    C4ReplicatorValidationFunction pullFilter = [](
        C4CollectionSpec, C4String, C4String, C4RevisionFlags flags, FLDict flbody, void *context)
    {
        CBContext* ctx = (CBContext*)context;
        ctx->pullFilterTotal++;
        if ((flags & kRevPurged) == kRevPurged) {
            ctx->pullFilterPurge++;
            Dict body(flbody);
            CHECK(body.count() == 0);
        }
        return true;
    };

    // Pull doc into CBL:
    C4Log("-------- Pulling");
    for (size_t i = 0; i < collectionCount; ++i) {
        replCollections[i] = C4ReplicationCollection{
            collectionSpecs[i],
            kC4Disabled,
            kC4OneShot,
            {}, // properties
            nullptr, // pushFilter
            pullFilter,
            &context     // callbackContext
        };
    }

    bool autoPurgeEnabled {true};
    ReplParams replParams { replCollections };
    SECTION("Auto Purge Enabled") {
        autoPurgeEnabled = true;
    }

    SECTION("Auto Purge Disabled") {
        replParams.setOption(C4STR(kC4ReplicatorOptionAutoPurge), false);
        autoPurgeEnabled = false;
    }

    replicate(replParams);

    for(int i = 0; i < collectionCount; ++i) {
        // Verify doc
        c4::ref<C4Document> doc1 = c4coll_getDoc(collections[i], slice(doc1ID),
                                                 true, kDocGetCurrentRev, nullptr);
        REQUIRE(doc1);
        CHECK(c4rev_getGeneration(doc1->revID) == 1);
        CHECK(context.docsEndedTotal == 1);
        CHECK(context.docsEndedPurge == 0);
        CHECK(context.pullFilterTotal == 1);
        CHECK(context.pullFilterPurge == 0);

        // Once verified, remove it from channel 'a' in that collection
        auto oRevID = slice(doc1->revID).asString();
        _sg.upsertDoc(collectionSpecs[i], doc1ID, R"({"_rev":")" + oRevID + "\"}", { chIDs[1] });
    }

    C4Log("-------- Pull update");
    context.reset();
    replicate(replParams);

    for(int i = 0; i < collectionCount; ++i) {
        // Verify the update:
        c4::ref<C4Document> doc1 = c4coll_getDoc(collections[i], slice(doc1ID), true, kDocGetCurrentRev, nullptr);
        REQUIRE(doc1);
        CHECK(c4rev_getGeneration(doc1->revID) == 2);
        CHECK(context.docsEndedTotal == 1);
        CHECK(context.docsEndedPurge == 0);
        CHECK(context.pullFilterTotal == 1);
        CHECK(context.pullFilterPurge == 0);

        // Remove doc from all channels:
        auto oRevID = slice(doc1->revID).asString();
        _sg.upsertDoc(collectionSpecs[i], doc1ID, R"({"_rev":")" + oRevID + "\"}", {});
    }

    C4Log("-------- Pull the removed");
    context.reset();
    replicate(replParams);

    for(auto& coll : collections) {
        c4::ref<C4Document> doc1 = c4coll_getDoc(coll, slice(doc1ID), true, kDocGetCurrentRev, nullptr);
        CHECK(context.docsEndedPurge == 1);
        if (autoPurgeEnabled) {
            // Verify if doc1 is purged:
            REQUIRE(!doc1);
            CHECK(context.pullFilterPurge == 1);
        } else {
            REQUIRE(doc1);
            // No pull filter called
            CHECK(context.pullFilterTotal == 0);
        }
    }
}

TEST_CASE_METHOD(ReplicatorCollectionSGTest, "Auto Purge Enabled - Filter Removed Revision SG",
                 "[.SyncServerCollection]") {
    string idPrefix = timePrefix();
    // one collection for now. Will use multiple collection when SG is ready.
    constexpr size_t collectionCount = 3;
    std::array<C4CollectionSpec, collectionCount> collectionSpecs = {
        Roses,
        Tulips,
        Lavenders
    };
    string doc1ID = idPrefix + "doc1";
    vector<string> chIDs {idPrefix+"a"};
<<<<<<< HEAD

    SG::TestUser testUser {_sg, kTestUserName, chIDs, collectionSpecs };

=======
    SG::TestUser testUser {_sg, kTestUserName, chIDs, collectionSpecs };
>>>>>>> 0e6e0b25
    _sg.authHeader = testUser.authHeader();
    std::array<C4Collection*, collectionCount> collections =
        collectionPreamble(collectionSpecs, testUser);
    std::vector<C4ReplicationCollection> replCollections{collectionCount};

    // Create docs on SG:
    for (size_t i = 0; i < collectionCount; ++i) {
        REQUIRE(_sg.upsertDoc(collectionSpecs[i], doc1ID, "{}"_sl, chIDs));
    }

    struct CBContext {
         int docsEndedTotal = 0;
         int docsEndedPurge = 0;
         int pullFilterTotal = 0;
         int pullFilterPurge = 0;
         void reset() {
             docsEndedTotal = 0;
             docsEndedPurge = 0;
             pullFilterTotal = 0;
             pullFilterPurge = 0;
         }
     } cbContext;

    // Setup pull filter to filter the _removed rev:
    C4ReplicatorValidationFunction pullFilter = [](
        C4CollectionSpec, C4String, C4String, C4RevisionFlags flags, FLDict flbody, void *context)
    {
        CBContext* ctx = (CBContext*)context;
        ctx->pullFilterTotal++;
        if ((flags & kRevPurged) == kRevPurged) {
            ctx->pullFilterPurge++;
            Dict body(flbody);
            CHECK(body.count() == 0);
            return false;
        }
        return true;
    };

    // Setup onDocsEnded:
    _enableDocProgressNotifications = true;
    _onDocsEnded = [](C4Replicator* repl,
                      bool pushing,
                      size_t numDocs,
                      const C4DocumentEnded* docs[],
                      void*) {
        for (size_t i = 0; i < numDocs; ++i) {
            auto doc = docs[i];
            CBContext* ctx = (CBContext*)doc->collectionContext;
            ctx->docsEndedTotal++;
            if ((doc->flags & kRevPurged) == kRevPurged) {
                ctx->docsEndedPurge++;
            }
        }
    };
    
    // Pull doc into CBL:
    C4Log("-------- Pulling");
    for (size_t i = 0; i < collectionCount; ++i) {
        replCollections[i] = C4ReplicationCollection{
            collectionSpecs[i],
            kC4Disabled,
            kC4OneShot,
            {}, // properties
            nullptr, // pushFilter
            pullFilter,
            &cbContext     // callbackContext
        };
    }
    ReplParams replParams { replCollections };
    replicate(replParams);

    for(int i = 0; i < collectionCount; ++i) {
        // Verify
        c4::ref<C4Document> doc1 = c4coll_getDoc(collections[i], slice(doc1ID),
                                                 true, kDocGetCurrentRev, nullptr);
        REQUIRE(doc1);
        CHECK(cbContext.docsEndedTotal == 1);
        CHECK(cbContext.docsEndedPurge == 0);
        CHECK(cbContext.pullFilterTotal == 1);
        CHECK(cbContext.pullFilterPurge == 0);

        // Remove doc from all channels
        auto oRevID = slice(doc1->revID).asString();
        _sg.upsertDoc(collectionSpecs[i], doc1ID, R"({"_rev":")" + oRevID + "\"}", {});
    }

    C4Log("-------- Pull the removed");
    cbContext.reset();
    replicate(replParams);

    // Verify if doc1 is not purged as the removed rev is filtered:
    for(auto& coll : collections) {
        c4::ref<C4Document> doc1 = c4coll_getDoc(coll, slice(doc1ID), true, kDocGetCurrentRev, nullptr);
        REQUIRE(doc1);
        CHECK(cbContext.docsEndedPurge == 1);
        CHECK(cbContext.pullFilterPurge == 1);
    }
}

TEST_CASE_METHOD(ReplicatorCollectionSGTest, "Auto Purge Enabled(default) - Delete Doc or Delete then Create Doc SG",
                 "[.SyncServerCollection]") {
    string idPrefix = timePrefix();
    constexpr size_t collectionCount = 3;
    string docID = idPrefix + "doc";
    vector<string> chIDs {idPrefix+"a"};

    std::array<C4CollectionSpec, collectionCount> collectionSpecs {
            Roses,
            Tulips,
            Lavenders
    };
<<<<<<< HEAD

=======
>>>>>>> 0e6e0b25
    SG::TestUser testUser {_sg, kTestUserName, chIDs, collectionSpecs };
    _sg.authHeader = testUser.authHeader();


    std::array<C4Collection *, collectionCount> collections
        = collectionPreamble(collectionSpecs, testUser);
    std::vector<C4ReplicationCollection> replCollections {collectionCount};

    for(int i = 0; i < collectionCount; ++i) {
        replCollections[i] = { collectionSpecs[i], kC4OneShot, kC4Disabled };
    }

    alloc_slice bodyJSON = SG::addChannelToJSON("{}"_sl, "channels"_sl, chIDs);

    // Create a doc in each collection
    std::array<c4::ref<C4Document>, collectionCount> docs;
    {
        TransactionHelper t(db);
        C4Error error;
        for (size_t i = 0; i < collectionCount; ++i) {
            docs[i] = c4coll_createDoc(collections[i], slice(docID),
                                       json2fleece(bodyJSON.asString().c_str()),
                                       0, ERROR_INFO(error));
            REQUIRE(error.code == 0);
            REQUIRE(docs[i]);
        }
    }
    for (auto coll : collections) {
        REQUIRE(c4coll_getDocumentCount(coll) == 1);
    }

    // Push parameter
    ReplParams replParams { replCollections };
    // Push to the remote
    replicate(replParams);

    // Delete the doc and push it:
    {
        TransactionHelper t(db);
        C4Error error;
        for (auto& doc : docs) {
            doc = c4doc_update(doc, kC4SliceNull, kRevDeleted, ERROR_INFO(error));
            REQUIRE(error.code == 0);
        }
    }
    // Verify docs are deleted
    for (size_t i = 0; i < collectionCount; ++i) {
        REQUIRE(docs[i]);
        REQUIRE(docs[i]->flags == (C4DocumentFlags)(kDocExists | kDocDeleted));
        REQUIRE(c4coll_getDocumentCount(collections[i]) == 0);
    }
    // Push the deleted docs
    replicate(replParams);

    bool deleteThenCreate = true;
    SECTION("Delete then Create Doc") {
        // Create a new doc with the same id that was deleted:
        {
            TransactionHelper t(db);
            for (size_t i = 0; i < collectionCount; ++i) {
                C4Error error;
                docs[i] = c4coll_createDoc(collections[i], slice(docID),
                                           json2fleece(bodyJSON.asString().c_str()),
                                           0, ERROR_INFO(error));
                REQUIRE(error.code == 0);
                REQUIRE(docs[i] != nullptr);
            }
        }
        for (auto coll : collections) {
            REQUIRE(c4coll_getDocumentCount(coll) == 1);
        }
    }

    SECTION("Delete Doc") {
        deleteThenCreate = false;
    }

    // Perform Pull
    replParams.setPushPull(kC4Disabled, kC4OneShot);
    replicate(replParams);

    if (deleteThenCreate) {
        for (size_t i = 0; i < collectionCount; ++i) {
            C4Error error;
            c4::ref<C4Document> doc2 = c4coll_getDoc(collections[i], slice(docID), true, kDocGetAll, ERROR_INFO(error));
            CHECK(error.code == 0);
            CHECK(doc2 != nullptr);
            CHECK(doc2->revID == docs[i]->revID);
            CHECK(c4coll_getDocumentCount(collections[i]) == 1);
        }
    } else {
        for (size_t i = 0; i < collectionCount; ++i) {
            C4Error error;
            c4::ref<C4Document> doc2 = c4coll_getDoc(collections[i], slice(docID), true,
                                                     kDocGetAll, ERROR_INFO(error));
            CHECK(error.code == 0);
            CHECK(doc2 != nullptr);
            CHECK(doc2->flags == (C4DocumentFlags)(kDocExists | kDocDeleted));
            CHECK(c4coll_getDocumentCount(collections[i]) == 0);
        }
    }
}

TEST_CASE_METHOD(ReplicatorCollectionSGTest, "API Push Conflict SG", "[.SyncServerCollection]") {
    const string originalRevID = "1-3cb9cfb09f3f0b5142e618553966ab73539b8888";
    const string idPrefix = timePrefix();
    const string doc13ID = idPrefix + "0000013";

    constexpr size_t collectionCount = 3;
    std::array<C4CollectionSpec, collectionCount> collectionSpecs {
            Roses,
            Tulips,
            Lavenders
    };

    SG::TestUser testUser { _sg, "apipcsg", { "*" }, collectionSpecs };

    std::array<C4Collection *, collectionCount> collections
        = collectionPreamble(collectionSpecs, testUser);
    std::array<unordered_map<alloc_slice, unsigned>, collectionCount> docIDs;
    auto docIDIter = docIDs.begin();
    for (auto coll : collections) {
        importJSONLines(sFixturesDir + "names_100.json", coll, 0, false, 0, idPrefix);
        *docIDIter++ = getDocIDs(coll);
    }

    // Set up replCollections
    std::vector<C4ReplicationCollection> replCollections {collectionCount};
    for(int i = 0; i < collectionCount; ++i) {
        replCollections[i] = { collectionSpecs[i], kC4OneShot, kC4Disabled };
    }
    // Push to remote
    ReplParams replParams { replCollections };
    replicate(replParams);

    // Update doc 13 on the remote
    string body = "{\"_rev\":\"" + originalRevID + "\",\"serverSideUpdate\":true}";
    _sg.authHeader = testUser.authHeader();
    for(auto& spec : collectionSpecs) {
        REQUIRE(_sg.upsertDoc(spec, doc13ID, slice(body), {}));
    }


    for(auto& coll : collections) {
        // Create a conflict doc13 at local
        createRev(coll, slice(doc13ID), "2-f000"_sl, kFleeceBody);
        // Verify doc
        c4::ref<C4Document> doc = c4coll_getDoc(coll, slice(doc13ID), true,
                                                kDocGetAll, nullptr);
        REQUIRE(doc);
        C4Slice revID = C4STR("2-f000");
        CHECK(doc->selectedRev.revID == revID);
        CHECK(c4doc_getProperties(doc) != nullptr);
        REQUIRE(c4doc_selectParentRevision(doc));
        revID = slice(originalRevID);
        CHECK(doc->selectedRev.revID == revID);
        CHECK(c4doc_getProperties(doc) != nullptr);
        CHECK((doc->selectedRev.flags & kRevKeepBody) != 0);
    }


    C4Log("-------- Pushing Again (conflict) --------");
    _expectedDocPushErrors = {doc13ID};
    replicate(replParams);

    C4Log("-------- Pulling --------");
    replParams.setPushPull(kC4Disabled, kC4OneShot);
    replParams.setDocIDs(docIDs);

    _expectedDocPushErrors = { };
    _expectedDocPullErrors = {doc13ID};
    replicate(replParams);

    C4Log("-------- Checking Conflict --------");
    for(auto& coll : collections) {
        c4::ref<C4Document> doc = c4coll_getDoc(coll, slice(doc13ID), true, kDocGetAll, nullptr);
        REQUIRE(doc);
        CHECK((doc->flags & kDocConflicted) != 0);
        C4Slice revID = C4STR("2-f000");
        CHECK(doc->selectedRev.revID == revID);
        CHECK(c4doc_getProperties(doc) != nullptr);
        REQUIRE(c4doc_selectParentRevision(doc));
        revID = slice(originalRevID);
        CHECK(doc->selectedRev.revID == revID);
        CHECK(c4doc_getProperties(doc) != nullptr);
        CHECK((doc->selectedRev.flags & kRevKeepBody) != 0);
        REQUIRE(c4doc_selectCurrentRevision(doc));
        REQUIRE(c4doc_selectNextRevision(doc));
        revID = C4STR("2-883a2dacc15171a466f76b9d2c39669b");
        CHECK(doc->selectedRev.revID == revID);
        CHECK((doc->selectedRev.flags & kRevIsConflict) != 0);
        CHECK(c4doc_getProperties(doc) != nullptr);
        REQUIRE(c4doc_selectParentRevision(doc));
        revID = slice(originalRevID);
        CHECK(doc->selectedRev.revID == revID);
    }
}

TEST_CASE_METHOD(ReplicatorCollectionSGTest, "Pull multiply-updated SG",
                 "[.SyncServerCollection]") {
    // From <https://github.com/couchbase/couchbase-lite-core/issues/652>:
    // 1. Setup CB cluster & Configure SG
    // 2. Create a document using POST API via SG
    // 3. Create a cblite db on local server using cblite serve
    //      ./cblite/build/cblite serve  --create db.cblite2
    // 4. Replicate between SG -> db.cblite2
    //      ./cblite/build/cblite pull  ws://172.23.100.204:4985/db db.cblite2
    // 5. Validate number of records on db.cblite2 ->Should be  equal to number of documents created in Step2
    // 6. Update existing document using update API via SG (more than twice)
    //      PUT sghost:4985/bd/doc_id?=rev_id
    // 7. run replication between SG -> db.cblite2 again
    // This test must use docID filter instead of channel filter, because channel affects digest-based revID

    const string idPrefix = timePrefix();
    const string docID = idPrefix + "doc";

    constexpr size_t collectionCount = 3;
    std::array<C4CollectionSpec, collectionCount> collectionSpecs {
            Roses,
            Tulips,
            Lavenders
    };

    SG::TestUser testUser { _sg, "pmusg", { "*" }, collectionSpecs };
    _sg.authHeader = testUser.authHeader();

    std::array<C4Collection*, collectionCount> collections
        = collectionPreamble(collectionSpecs, testUser);
    std::vector<C4ReplicationCollection> replCollections {collectionCount};
    for(int i = 0; i < collectionCount; ++i) {
        replCollections[i] = {collectionSpecs[i], kC4Disabled, kC4OneShot};
        _sg.upsertDoc(collectionSpecs[i], docID + "?new_edits=false",
                      R"({"count":1, "_rev":"1-1111"})");
    }

    std::array<unordered_map<alloc_slice, unsigned>, collectionCount> docIDs {
        unordered_map<alloc_slice, unsigned> {
            { alloc_slice(docID), 0 }
        }
    };
    ReplParams replParams { replCollections };
    replParams.setDocIDs(docIDs);
    replicate(replParams);
    CHECK(_callbackStatus.progress.documentCount == 1);
    for(auto& coll : collections) {
        c4::ref<C4Document> doc = c4coll_getDoc(coll, slice(docID),
                                                true, kDocGetCurrentRev, nullptr);
        REQUIRE(doc);
        CHECK(doc->revID == "1-1111"_sl);
    }

    const std::array<std::string, 3> bodies {
            R"({"count":2, "_rev":"1-1111"})",
            R"({"count":3, "_rev":"2-c5557c751fcbfe4cd1f7221085d9ff70"})",
            R"({"count":4, "_rev":"3-2284e35327a3628df1ca8161edc78999"})"
    };

    for(auto& spec : collectionSpecs) {
        for(const auto& body : bodies) {
            _sg.upsertDoc(spec, docID, body);
        }
    }

    replicate(replParams);
    for(auto& coll : collections) {
        c4::ref<C4Document> doc = c4coll_getDoc(coll, slice(docID), true, kDocGetCurrentRev, nullptr);
        REQUIRE(doc);
        CHECK(doc->revID == "4-ffa3011c5ade4ec3a3ec5fe2296605ce"_sl);
    }
}
// This test takes > 1 minute per collection, so I have given it "SyncCollSlow" tag
TEST_CASE_METHOD(ReplicatorCollectionSGTest, "Pull iTunes deltas from Collection SG", "[.SyncCollSlow]") {
    string idPrefix = timePrefix() + "pidfsg";

<<<<<<< HEAD
    constexpr size_t collectionCount = 3;
    std::array<C4CollectionSpec, collectionCount> collectionSpecs {
            Roses,
            Tulips,
            Lavenders
=======
    constexpr size_t collectionCount = 1;
    std::array<C4CollectionSpec, collectionCount> collectionSpecs {
            Roses
>>>>>>> 0e6e0b25
    };

    // Set up replication
    SG::TestUser testUser { _sg, "pidfsgc", { "*" }, collectionSpecs };
    _sg.authHeader = testUser.authHeader();

    std::array<C4Collection*, collectionCount> collections
            = collectionPreamble(collectionSpecs, testUser);
    std::vector<C4ReplicationCollection> replCollections {collectionCount};

    for(int i = 0; i < collectionCount; ++i) {
        replCollections[i] = { collectionSpecs[i] };
    }

    ReplParams replParams { replCollections };

    C4Log("-------- Populating local db --------");
    auto populateDB = [&]() {
        TransactionHelper t(db);
        for(auto& coll : collections) { // Import 5000 docs per collection
            importJSONLines(sFixturesDir + "iTunesMusicLibrary.json", coll, 0, false, 6000, idPrefix);
        }
    };
    populateDB();

    // Filter replication by docID
    std::array<std::unordered_map<alloc_slice, unsigned>, collectionCount> docIDs { };
    docIDs[0] = getDocIDs(collections[0]);
    replParams.setDocIDs( docIDs );

    C4Log("-------- Pushing to SG --------");
    replParams.setPushPull(kC4OneShot, kC4Disabled);
    replicate(replParams);

    C4Log("-------- Updating docs on SG --------");
    // Now update the docs on SG:
    for(int i = 0; i < collectionCount; ++i) {
        auto numDocs = c4coll_getDocumentCount(collections[i]);
        constexpr size_t docBufSize = 50;
        JSONEncoder enc;
        enc.beginDict();
        enc.writeKey("docs"_sl);
        enc.beginArray();
        for (int docNo = 0; docNo < numDocs; ++docNo) {
            char docID[docBufSize];
            snprintf(docID, docBufSize, "%s%07u", idPrefix.c_str(), docNo+1);
            C4Error error;
            c4::ref<C4Document> doc = c4coll_getDoc(collections[i], slice(docID), false, kDocGetAll, ERROR_INFO(error));
            REQUIRE(doc);
            Dict props = c4doc_getProperties(doc);

            enc.beginDict();
            enc.writeKey("_id"_sl);
            enc.writeString(docID);
            enc.writeKey("_rev"_sl);
            enc.writeString(doc->revID);
            for (Dict::iterator it(props); it; ++it) {
                enc.writeKey(it.keyString());
                auto value = it.value();
                if (it.keyString() == "Play Count"_sl)
                    enc.writeInt(value.asInt() + 1);
                else
                    enc.writeValue(value);
            }
            enc.endDict();
        }
        enc.endArray();
        enc.endDict();
        _sg.insertBulkDocs(collectionSpecs[i], enc.finish(), 300);
    }

    uint64_t numDocs = 0;
    for(auto& coll : collections) {
        numDocs += c4coll_getDocumentCount(coll);
    }

    double timeWithDelta = 0, timeWithoutDelta = 0;
    for (int pass = 1; pass <= 3; ++pass) {
        if (pass == 3) {
            C4Log("-------- DISABLING DELTA SYNC --------");
            replParams.setOption(kC4ReplicatorOptionDisableDeltas, true);
        }

        C4Log("-------- PASS #%d: Repopulating local db --------", pass);
        deleteAndRecreateDB();
        collections = collectionPreamble(collectionSpecs, testUser);
        populateDB();
        C4Log("-------- PASS #%d: Pulling changes from SG --------", pass);
        replParams.setPushPull(kC4Disabled, kC4OneShot);
        Stopwatch st;
        replicate(replParams);
        double time = st.elapsed();
        C4Log("-------- PASS #%d: Pull took %.3f sec (%.0f docs/sec) --------", pass, time, numDocs/time);
        if (pass == 2)
            timeWithDelta = time;
        else if (pass == 3)
            timeWithoutDelta = time;
        // Verify docs
        for(auto& coll : collections) {
            int n = 0;
            C4Error error;
            c4::ref<C4DocEnumerator> e = c4coll_enumerateAllDocs(coll, nullptr, ERROR_INFO(error));
            REQUIRE(e);
            while (c4enum_next(e, ERROR_INFO(error))) {
                C4DocumentInfo info;
                c4enum_getDocumentInfo(e, &info);
                auto revID = slice(info.revID);
                CHECK(revID.hasPrefix("2-"_sl));
                ++n;
            }
            CHECK(error.code == 0);
            CHECK(n == numDocs);
        }
    }

    C4Log("-------- %.3f sec with deltas, %.3f sec without; %.2fx speed",
          timeWithDelta, timeWithoutDelta, timeWithoutDelta/timeWithDelta);
}<|MERGE_RESOLUTION|>--- conflicted
+++ resolved
@@ -361,7 +361,7 @@
         C4ReplicationCollection{collectionSpecs[0], kC4OneShot, kC4Disabled},
     };
     collections = collectionPreamble(collectionSpecs, "sguser", "password");
-
+    
     importJSONLines(sFixturesDir + "names_100.json", collections[0], 0, false, 2, idPrefix);
     ReplParams replParams { replCollections };
 
@@ -581,7 +581,7 @@
         Roses
     };
     collections = collectionPreamble(collectionSpecs, "sguser", "password");
-
+    
     for (size_t i = 0; i < collectionCount; ++i) {
         addDocs(collections[i], 2, idPrefix + "db-" + string(collectionSpecs[i].name));
         docIDs[i] = getDocIDs(collections[i]);
@@ -1280,15 +1280,6 @@
         collectionPreamble(collectionSpecs, testUser);
     std::vector<C4ReplicationCollection> replCollections {collectionCount};
 
-<<<<<<< HEAD
-=======
-    DEFER {
-        // Don't REQUIRE. It would terminate the entire test run.
-        _sg.assignUserChannel("sguser", collectionSpecs, {"*"});
-    };
-    REQUIRE(_sg.assignUserChannel("sguser", collectionSpecs, chIDs));
-
->>>>>>> 0e6e0b25
     // Create docs on SG:
     _sg.authHeader = testUser.authHeader();
     for (size_t i = 0; i < collectionCount; ++i) {
@@ -1433,13 +1424,9 @@
     };
     string doc1ID = idPrefix + "doc1";
     vector<string> chIDs {idPrefix+"a"};
-<<<<<<< HEAD
 
     SG::TestUser testUser {_sg, kTestUserName, chIDs, collectionSpecs };
 
-=======
-    SG::TestUser testUser {_sg, kTestUserName, chIDs, collectionSpecs };
->>>>>>> 0e6e0b25
     _sg.authHeader = testUser.authHeader();
     std::array<C4Collection*, collectionCount> collections =
         collectionPreamble(collectionSpecs, testUser);
@@ -1551,10 +1538,6 @@
             Tulips,
             Lavenders
     };
-<<<<<<< HEAD
-
-=======
->>>>>>> 0e6e0b25
     SG::TestUser testUser {_sg, kTestUserName, chIDs, collectionSpecs };
     _sg.authHeader = testUser.authHeader();
 
@@ -1829,17 +1812,11 @@
 TEST_CASE_METHOD(ReplicatorCollectionSGTest, "Pull iTunes deltas from Collection SG", "[.SyncCollSlow]") {
     string idPrefix = timePrefix() + "pidfsg";
 
-<<<<<<< HEAD
     constexpr size_t collectionCount = 3;
     std::array<C4CollectionSpec, collectionCount> collectionSpecs {
             Roses,
             Tulips,
             Lavenders
-=======
-    constexpr size_t collectionCount = 1;
-    std::array<C4CollectionSpec, collectionCount> collectionSpecs {
-            Roses
->>>>>>> 0e6e0b25
     };
 
     // Set up replication
