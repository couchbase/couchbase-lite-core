//
//  ReplicatorCollectionSGTest.cc
//
//  Copyright 2022-Present Couchbase, Inc.
//
//  Use of this software is governed by the Business Source License included
//  in the file licenses/BSL-Couchbase.txt.  As of the Change Date specified
//  in that file, in accordance with the Business Source License, use of this
//  software will be governed by the Apache License, Version 2.0, included in
//  the file licenses/APL2.txt.
//

#include "c4Base.h"
#include "ReplicatorAPITest.hh"
#include "ReplicatorOptions.hh"
#include "ReplicatorLoopbackTest.hh"
#include "Base64.hh"
#include "Defer.hh"
#include "c4Collection.h"
#include "c4DocEnumerator.h"
#include "c4Document.h"
#include "c4Database.h"
#include "SGTestUser.hh"
#include "ReplParams.hh"
#include <array>
#include <iostream>
#include <typeinfo>

// Tests in this file, tagged by [.SyncServerCollection], are not done automatically in the
// Jenkins/GitHub CI. They can be run in locally with the following environment.
// Couchbase DB server, with docker, for example,
//   docker run -d --name cbserver -p 8091-8096:8091-8096 -p 11210-11211:11210-11211 couchbase:7.1.1
//   bucket configuration:
//     user    : Administrator
//     password: password
//     name    : any
//     scope   : flowers
//     collection: roses
// Once the DB has been set up, you can run sg_setup.sh, or set up SG manually with the configs below.
// sg_setup.sh should be run with the bucket name as the argument (i.e. './sg_setup.sh couch').
// Sync-gateway:
//   config.json:
/*
 {
   "bootstrap": {
     "server": "couchbase://localhost",
     "username": "Administrator",
     "password": "password",
     "use_tls_server": false
   },
   "logging": {
     "console": {
       "log_level": "info",
       "log_keys": ["*"]
     }
   }
 }
 */
//  config db:
/*
 curl --location --request PUT "localhost:4985/scratch/" \
 --header "Content-Type: application/json" \
 --header "Authorization: Basic QWRtaW5pc3RyYXRvcjpwYXNzd29yZA==" \
 --data-raw '{"num_index_replicas": 0, "bucket": "your_bucket_name", "scopes": {"flowers": {"collections":{"roses":{}}}}}'
 */
//  config SG user:
/*
 curl --location --request POST "localhost:4985/scratch/_user/" \
 --header "Content-Type: application/json" \
 --header "Authorization: Basic QWRtaW5pc3RyYXRvcjpwYXNzd29yZA==" \
 --data-raw '{"name": "sguser", "password": "password", "admin_channels": ["*"]}'
 */
//
// command argument:
//   [.SyncServerCollection]
//

static constexpr slice GuitarsName = "guitars"_sl;
static constexpr C4CollectionSpec Guitars = { GuitarsName, kC4DefaultScopeID };

static constexpr slice RosesName = "roses"_sl;
static constexpr slice TulipsName = "tulips"_sl;
static constexpr slice LavenderName = "lavenders"_sl;
static constexpr slice FlowersScopeName = "flowers"_sl;

static constexpr C4CollectionSpec Roses = { RosesName, FlowersScopeName };
static constexpr C4CollectionSpec Tulips = { TulipsName, FlowersScopeName };
static constexpr C4CollectionSpec Lavenders = { LavenderName, FlowersScopeName };
static constexpr C4CollectionSpec Default = kC4DefaultCollectionSpec;

static constexpr const char* kTestUserName = "test_user";

using namespace std;
using namespace litecore::repl;

#ifdef COUCHBASE_ENTERPRISE
static C4SliceResult propEncryptor(void* ctx, C4CollectionSpec spec, C4String docID, FLDict properties,
                                   C4String keyPath, C4Slice input, C4StringResult* outAlgorithm,
                                   C4StringResult* outKeyID, C4Error* outError);

static C4SliceResult propDecryptor(void* ctx, C4CollectionSpec spec, C4String docID, FLDict properties,
                                   C4String keyPath, C4Slice input, C4String algorithm,
                                   C4String keyID, C4Error* outError);
#endif

class ReplicatorCollectionSGTest : public ReplicatorAPITest {
public:
    ReplicatorCollectionSGTest()
        : ReplicatorAPITest() {
        _sg.pinnedCert = C4Test::readFile("Replicator/tests/data/cert/cert.pem");
        _sg.address = {kC4Replicator2TLSScheme,
                       C4STR("localhost"),
                       4984};
        _sg.assignUserChannel("sguser", {"*"});
    }
    ~ReplicatorCollectionSGTest() {
        if (verifyDb != nullptr) {
            bool deletedDb = c4db_delete(verifyDb, ERROR_INFO());
            REQUIRE(deletedDb);
            c4db_release(verifyDb);
            verifyDb = nullptr;
        }
    }

    // Database verifyDb:
    C4Database* verifyDb {nullptr};
    void resetVerifyDb() {
        if (verifyDb == nullptr) {
            verifyDb = createDatabase("verifyDb");
        } else {
            deleteAndRecreateDB(verifyDb);
        }
    }

    // This function should be called before replicating against the Couchbase server.
    // It does the following:
    //  - sets up _options for authenticaton
    //  - assigns _collection with input "collection"
    //  - creates the collection if it is not the default collection
    //  - sets up the log level with input "logLevel"
    //  - returns the C4Collection object.
    template<size_t N>
    std::array<C4Collection*, N>
    collectionPreamble(std::array<C4CollectionSpec, N> collections,
                            const char* user, const char* password) {
        // Setup Replicator Options:
        Encoder enc;
        enc.beginDict();
            enc.writeKey(C4STR(kC4ReplicatorOptionAuthentication));
            enc.beginDict();
                enc.writeKey(C4STR(kC4ReplicatorAuthType));
                enc.writeString("Basic"_sl);
                enc.writeKey(C4STR(kC4ReplicatorAuthUserName));
                enc.writeString(user);
                enc.writeKey(C4STR(kC4ReplicatorAuthPassword));
                enc.writeString(password);
            enc.endDict();
        enc.endDict();
        _options = AllocedDict(enc.finish());

        std::array<C4Collection*, N> ret;
        for (size_t i = 0; i < N; ++i) {
            if (kC4DefaultCollectionSpec != collections[i]) {
                db->createCollection(collections[i]);
            }
            ret[i] = db->getCollection(collections[i]);
        }

        // This would effectively avoid flushing the bucket before the test.
        _flushedScratch = true;
        return ret;
    }

    // An overload which allows simply passing an SG::TestUser object
    template<size_t N>
    std::array<C4Collection*, N>
    collectionPreamble(std::array<C4CollectionSpec, N> collections,
                       const SG::TestUser& testUser) {
        return collectionPreamble(collections, testUser._username.c_str(), testUser._password.c_str());
    }

    template<size_t N>
    // propertyEncryption: 0, no encryption; 1, encryption only; 2, encryption and decryption
    void verifyDocs(const std::array<C4CollectionSpec, N>& collectionSpecs,
                    const std::array<unordered_map<alloc_slice, unsigned>, N>& docIDs,
                    bool checkRev =false, int propertyEncryption =0) {
        resetVerifyDb();
        std::array<C4Collection*, N> collections;
        for (size_t i = 0; i < N; ++i) {
            if (collectionSpecs[i] != Default) {
                verifyDb->createCollection(collectionSpecs[i]);
            }
            collections[i] = verifyDb->getCollection(collectionSpecs[i]);
            CHECK(0 == c4coll_getDocumentCount(collections[i]));
        }

        // Pull to verify that Push successfully pushed all documents in docIDs

        std::vector<C4ReplicationCollection> replCollections {N};
        for (size_t i = 0; i < N; ++i) {
            replCollections[i] =
            C4ReplicationCollection{collectionSpecs[i], kC4Disabled, kC4OneShot};
        }
        ReplParams replParams { replCollections };
        replParams.setDocIDs(docIDs);
#ifdef COUCHBASE_ENTERPRISE
        if(propertyEncryption > 0) {
//            replParams.propertyEncryptor = (C4ReplicatorPropertyEncryptionCallback)propEncryptor;
            replParams.setPropertyEncryptor(propEncryptor).setPropertyDecryptor(propDecryptor);
//            replParams.propertyDecryptor = (C4ReplicatorPropertyDecryptionCallback)propDecryptor;
        }
        if (propertyEncryption == 1) {
            replParams.setOption(kC4ReplicatorOptionDisablePropertyDecryption, true);
            std::for_each(decContextMap->begin(), decContextMap->end(), [=](auto& p) {
                p.second.collection = c4db_getCollection(verifyDb, p.first, ERROR_INFO());
            });
        }
#else
        (void)propertyEncryption;
#endif
        {
            C4Database* savedb = db;
            DEFER {
                db = savedb;
            };
            db = verifyDb;
            replicate(replParams);
        }

        for (size_t i = 0; i < N; ++i) {
            if (checkRev) {
                unsigned count = 0;
                c4::ref<C4DocEnumerator> e = c4coll_enumerateAllDocs(collections[i],
                                                                     nullptr, ERROR_INFO());
                {
                    ++count;
                    while (c4enum_next(e, ERROR_INFO())) {
                        C4DocumentInfo info;
                        c4enum_getDocumentInfo(e, &info);
                        auto it = docIDs[i].find(info.docID);
                        CHECK(it != docIDs[i].end());
                        CHECK(it->second == c4rev_getGeneration(info.revID));
                    }
                }
                CHECK(count == docIDs.size());
            } else {
                auto count = c4coll_getDocumentCount(collections[i]);
                REQUIRE(count == docIDs[i].size());
            }
        }
    }

    // Returns unique prefix based on time.
    static string timePrefix() {
        auto now = std::chrono::high_resolution_clock::now();
        auto epoch = now.time_since_epoch();
        auto seconds = std::chrono::duration_cast<std::chrono::nanoseconds>(epoch).count();
        std::stringstream ss;
        ss << std::hex << seconds << "_";
        return ss.str();
    }
    
    // map: docID -> rev generation
    static std::unordered_map<alloc_slice, unsigned> getDocIDs(C4Collection* collection) {
        std::unordered_map<alloc_slice, unsigned> ret;
        c4::ref<C4DocEnumerator> e = c4coll_enumerateAllDocs(collection, nullptr, ERROR_INFO());
        {
            while (c4enum_next(e, ERROR_INFO())) {
                C4DocumentInfo info;
                c4enum_getDocumentInfo(e, &info);
                ret.emplace(info.docID, c4rev_getGeneration(info.revID));
            }
        }
        return ret;
    }

    struct CipherContext {
        C4Collection* collection;
        slice docID;
        slice keyPath;
        bool called;

        CipherContext(C4Collection* c, const char* id, const char* path, bool called_)
        : collection(c)
        , docID(id)
        , keyPath(path)
        , called(called_)
        {}
    };

    using CipherContextMap = unordered_map<C4CollectionSpec, CipherContext>;
    std::unique_ptr<CipherContextMap> encContextMap;
    std::unique_ptr<CipherContextMap> decContextMap;


};


TEST_CASE_METHOD(ReplicatorCollectionSGTest, "API Push 5000 Changes Collections SG", "[.SyncServerCollection]") {
    string idPrefix = timePrefix();
    const string docID = idPrefix + "apipfcc-doc1";
    const string channelID = idPrefix + "apipfcc";

    string revID;
    constexpr size_t collectionCount = 1;

    std::array<C4CollectionSpec, collectionCount> collectionSpecs;
    std::array<C4Collection *, collectionCount> collections;
    std::array<unordered_map<alloc_slice, unsigned>, collectionCount> docIDs;
    std::vector<C4ReplicationCollection> replCollections {collectionCount};

    collectionSpecs = {
        Roses
    };
    collections = collectionPreamble(collectionSpecs, "sguser", "password");
    replCollections = {
        C4ReplicationCollection{collectionSpecs[0], kC4OneShot, kC4Disabled},
    };

    ReplParams replParams { { replCollections } };

    {
        TransactionHelper t(db);
        revID = createNewRev(collections[0], slice(docID), nullslice, kFleeceBody);
    }
    
    replicate(replParams);
    docIDs[0] = getDocIDs(collections[0]);
    verifyDocs(collectionSpecs, docIDs);

    C4Log("-------- Mutations --------");
    {
        TransactionHelper t(db);
        for (int i = 2; i <= 5000; ++i)
            revID = createNewRev(collections[0], slice(docID), slice(revID), kFleeceBody);
            REQUIRE(!revID.empty());
    }

    C4Log("-------- Second Replication --------");
    replicate(replParams);
    docIDs[0] = getDocIDs(collections[0]);
    verifyDocs(collectionSpecs, docIDs, true);
    
}

// The collection does not exist in the remote.
TEST_CASE_METHOD(ReplicatorCollectionSGTest, "Use Nonexisting Collections SG", "[.SyncServerCollection]") {
    string idPrefix = timePrefix();
    //    constexpr size_t collectionCount = 2;
    constexpr size_t collectionCount = 1;

    std::array<C4CollectionSpec, collectionCount> collectionSpecs;
    std::array<C4Collection *, collectionCount> collections;
    std::vector<C4ReplicationCollection> replCollections {collectionCount};

    collectionSpecs = {
        // C4CollectionSpec{"dummy1"_sl, kC4DefaultScopeID},
        C4CollectionSpec{"dummy2"_sl, kC4DefaultScopeID}
    };
    replCollections = {
        C4ReplicationCollection{collectionSpecs[0], kC4OneShot, kC4Disabled},
    };
    collections = collectionPreamble(collectionSpecs, "sguser", "password");
    
    importJSONLines(sFixturesDir + "names_100.json", collections[0], 0, false, 2, idPrefix);
    ReplParams replParams { replCollections };

    replicate(replParams, false);
    // ERROR: {Repl#7} Got LiteCore error: WebSocket error 404, "Collection 'dummy2'
    // is not found on the remote server"
    CHECK(_callbackStatus.error.domain == WebSocketDomain);
    CHECK(_callbackStatus.error.code == 404); 
}

TEST_CASE_METHOD(ReplicatorCollectionSGTest, "Sync with Single Collection SG", "[.SyncServerCollection]") {
    string idPrefix = timePrefix();
    constexpr size_t collectionCount = 1;
    constexpr size_t docCount = 20;

    std::array<C4CollectionSpec, collectionCount> collectionSpecs;
    std::array<C4Collection*, collectionCount> collections;
    std::array<unordered_map<alloc_slice, unsigned>, collectionCount> docIDs;
    std::vector<C4ReplicationCollection> replCollections {collectionCount};

    bool continuous = false;

    SECTION("Named Collection") {
        collectionSpecs = {Roses};
    }
    
    SECTION("Default Collection") {
        collectionSpecs = {Default};
        // Not ready:
        return;
    }
    
    SECTION("Another Named Collection") {
        collectionSpecs = {Lavenders};
        // Not ready:
        return;
    }

    SECTION("Named Collection Continuous") {
        collectionSpecs = {Roses};
        continuous = true;
    }

    collections = collectionPreamble(collectionSpecs, "sguser", "password");
    importJSONLines(sFixturesDir + "names_100.json", collections[0], 0, false, docCount, idPrefix);
    docIDs[0] = getDocIDs(collections[0]);

    // collectionCount == 1;
    replCollections = {
        C4ReplicationCollection{collectionSpecs[0], continuous ? kC4Continuous : kC4OneShot, kC4Disabled},
    };
    ReplParams replParams { replCollections };

    if (continuous) {
        _stopWhenIdle.store(true);
    }
    replicate(replParams);
    verifyDocs(collectionSpecs, docIDs);
}

TEST_CASE_METHOD(ReplicatorCollectionSGTest, "Sync with Multiple Collections SG", "[.SyncServerCollection]") {
    string idPrefix = timePrefix();
    constexpr size_t collectionCount = 3;
    constexpr size_t docCount = 20;
    bool continuous = false;

    std::array<C4CollectionSpec, collectionCount> collectionSpecs;
    std::array<C4Collection*, collectionCount> collections;
    std::array<unordered_map<alloc_slice, unsigned>, collectionCount> docInfos;
    std::vector<C4ReplicationCollection> replCollections {collectionCount};
    
    // Three collections:
    // 1. Guitars - in the default scope
    // 2. Roses   - in scope "flowers"
    // 3. Tulips  - in scope "flowers

    SECTION("1-2-3") {
        collectionSpecs = {Guitars, Roses, Tulips};
        // not ready
        return;
    }

    SECTION("3-2-1") {
        collectionSpecs = {Tulips, Roses, Guitars};
        // not ready
        return;
    }

    SECTION("2-1-3") {
        collectionSpecs = {Roses, Guitars, Tulips};
        continuous = true;
        (void)continuous;
        // not ready
        return;
    }

    collections = collectionPreamble(collectionSpecs, "sguser", "password");
    for (int i = 0; i < collectionCount; ++i) {
        importJSONLines(sFixturesDir + "names_100.json", collections[i], 0, false, docCount, idPrefix);
        docInfos[i] = getDocIDs(collections[i]);
    }

    // Push:
    for (int i = 0; i < collectionCount; ++i) {
        replCollections[i] = C4ReplicationCollection{collectionSpecs[i],
            continuous ? kC4Continuous : kC4OneShot,
            kC4Disabled};
    }
    ReplParams replParams { replCollections };

    if (continuous) {
        _stopWhenIdle.store(true);
    }
    replicate(replParams);
    verifyDocs(collectionSpecs, docInfos);
}

TEST_CASE_METHOD(ReplicatorCollectionSGTest, "Multiple Collections Push & Pull SG", "[.SyncServerCollection]") {
    string idPrefix = timePrefix();
    constexpr size_t collectionCount = 1;

    std::array<C4CollectionSpec, collectionCount> collectionSpecs;
    std::array<C4Collection *, collectionCount> collections;
    std::array<unordered_map<alloc_slice, unsigned>, collectionCount> docIDs;
    std::vector<C4ReplicationCollection> replCollections { collectionCount };
    std::array<unordered_map<alloc_slice, unsigned>, collectionCount> localDocIDs;
    std::vector<AllocedDict> allocedDicts;

    collectionSpecs = {
        Roses
    };
    collections = collectionPreamble(collectionSpecs, "sguser", "password");
   
    for (size_t i = 0; i < collectionCount; ++i) {
        addDocs(collections[i], 20, idPrefix+"remote-");
        docIDs[i] = getDocIDs(collections[i]);
        replCollections[i] = C4ReplicationCollection{collectionSpecs[i], kC4OneShot, kC4Disabled};
    }

    // Send the docs to remote
    ReplParams replParams { replCollections };
    replicate(replParams);
    verifyDocs(collectionSpecs, docIDs);

    deleteAndRecreateDB();

    for (size_t i = 0; i < collectionCount; ++i) {
        collections[i] = c4db_createCollection(db, collectionSpecs[i], ERROR_INFO());
        addDocs(collections[i], 10, idPrefix+"local-");
        localDocIDs[i] = getDocIDs(collections[i]);
    }

    replParams.setPushPull(kC4OneShot, kC4OneShot);

    // Merge together the doc IDs
    for (size_t i = 0; i < collectionCount; ++i) {
        for (auto iter = localDocIDs[i].begin(); iter != localDocIDs[i].end(); ++iter) {
            docIDs[i].emplace(iter->first, iter->second);
        }
    }

    replParams.setDocIDs(docIDs);

    replicate(replParams);
    // 10 docs are pushed and 20 docs are pulled from each collectiion.
    CHECK(_callbackStatus.progress.documentCount == 30*collectionCount);
}

TEST_CASE_METHOD(ReplicatorCollectionSGTest, "Multiple Collections Incremental Push SG", "[.SyncServerCollection]") {
    string idPrefix = timePrefix();
    // one collection now now. Will use multiple collection when SG is ready.
    constexpr size_t collectionCount = 1;

    std::array<C4CollectionSpec, collectionCount> collectionSpecs;
    std::array<C4Collection *, collectionCount> collections;
    std::array<unordered_map<alloc_slice, unsigned>, collectionCount> docIDs;
    std::vector<C4ReplicationCollection> replCollections {collectionCount};

    collectionSpecs = {
        Roses
    };
    collections = collectionPreamble(collectionSpecs, "sguser", "password");
    
    for (size_t i = 0; i < collectionCount; ++i) {
        addDocs(collections[i], 10, idPrefix);
        docIDs[i] = getDocIDs(collections[i]);
        replCollections[i] = C4ReplicationCollection{collectionSpecs[i],
            kC4OneShot, kC4Disabled};
    }
    ReplParams replParams { replCollections };

    replicate(replParams);
    verifyDocs(collectionSpecs, docIDs);

    // Add docs to local database
    idPrefix = timePrefix();
    for (size_t i = 0; i < collectionCount; ++i) {
        addDocs(collections[i], 5, idPrefix);
        docIDs[i] = getDocIDs(collections[i]);
    }

    replicate(replParams);
    verifyDocs(collectionSpecs, docIDs);
}

TEST_CASE_METHOD(ReplicatorCollectionSGTest, "Multiple Collections Incremental Revisions SG", "[.SyncServerCollection]") {
    string idPrefix = timePrefix();
    // one collection now now. Will use multiple collection when SG is ready.
    constexpr size_t collectionCount = 1;

    std::array<C4CollectionSpec, collectionCount> collectionSpecs;
    std::array<C4Collection *, collectionCount> collections;
    std::array<unordered_map<alloc_slice, unsigned>, collectionCount> docIDs;
    std::vector<C4ReplicationCollection> replCollections {collectionCount};

    collectionSpecs = {
        Roses
    };
    collections = collectionPreamble(collectionSpecs, "sguser", "password");
    
    for (size_t i = 0; i < collectionCount; ++i) {
        addDocs(collections[i], 2, idPrefix + "db-" + string(collectionSpecs[i].name));
        docIDs[i] = getDocIDs(collections[i]);
        replCollections[i] = C4ReplicationCollection{collectionSpecs[i], kC4Continuous, kC4Disabled};
    }

    Jthread jthread;
    _callbackWhenIdle = [=, &jthread, &docIDs]() {
        jthread.thread = std::thread(std::thread{[=, &docIDs]() mutable {
            for (size_t i = 0; i < collectionCount; ++i) {
                string collName = string(collectionSpecs[i].name);
                string docID = idPrefix + "-" + collName + "-docko";
                ReplicatorLoopbackTest::addRevs(collections[i], 500ms, alloc_slice(docID), 1, 10, true, ("db-"s + collName).c_str());
                docIDs[i].emplace(alloc_slice(docID), 10); // rev 3
            }
            _stopWhenIdle.store(true);
        }});
        _callbackWhenIdle = nullptr;
    };

    ReplParams replParams { replCollections };
    replicate(replParams);
    // total 3 docs, 12 revs.
    CHECK(_callbackStatus.progress.documentCount == 12);
    verifyDocs(collectionSpecs, docIDs, true);
}

TEST_CASE_METHOD(ReplicatorCollectionSGTest, "Pull deltas from Collection SG", "[.SyncServerCollection]") {
    const string idPrefix = timePrefix();
    // one collection now now. Will use multiple collection when SG is ready.
    constexpr size_t collectionCount = 1;

    constexpr size_t kDocBufSize = 60;

    // connection closing from SGW for 1000 docs => reduced to 50
    constexpr int kNumDocs = 50, kNumProps = 50;
    string revID;

    const string docIDPref = idPrefix + "doc";
    vector<string> chIDs {idPrefix+"a"};

    SG::TestUser testUser { _sg, "pdfcsg", chIDs };
    _sg.authHeader = testUser.authHeader();

    std::array<C4CollectionSpec, collectionCount> collectionSpecs;
    std::array<C4Collection *, collectionCount> collections;
    std::array<unordered_map<alloc_slice, unsigned>, collectionCount> docIDs;
    std::vector<C4ReplicationCollection> replCollections {collectionCount};

    collectionSpecs = {
        Roses
    };
    collections = collectionPreamble(collectionSpecs, testUser);

    C4Log("-------- Populating local db --------");
    auto populateDB = [&]() {
        constexpr size_t kDocBufSize = 60;
        TransactionHelper t(db);
        std::srand(123456); // start random() sequence at a known place
        for (int docNo = 0; docNo < kNumDocs; ++docNo) {
            char docID[kDocBufSize];
            snprintf(docID, kDocBufSize, "%s-%03d", docIDPref.c_str(), docNo);
            Encoder encPopulate(c4db_createFleeceEncoder(db));
            encPopulate.beginDict();
            encPopulate.writeKey(kC4ReplicatorOptionChannels);
            encPopulate.writeString(chIDs[0]);

            for (int p = 0; p < kNumProps; ++p) {
                encPopulate.writeKey(format("field%03d", p));
                encPopulate.writeInt(std::rand());
            }
            encPopulate.endDict();
            alloc_slice body = encPopulate.finish();
            string revID = createNewRev(collections[0], slice(docID), body);
        }
    };

    replCollections = {
            C4ReplicationCollection{collectionSpecs[0], kC4OneShot, kC4Disabled},
        };
    ReplParams replParams { replCollections };
    populateDB();

    C4Log("-------- Pushing to SG --------");
    replicate(replParams);

    C4Log("-------- Updating docs on SG --------");
    // Now update the docs on SG:
    {
        JSONEncoder encUpdate;
        encUpdate.beginDict();
        encUpdate.writeKey("docs"_sl);
        encUpdate.beginArray();
        for (int docNo = 0; docNo < kNumDocs; ++docNo) {
            char docID[kDocBufSize];
            snprintf(docID, kDocBufSize, "%s-%03d", docIDPref.c_str(), docNo);
            C4Error error;
            c4::ref<C4Document> doc = c4coll_getDoc(collections[0], slice(docID), false, kDocGetAll, ERROR_INFO(error));
            REQUIRE(doc);
            Dict props = c4doc_getProperties(doc);

            encUpdate.beginDict();
            encUpdate.writeKey("_id"_sl);
            encUpdate.writeString(docID);
            encUpdate.writeKey("_rev"_sl);
            encUpdate.writeString(doc->revID);
            for (Dict::iterator i(props); i; ++i) {
                encUpdate.writeKey(i.keyString());
                if(i.keyString() == kC4ReplicatorOptionChannels){
                    encUpdate.writeString(i.value().asString());
                    continue;
                }
                auto value = i.value().asInt();
                if (RandomNumber() % 8 == 0)
                    value = RandomNumber();
                encUpdate.writeInt(value);
            }
            encUpdate.endDict();
        }
        encUpdate.endArray();
        encUpdate.endDict();
        for (size_t i = 0; i < collectionCount; ++i) {
            _sg.insertBulkDocs(collectionSpecs[i], encUpdate.finish());
        }
    }

    double timeWithDelta = 0, timeWithoutDelta = 0;
    for (int pass = 1; pass <= 3; ++pass) {
        if (pass == 3) {
            C4Log("-------- DISABLING DELTA SYNC --------");
            Encoder encDelta;
            encDelta.beginDict();
            encDelta.writeKey(C4STR(kC4ReplicatorOptionDisableDeltas));
            encDelta.writeBool(true);
            encDelta.endDict();
        }

        C4Log("-------- PASS #%d: Repopulating local db --------", pass);
        deleteAndRecreateDB();

        collections = collectionPreamble(collectionSpecs, testUser);
        replParams.setPushPull(kC4Disabled, kC4OneShot);

        populateDB();

        C4Log("-------- PASS #%d: Pulling changes from SG --------", pass);
        Stopwatch st;
        replicate(replParams);
        double time = st.elapsed();

        C4Log("-------- PASS #%d: Pull took %.3f sec (%.0f docs/sec) --------", pass, time, kNumDocs/time);
        if (pass == 2)
            timeWithDelta = time;
        else if (pass == 3)
            timeWithoutDelta = time;

        int n = 0;
        C4Error error;
        c4::ref<C4DocEnumerator> e = c4coll_enumerateAllDocs(collections[0], nullptr, ERROR_INFO(error));
        REQUIRE(e);
        while (c4enum_next(e, ERROR_INFO(error))) {
            C4DocumentInfo info;
            c4enum_getDocumentInfo(e, &info);
            CHECK(slice(info.docID).hasPrefix(slice(docIDPref)));
            CHECK(slice(info.revID).hasPrefix("2-"_sl));
            ++n;
        }
        CHECK(error.code == 0);
        CHECK(n == kNumDocs);
    }

    C4Log("-------- %.3f sec with deltas, %.3f sec without; %.2fx speed",
          timeWithDelta, timeWithoutDelta, timeWithoutDelta/timeWithDelta);
}

TEST_CASE_METHOD(ReplicatorCollectionSGTest, "Push and Pull Attachments SG", "[.SyncServerCollection]") {
    string idPrefix = timePrefix();
    //    constexpr size_t collectionCount = 2;
    constexpr size_t collectionCount = 1;

    std::array<C4CollectionSpec, collectionCount> collectionSpecs;
    std::array<C4Collection *, collectionCount> collections;
    std::array<unordered_map<alloc_slice, unsigned>, collectionCount> docIDs;
    std::vector<C4ReplicationCollection> replCollections {collectionCount};
    std::array<vector<C4BlobKey>, collectionCount> blobKeys; // blobKeys1a, blobKeys1b;

    collectionSpecs = {
        Roses
        //, Tulips
    };
    collections = collectionPreamble(collectionSpecs, "sguser", "password");
    
    vector<string> attachments1 = {idPrefix+"Attachment A", idPrefix+"Attachment B", idPrefix+"Attachment Z"};
    {
        string doc1 = idPrefix + "doc1";
        string doc2 = idPrefix + "doc2";
        TransactionHelper t(db);
        for (size_t i = 0; i < collectionCount; ++i) {
            blobKeys[i] = addDocWithAttachments(db, collectionSpecs[i],  slice(doc1), attachments1, "text/plain");
            docIDs[i] = getDocIDs(collections[i]);
            replCollections[i] = C4ReplicationCollection{collectionSpecs[i], kC4OneShot, kC4Disabled};
        }
    }

    ReplParams replParams { replCollections };
    replicate(replParams);
    verifyDocs(collectionSpecs, docIDs);
    for (size_t i = 0; i < collectionCount; ++i) {
        checkAttachments(verifyDb, blobKeys[i], attachments1);
    }
}

TEST_CASE_METHOD(ReplicatorCollectionSGTest, "Push & Pull Deletion SG", "[.SyncServerCollection]") {
    string idPrefix = timePrefix();
    const string docID = idPrefix + "ppd-doc1";
    constexpr size_t collectionCount = 1;
    string revID;

    std::array<C4CollectionSpec, collectionCount> collectionSpecs;
    std::array<C4Collection *, collectionCount> collections;
    std::vector<C4ReplicationCollection> replCollections {collectionCount};

    collectionSpecs = {
        Roses
    };
    collections = collectionPreamble(collectionSpecs, "sguser", "password");
    replCollections = {
        C4ReplicationCollection{collectionSpecs[0], kC4OneShot, kC4Disabled},
    };

    ReplParams replParams { replCollections };
    
    createRev(collections[0], slice(docID), kRevID, kFleeceBody);
    createRev(collections[0], slice(docID), kRev2ID, kEmptyFleeceBody, kRevDeleted);
    replicate(replParams);

    C4Log("-------- Deleting and re-creating database --------");
    deleteAndRecreateDB();

    collections = collectionPreamble(collectionSpecs, "sguser", "password");
    replParams.setPushPull(kC4Disabled, kC4OneShot);

    createRev(collections[0], slice(docID), kRevID, kFleeceBody);

    replicate(replParams);

    c4::ref<C4Document> remoteDoc = c4coll_getDoc(collections[0], slice(docID), true, kDocGetAll, nullptr);
    REQUIRE(remoteDoc);
    CHECK(remoteDoc->revID == kRev2ID);
    CHECK((remoteDoc->flags & kDocDeleted) != 0);
    CHECK((remoteDoc->selectedRev.flags & kRevDeleted) != 0);
    REQUIRE(c4doc_selectParentRevision(remoteDoc));
    CHECK(remoteDoc->selectedRev.revID == kRevID);
}

TEST_CASE_METHOD(ReplicatorCollectionSGTest, "Resolve Conflict SG", "[.SyncServerCollection]") {
    string idPrefix = timePrefix();
    constexpr size_t collectionCount = 1;

    std::array<C4CollectionSpec, collectionCount> collectionSpecs;
    std::array<C4Collection *, collectionCount> collections;
    std::array<unordered_map<alloc_slice, unsigned>, collectionCount> docIDs;
    std::vector<C4ReplicationCollection> replCollections {collectionCount};
    std::array<string, collectionCount> collNames;
    std::vector<AllocedDict> allocedDicts;

    collectionSpecs = {
        Roses
    };
    collections = collectionPreamble(collectionSpecs, "sguser", "password");
    collNames = {"rose"};

    for (size_t i = 0; i < collectionCount; ++i) {
        createFleeceRev(collections[i], slice(idPrefix+collNames[i]), kRev1ID, "{}"_sl);
        createFleeceRev(collections[i], slice(idPrefix+collNames[i]), revOrVersID("2-12121212", "1@cafe"),
                        "{\"db\":\"remote\"}"_sl);
        docIDs[i] = getDocIDs(collections[i]);
        replCollections[i] = C4ReplicationCollection{collectionSpecs[i], kC4OneShot, kC4Disabled};
    }

    // Send the docs to remote
    ReplParams replParams { replCollections };
    replicate(replParams);
    verifyDocs(collectionSpecs, docIDs, true);
    
    deleteAndRecreateDB();
    for (size_t i = 0; i < collectionCount; ++i) {
        collections[i] = c4db_createCollection(db, collectionSpecs[i], ERROR_INFO());
        createFleeceRev(collections[i], slice(idPrefix+collNames[i]), kRev1ID, "{}"_sl);
        createFleeceRev(collections[i], slice(idPrefix+collNames[i]), revOrVersID("2-13131313", "1@babe"),
                        "{\"db\":\"local\"}"_sl);
    }
    replParams.setPushPull(kC4Disabled, kC4OneShot);
    replParams.setDocIDs(docIDs);

    _conflictHandler = [&](const C4DocumentEnded* docEndedWithConflict) {
        C4Error error;
        int i = -1;
        for (int k = 0; k < collectionCount; ++k) {
            if (docEndedWithConflict->collectionSpec == collectionSpecs[k]) {
                i = k;
            }
        }
        Assert(i >= 0, "Internal logical error");

        TransactionHelper t(db);

        slice docID = docEndedWithConflict->docID;
        // Get the local doc. It is the current revision
        c4::ref<C4Document> localDoc = c4coll_getDoc(collections[i], docID, true, kDocGetAll, WITH_ERROR(error));
        CHECK(error.code == 0);

        // Get the remote doc. It is the next leaf revision of the current revision.
        c4::ref<C4Document> remoteDoc = c4coll_getDoc(collections[i], docID, true, kDocGetAll, &error);
        bool succ = c4doc_selectNextLeafRevision(remoteDoc, true, false, &error);
        Assert(remoteDoc->selectedRev.revID == docEndedWithConflict->revID);
        CHECK(error.code == 0);
        CHECK(succ);

        C4Document* resolvedDoc = nullptr;
        switch (i) {
            case 0:
                resolvedDoc = remoteDoc;
                break;
            default:
                Assert(false, "Unknown collection");
        }
        FLDict mergedBody = c4doc_getProperties(resolvedDoc);
        C4RevisionFlags mergedFlags = resolvedDoc->selectedRev.flags;
        alloc_slice winRevID = resolvedDoc->selectedRev.revID;
        alloc_slice lostRevID = (resolvedDoc == remoteDoc) ? localDoc->selectedRev.revID
                                                           : remoteDoc->selectedRev.revID;
        bool result = c4doc_resolveConflict2(localDoc, winRevID, lostRevID,
                                             mergedBody, mergedFlags, &error);
        Assert(result, "conflictHandler: c4doc_resolveConflict2 failed for '%.*s' in '%.*s.%.*s'",
               SPLAT(docID), SPLAT(collectionSpecs[i].scope), SPLAT(collectionSpecs[i].name));
        Assert((localDoc->flags & kDocConflicted) == 0);

        if (!c4doc_save(localDoc, 0, &error)) {
            Assert(false, "conflictHandler: c4doc_save failed for '%.*s' in '%.*s.%.*s'",
                   SPLAT(docID), SPLAT(collectionSpecs[i].scope), SPLAT(collectionSpecs[i].name));
        }
    };
    replicate(replParams);

    for (int i = 0; i < collectionCount; ++i) {
        switch (i) {
            case 0: {
                c4::ref<C4Document> doc = c4coll_getDoc(collections[i], slice(idPrefix+collNames[i]),
                                                        true, kDocGetAll, nullptr);
                REQUIRE(doc);
                // Remote wins for the first collection
                CHECK(fleece2json(c4doc_getRevisionBody(doc)) == "{db:\"remote\"}"); // Remote Wins
                REQUIRE(!c4doc_selectNextLeafRevision(doc, true, false, nullptr));
            } break;
            default:
                Assert(false, "Not ready yet");
        }
    }
}

<<<<<<< HEAD
TEST_CASE_METHOD(ReplicatorCollectionSGTest, "Auto Purge Enabled - Filter Revoked Revision - SGColl", "[.SyncServerCollection]") {
    // Admin user for REST requests
    _authHeader = SGUserAuthHeader;
    const string idPrefix = timePrefix();
    const string docIDstr = idPrefix + "apefrr-doc1";
    const string channelID = idPrefix + "a";

    createTestUser({ channelID });

    // Setup pull filter to filter the removed rev:
    _pullFilter = [](C4CollectionSpec collectionSpec, C4String docID, C4String revID,
                     C4RevisionFlags flags, FLDict flbody, void *context) {
        if ((flags & kRevPurged) == kRevPurged) {
            ((ReplicatorAPITest*)context)->_counter++;
            Dict body(flbody);
            CHECK(body.count() == 0);
            return false;
        }
        return true;
    };
=======
TEST_CASE_METHOD(ReplicatorCollectionSGTest, "Update Once-Conflicted Doc - SGColl", "[.SyncServerCollection]") {
    const string idPrefix = timePrefix();
    const string docID = idPrefix + "uocd-doc";
    const string channelID = idPrefix + "a";

    _sg.assignUserChannel("sguser", {channelID });
    _sg.authHeader = HTTPLogic::basicAuth("sguser", "password");
>>>>>>> 2dce5712

    constexpr size_t collectionCount = 1;
    std::array<C4CollectionSpec, collectionCount> collectionSpecs = {
            Roses
    };
<<<<<<< HEAD
    std::array<C4Collection*, collectionCount> collections =
            collectionPreamble(collectionSpecs, TestUser, "password");
    std::array<C4ReplicationCollection, collectionCount> replCollections {
        {{
            collectionSpecs[0], kC4Disabled, kC4OneShot,
            nullslice, nullptr, _pullFilter, this
        }}
    };
    C4ParamsSetter paramsSetter = [&replCollections](C4ReplicatorParameters& c4Params) {
        c4Params.collectionCount = replCollections.size();
        c4Params.collections = replCollections.data();
    };

    // Setup onDocsEnded:
    _enableDocProgressNotifications = true;
    _onDocsEnded = [](C4Replicator* repl,
                      bool pushing,
                      size_t numDocs,
                      const C4DocumentEnded* docs[],
                      void* context) {
        for (size_t i = 0; i < numDocs; ++i) {
            auto doc = docs[i];
            if ((doc->flags & kRevPurged) == kRevPurged) {
                ((ReplicatorAPITest*)context)->_docsEnded++;
            }
        }
    };

    HTTPStatus status;
    C4Error error;

    sendRemoteRequest("PUT", repl::Options::collectionSpecToPath(collectionSpecs[0]), docIDstr, &status, &error,
                      addChannelToJSON("{}", "channels"_sl, { channelID }));
    REQUIRE(status == HTTPStatus::Created);

    // Pull doc into CBL:
    C4Log("-------- Pulling");
    replicate(paramsSetter);

    auto collRoses = collections[0];

    // Verify:
    c4::ref<C4Document> doc1 = c4coll_getDoc(collRoses, slice(docIDstr), true, kDocGetAll, nullptr);
    REQUIRE(doc1);
    CHECK(_docsEnded == 0);
    CHECK(_counter == 0);

    // Revoke access to all channels:
    sendRemoteRequest("PUT", std::string("_user/") + TestUser, &status, &error,
                      addChannelToJSON("{}", "admin_channels"_sl, { }), true);
    REQUIRE(status == HTTPStatus::OK);

    C4Log("-------- Pull the revoked");
    replicate(paramsSetter);

    // Verify if doc1 is not purged as the revoked rev is filtered:
    doc1 = c4coll_getDoc(collRoses, slice(docIDstr), true, kDocGetAll, nullptr);
    REQUIRE(doc1);
    CHECK(_docsEnded == 1);
    CHECK(_counter == 1);
=======

    // Create a conflicted doc on SG, and resolve the conflict
    std::array<std::string, 4> bodies {
            R"({"_rev":"1-aaaa","foo":1})",
            R"({"_revisions":{"start":2,"ids":["bbbb","aaaa"]},"foo":2.1})",
            R"({"_revisions":{"start":2,"ids":["cccc","aaaa"]},"foo":2.2})",
            R"({"_revisions":{"start":3,"ids":["dddd","cccc"]},"_deleted":true})"
    };

    for(const auto& b : bodies) {
        _sg.upsertDoc(collectionSpecs[0], docID + "?new_edits=false", b, {channelID });
    }

    // Set up pull replication
    std::array<C4Collection*, collectionCount> collections =
            collectionPreamble(collectionSpecs, "sguser", "password");
    std::vector<C4ReplicationCollection> replCollections {collectionCount};

    for(int i = 0; i < collectionCount; ++i) {
        replCollections[i] = { collectionSpecs[i], kC4Disabled, kC4OneShot };
    }

    ReplParams replParams { replCollections };

    // Pull doc into CBL:
    C4Log("-------- Pulling");
    replicate(replParams);

    // Verify doc:
    c4::ref<C4Document> doc = c4coll_getDoc(collections[0], slice(docID), true, kDocGetAll, nullptr);
    REQUIRE(doc);
    C4Slice revID = C4STR("2-bbbb");
    CHECK(doc->revID == revID);
    CHECK((doc->flags & kDocDeleted) == 0);
    REQUIRE(c4doc_selectParentRevision(doc));
    CHECK(doc->selectedRev.revID == "1-aaaa"_sl);

    // Update doc:
    auto body = SG::addChannelToJSON(R"({"ans*wer":42})"_sl, "channels"_sl, {channelID });
    {
        TransactionHelper t { db };
        body = c4db_encodeJSON(db, body, ERROR_INFO());
    }

    createRev(collections[0], slice(docID), "3-ffff"_sl, body);

    // Push replication set-up
    replParams.setPushPull(kC4OneShot, kC4Disabled);

    // Push change back to SG:
    C4Log("-------- Pushing");
    replicate(replParams);

    std::array<unordered_map<alloc_slice, unsigned>, collectionCount> docIDs {
            { getDocIDs(collections[0]) }
    };

    verifyDocs(collectionSpecs, docIDs);
>>>>>>> 2dce5712
}


#ifdef COUCHBASE_ENTERPRISE

static void validateCipherInputs(ReplicatorCollectionSGTest::CipherContextMap* ctx,
                                 C4CollectionSpec& spec, C4String& docID, C4String& keyPath) {
    auto i = ctx->find(spec);
    REQUIRE(i != ctx->end());

    auto& context = i->second;
    CHECK(spec == context.collection->getSpec());
    CHECK(docID == context.docID);
    CHECK(keyPath == context.keyPath);
    context.called = true;
}

C4SliceResult propEncryptor(void* ctx, C4CollectionSpec spec, C4String docID, FLDict properties,
                            C4String keyPath, C4Slice input, C4StringResult* outAlgorithm,
                            C4StringResult* outKeyID, C4Error* outError)
{
    auto test = static_cast<ReplicatorCollectionSGTest*>(ctx);
    validateCipherInputs(test->encContextMap.get(), spec, docID, keyPath);
    return C4SliceResult(ReplicatorLoopbackTest::UnbreakableEncryption(input, 1));
}

C4SliceResult propDecryptor(void* ctx, C4CollectionSpec spec, C4String docID, FLDict properties,
                            C4String keyPath, C4Slice input, C4String algorithm,
                            C4String keyID, C4Error* outError)
{
    auto test = static_cast<ReplicatorCollectionSGTest*>(ctx);
    validateCipherInputs(test->decContextMap.get(), spec, docID, keyPath);
    return C4SliceResult(ReplicatorLoopbackTest::UnbreakableEncryption(input, -1));
}

TEST_CASE_METHOD(ReplicatorCollectionSGTest, "Replicate Encrypted Properties with Collections SG", "[.SyncServerCollection]") {
    const bool TestDecryption = GENERATE(false, true);
    C4Log("---- %s decryption ---", (TestDecryption ? "With" : "Without"));

    string idPrefix = timePrefix();
    // one collection now now. Will use multiple collection when SG is ready.
    constexpr size_t collectionCount = 1;

    std::array<C4CollectionSpec, collectionCount> collectionSpecs;
    std::array<C4Collection *, collectionCount> collections;
    std::array<unordered_map<alloc_slice, unsigned>, collectionCount> docIDs;
    std::vector<C4ReplicationCollection> replCollections {collectionCount};

    collectionSpecs = {
        Roses};
    collections = collectionPreamble(collectionSpecs, "sguser", "password");
    
    encContextMap.reset(new CipherContextMap);
    decContextMap.reset(new CipherContextMap);
    string docs[] = {idPrefix + "hiddenRose", idPrefix + "invisibleTulip"};
    slice originalJSON = R"({"xNum":{"@type":"encryptable","value":"123-45-6789"}})"_sl;
    {
        TransactionHelper t(db);
        for (size_t i = 0; i < collectionCount; ++i) {
            createFleeceRev(collections[i], slice(docs[i]), kRevID, originalJSON);
            docIDs[i] = getDocIDs(collections[i]);
            replCollections[i] = C4ReplicationCollection{collectionSpecs[i], kC4OneShot, kC4Disabled};
            encContextMap->emplace(std::piecewise_construct,
                                   std::forward_as_tuple(collectionSpecs[i]),
                                   std::forward_as_tuple(collections[i], docs[i].c_str(), "xNum", false));
            decContextMap->emplace(std::piecewise_construct,
                                   std::forward_as_tuple(collectionSpecs[i]),
                                   std::forward_as_tuple(collections[i], docs[i].c_str(), "xNum", false));
        }
    }

    ReplParams replParams { replCollections };
    replParams.setPropertyEncryptor(propEncryptor).setPropertyDecryptor(propDecryptor);

    replicate(replParams);
    verifyDocs(collectionSpecs, docIDs, true, TestDecryption ? 2 : 1);

    // Check encryption on active replicator:
    for (auto i = encContextMap->begin(); i != encContextMap->end(); i++) {
        CipherContext& context = i->second;
        CHECK(context.called);
    }

    // Check decryption on verifyDb:
    for (auto i = decContextMap->begin(); i != decContextMap->end(); i++) {
        auto& context = i->second;
        c4::ref<C4Document> doc = c4coll_getDoc(context.collection, context.docID, true,
                                                kDocGetAll, ERROR_INFO());
        REQUIRE(doc);
        Dict props = c4doc_getProperties(doc);

        if (TestDecryption) {
            CHECK(context.called);
            CHECK(props.toJSON(false, true) == originalJSON);
        } else {
            CHECK(!context.called);
            CHECK(props.toJSON(false, true) == R"({"encrypted$xNum":{"alg":"CB_MOBILE_CUSTOM","ciphertext":"IzIzNC41Ni43ODk6Iw=="}})"_sl);

            // Decrypt the "ciphertext" property by hand. We disabled decryption on the destination,
            // so the property won't be converted back from the server schema.
            slice cipherb64 = props["encrypted$xNum"].asDict()["ciphertext"].asString();
            auto cipher = base64::decode(cipherb64);
            alloc_slice clear = ReplicatorLoopbackTest::UnbreakableEncryption(cipher, -1);
            CHECK(clear == "\"123-45-6789\"");
        }
    }
}

TEST_CASE_METHOD(ReplicatorCollectionSGTest, "Pinned Certificate Success - SGColl", "[.SyncServerCollection]") {
    // Leaf cert (Replicator/tests/data/cert/sg_cert.pem (1st cert))
    _sg.pinnedCert = slice(R"(-----BEGIN CERTIFICATE-----
MIICqzCCAZMCFGrxed0RuxP+uYOzr9wIeRp4gBjHMA0GCSqGSIb3DQEBCwUAMBAx
DjAMBgNVBAMMBUludGVyMB4XDTIyMTAyNTEwMjAzMFoXDTMyMTAyMjEwMjAzMFow
FDESMBAGA1UEAwwJbG9jYWxob3N0MIIBIjANBgkqhkiG9w0BAQEFAAOCAQ8AMIIB
CgKCAQEAknbSS/newbZxs4afkUEgMO9WzE1LJAZ7oj3ovLzbsDYVJ3Ct1eBA2yYN
t87ROTvJ85mw4lQ3puMhWGGddYUQzBT7rdtpvydk9aNIefLwU6Yn6YvXC1asxSsb
yFr75j21UZ+qHZ1B4DYAR09Qaps43OKGKJl+4QBUkcLp+Hgo+5e29buv3VvoSK42
MnYsFFtgjVsLBJcL0L9t5gxujPiK8jbdXDYN3Md602rKua9LNwff02w8FWJ8/nLZ
LxtAVidgHJPEY2kDj+S2fUOaAypHcvkHAJ9KKwqHYpwvWzv32WpmmpKBxoiP2NFI
655Efmx7g3pJ2LvUbyOthi8k/VT3/wIDAQABMA0GCSqGSIb3DQEBCwUAA4IBAQC3
c+kGcvn3d9QyGYif2CtyAYGRxUQpMjYjqQiwyZmKNp/xErgns5dD+Ri6kEOcq0Zl
MrsPV5iprAKCvEDU6CurGE+sUiJH1csjPx+uCcUlZwT+tZF71IBJtkgfQx2a9Wfs
CA+qS9xaNhuYFkbSIbA5uiSUf9MRxafY8mqjtrOtdPf4fxN5YVsbOzJLtrcVVL9i
Y5rPGtUwixeiZsuGXYkFGLCZx8DWQQrENSu3PI5hshdHgPoHyqxls4yDTDyF3nqq
w9Q3o9L/YDg9NGdW1XQoBgxgKy5G3YT7NGkZXUOJCHsupyoK4GGZQGxtb2eYMg/H
lTIN5f2LxWf+8kJqfjlj
-----END CERTIFICATE-----)");

    // Ensure TLS connection to SGW
    if(!Address::isSecure(_sg.address)) {
        _sg.address = {kC4Replicator2TLSScheme,
                       C4STR("localhost"),
                       4984};
    }
    REQUIRE(Address::isSecure(_sg.address));

    // One-shot push setup
    constexpr size_t collectionCount = 1;
    const std::array<C4CollectionSpec, collectionCount> collectionSpecs = {
            Roses
    };
    collectionPreamble(collectionSpecs, "sguser", "password");
    std::vector<C4ReplicationCollection> replCollections {collectionCount};

    for(int i = 0; i < collectionCount; ++i) {
        replCollections[i] = { collectionSpecs[i], kC4OneShot, kC4Disabled };
    }

    ReplParams replParams { replCollections };
    // Push (if certificate not accepted by SGW, will crash as expectSuccess is true)
    replicate(replParams);

    // Intermediate cert (Replicator/tests/data/cert/sg_cert.pem (2nd cert))
    _sg.pinnedCert = slice(R"(-----BEGIN CERTIFICATE-----
MIIDRzCCAi+gAwIBAgIUQu1TjW0ZRWGCKRQh/JcZxfG/J/YwDQYJKoZIhvcNAQEL
BQAwHDEaMBgGA1UEAwwRQ291Y2hiYXNlIFJvb3QgQ0EwHhcNMjIxMDI1MTAyMDMw
WhcNMzIxMDIyMTAyMDMwWjAQMQ4wDAYDVQQDDAVJbnRlcjCCASIwDQYJKoZIhvcN
AQEBBQADggEPADCCAQoCggEBAL9WuYxf16AXrxJlSi/hL5cVDWozhfQ2Qb9c5zl3
zPLUmkDkgEq1Yma6pC46jFQsZE1Yqst6iXng/JX4R7azCNFFxyoorDMuynS52VgS
lfAUddIxi86DfM3rkzm/Yho+HoGCeDq+KIKyEQfZmKyVQj8LRQ/qzSAF11B4pp+e
zLD70XRfOZAwJC/utOHxruf+uTr7C3sW8wvW6MDaLsxc/eKptgamMtWe6kM1dkV3
IycEhHHTvrj0dWM7Bwko4OECZkoyzZWHOLNKetlkPQSq2zApHDOQdRin4iAbOGPz
hiJViXiI0pihOJM8yuHF6MuCB8u8JuAvY3c52+OCKQv4hLkCAwEAAaOBjDCBiTAP
BgNVHRMBAf8EBTADAQH/MB0GA1UdDgQWBBTLyGcuHP88QhUAmjCgBIwjZj/O2zBX
BgNVHSMEUDBOgBQQSW+6ctHLjFGgZaWLvK61p616HKEgpB4wHDEaMBgGA1UEAwwR
Q291Y2hiYXNlIFJvb3QgQ0GCFGMnoe3MRjFDSMJFTdTxgsfxW5oFMA0GCSqGSIb3
DQEBCwUAA4IBAQCPDS2j9gQPzXYRNKL9wNiEO5CnrSf2X5b69OoznQRs0R37xUYo
LqFP4/4XFhtNSD6fHhA/pOYC3dIsKNl8+/5Pb4SROsnT6grjbf46bhbVlocKCm0f
gD2TG2OY64eMIpgaSw/WeFQxHmpqm9967iIOg30EqA4zH/hpCHCldFsqhu7FxJ0o
qp/Ps+yRh2PBGVbqkXAabtCnC4yPn1denqCdUPW2/yK7MzDEapMwkwdWVzzaWUy/
LJ46AUTOMWgFdr1+JcCxFKtIXHmL+nSkIlstEkA0jgYOUGSkKB2BxxtrEmnXFTsK
lb78xSgdpAaELOl18IEF5N3FHjVCtvXqStyS
-----END CERTIFICATE-----)");

    replicate(replParams);

    // Root cert (Replicator/tests/data/cert/sg_cert.pem (3rd cert))
    _sg.pinnedCert = slice(R"(-----BEGIN CERTIFICATE-----
MIIDUzCCAjugAwIBAgIUYyeh7cxGMUNIwkVN1PGCx/FbmgUwDQYJKoZIhvcNAQEL
BQAwHDEaMBgGA1UEAwwRQ291Y2hiYXNlIFJvb3QgQ0EwHhcNMjIxMDI1MTAyMDMw
WhcNMzIxMDIyMTAyMDMwWjAcMRowGAYDVQQDDBFDb3VjaGJhc2UgUm9vdCBDQTCC
ASIwDQYJKoZIhvcNAQEBBQADggEPADCCAQoCggEBAMM9/S7xfgMZF+J4iBxnJEai
cW/FpPsM9HJUt4Xs+JNb+1nJOSo4eGYrAGk/wjxi+VcTdOb/8lrOmT4khKv9CExb
WdxMdSqGb0TM2phd7ZPqCqoMVA0jGJ8ZxLaYlqPsyL9eRio4gVnSE5uNQjWyBEcB
z6eOn1rDZPvJlCF6fRcvgPhFVeIH7xb4jh1OzOoXgM1rrYPLAYr0vLEbk07TwFTE
fCMdBgjEiSnbzQrlgNoVTpcQrGjTmKrN52GC39eTW4tyLdxo+ipgqjiKeTO/qJBp
YZ8V7RgMjhyynIBxhxzZdDEXw5hWZV11kxA3dmBqup9aZ/cK3q2Cxe2mdgMv7aMC
AwEAAaOBjDCBiTAPBgNVHRMBAf8EBTADAQH/MB0GA1UdDgQWBBQQSW+6ctHLjFGg
ZaWLvK61p616HDBXBgNVHSMEUDBOgBQQSW+6ctHLjFGgZaWLvK61p616HKEgpB4w
HDEaMBgGA1UEAwwRQ291Y2hiYXNlIFJvb3QgQ0GCFGMnoe3MRjFDSMJFTdTxgsfx
W5oFMA0GCSqGSIb3DQEBCwUAA4IBAQCD+qLQqDkjjVuMDRpvehWr46kKHOHVtXxH
FKpiDDYlD7NUqDWj4y1KKFHZuVg/H+IIflE55jv4ttqmKEMuEpUCd5SS3f9mTM0A
TqwzDVs9HfbuKb6lHtnJLTUvM9wBe/WPW8TCB50AkyMpz5sAAqpK4022Vein2C3T
0uox22kUBslWKZnXMtNeT3h2lFXcCZlQPLRfvHdtXA0t5We2kU0SPiFJc4I0OGjv
zzcNjA18pjiTtpuVeNBUAsBJcbHkNQLKnHGPsBNMAedVCe+AM5CVyZdDlZs//fov
0proEf3d58AqTx4i8uUZHdvmE3MVqeL2rrXFNB74Rs6j8QI1wlpW
-----END CERTIFICATE-----)");

    replicate(replParams);
}

TEST_CASE_METHOD(ReplicatorCollectionSGTest, "Pinned Certificate Failure - SGColl", "[.SyncServerCollection]") {
    if(!Address::isSecure(_sg.address)) {
        _sg.address = {kC4Replicator2TLSScheme,
                       C4STR("localhost"),
                       4984 };
    }
    REQUIRE(Address::isSecure(_sg.address));

    // Using an unmatched pinned cert:
    _sg.pinnedCert =                                                               \
        "-----BEGIN CERTIFICATE-----\r\n"                                      \
        "MIICpDCCAYwCCQCskbhc/nbA5jANBgkqhkiG9w0BAQsFADAUMRIwEAYDVQQDDAls\r\n" \
        "b2NhbGhvc3QwHhcNMjIwNDA4MDEwNDE1WhcNMzIwNDA1MDEwNDE1WjAUMRIwEAYD\r\n" \
        "VQQDDAlsb2NhbGhvc3QwggEiMA0GCSqGSIb3DQEBAQUAA4IBDwAwggEKAoIBAQDQ\r\n" \
        "vl0M5D7ZglW76p428x7iQoSkhNyRBEjZgSqvQW3jAIsIElWu7mVIIAm1tpZ5i5+Q\r\n" \
        "CHnFLha1TDACb0MUa1knnGj/8EsdOADvBfdBq7AotypiqBayRUNdZmLoQEhDDsen\r\n" \
        "pEHMDmBrDsWrgNG82OMFHmjK+x0RioYTOlvBbqMAX8Nqp6Yu/9N2vW7YBZ5ovsr7\r\n" \
        "vdFJkSgUYXID9zw/MN4asBQPqMT6jMwlxR1bPqjsNgXrMOaFHT/2xXdfCvq2TBXu\r\n" \
        "H7evR6F7ayNcMReeMPuLOSWxA6Fefp8L4yDMW23jizNIGN122BgJXTyLXFtvg7CQ\r\n" \
        "tMnE7k07LLYg3LcIeamrAgMBAAEwDQYJKoZIhvcNAQELBQADggEBABdQVNSIWcDS\r\n" \
        "sDPXk9ZMY3stY9wj7VZF7IO1V57n+JYV1tJsyU7HZPgSle5oGTSkB2Dj1oBuPqnd\r\n" \
        "8XTS/b956hdrqmzxNii8sGcHvWWaZhHrh7Wqa5EceJrnyVM/Q4uoSbOJhLntLE+a\r\n" \
        "FeFLQkPpJxdtjEUHSAB9K9zCO92UC/+mBUelHgztsTl+PvnRRGC+YdLy521ST8BI\r\n" \
        "luKJ3JANncQ4pCTrobH/EuC46ola0fxF8G5LuP+kEpLAh2y2nuB+FWoUatN5FQxa\r\n" \
        "+4F330aYRvDKDf8r+ve3DtchkUpV9Xa1kcDFyTcYGKBrINtjRmCIblA1fezw59ZT\r\n" \
        "S5TnM2/TjtQ=\r\n"                                                     \
        "-----END CERTIFICATE-----\r\n";

    // One-shot push setup
    constexpr size_t collectionCount = 1;
    const std::array<C4CollectionSpec, collectionCount> collectionSpecs = {
            Roses
    };
    collectionPreamble(collectionSpecs, "sguser", "password");
    std::vector<C4ReplicationCollection> replCollections {collectionCount};

    for(int i = 0; i < collectionCount; ++i) {
        replCollections[i] = { collectionSpecs[i], kC4OneShot, kC4Disabled };
    }

    ReplParams replParams { replCollections };

    // expectSuccess = false so we can check the error code
    replicate(replParams, false);
    CHECK(_callbackStatus.error.domain == NetworkDomain);
    CHECK(_callbackStatus.error.code == kC4NetErrTLSCertUntrusted);
}
#endif //#ifdef COUCHBASE_ENTERPRISE

TEST_CASE_METHOD(ReplicatorCollectionSGTest, "Remove Doc From Channel SG", "[.SyncServerCollection]") {
    string idPrefix = timePrefix();
    string        doc1ID {idPrefix + "doc1"};
    vector<string> chIDs {idPrefix+"a", idPrefix+"b"};

    // one collection now now. Will use multiple collection when SG is ready.
    constexpr size_t collectionCount = 1;
    std::array<C4CollectionSpec, collectionCount> collectionSpecs = {
        Roses
    };
    std::array<C4Collection*, collectionCount> collections =
        collectionPreamble(collectionSpecs, "sguser", "password");
    std::vector<C4ReplicationCollection> replCollections {collectionCount};

    DEFER {
        // Don't REQUIRE. It would terminate the entire test run.
        _sg.assignUserChannel("sguser", {"*"});
    };
    REQUIRE(_sg.assignUserChannel("sguser", chIDs));

    // Create docs on SG:
    _sg.authHeader = HTTPLogic::basicAuth("sguser", "password");
    for (size_t i = 0; i < collectionCount; ++i) {
        _sg.upsertDoc(collectionSpecs[i], doc1ID, "{}"_sl, chIDs);
    }

    struct CBContext {
        int docsEndedTotal = 0;
        int docsEndedPurge = 0;
        int pullFilterTotal = 0;
        int pullFilterPurge = 0;
        void reset() {
            docsEndedTotal = 0;
            docsEndedPurge = 0;
            pullFilterTotal = 0;
            pullFilterPurge = 0;
        }
    } context;


    // Setup onDocsEnded:
    _enableDocProgressNotifications = true;
    _onDocsEnded = [](C4Replicator* repl,
                      bool pushing,
                      size_t numDocs,
                      const C4DocumentEnded* docs[],
                      void*) {
        for (size_t i = 0; i < numDocs; ++i) {
            auto doc = docs[i];
            CBContext* ctx = (CBContext*)doc->collectionContext;
            ctx->docsEndedTotal++;
            if ((doc->flags & kRevPurged) == kRevPurged) {
                ctx->docsEndedPurge++;
            }
        }
    };

    // Setup pull filter:
    C4ReplicatorValidationFunction pullFilter = [](
        C4CollectionSpec, C4String, C4String, C4RevisionFlags flags, FLDict flbody, void *context)
    {
        CBContext* ctx = (CBContext*)context;
        ctx->pullFilterTotal++;
        if ((flags & kRevPurged) == kRevPurged) {
            ctx->pullFilterPurge++;
            Dict body(flbody);
            CHECK(body.count() == 0);
        }
        return true;
    };

    // Pull doc into CBL:
    C4Log("-------- Pulling");
    for (size_t i = 0; i < collectionCount; ++i) {
        replCollections[i] = C4ReplicationCollection{
            collectionSpecs[i],
            kC4Disabled,
            kC4OneShot,
            {}, // properties
            nullptr, // pushFilter
            pullFilter,
            &context     // callbackContext
        };
    }

    bool autoPurgeEnabled {true};
    ReplParams replParams { replCollections };
    SECTION("Auto Purge Enabled") {
        autoPurgeEnabled = true;
    }

    SECTION("Auto Purge Disabled") {
        replParams.setOption(C4STR(kC4ReplicatorOptionAutoPurge), false);
        autoPurgeEnabled = false;
    }

    replicate(replParams);

    // Verify: (on collections[0] only
    c4::ref<C4Document> doc1 = c4coll_getDoc(collections[0], slice(doc1ID),
                                             true, kDocGetCurrentRev, nullptr);
    REQUIRE(doc1);
    CHECK(c4rev_getGeneration(doc1->revID) == 1);
    CHECK(context.docsEndedTotal == 1);
    CHECK(context.docsEndedPurge == 0);
    CHECK(context.pullFilterTotal == 1);
    CHECK(context.pullFilterPurge == 0);

    // Removed doc from channel 'a':
    auto oRevID = slice(doc1->revID).asString();
    _sg.upsertDoc(collectionSpecs[0], doc1ID, R"({"_rev":")" + oRevID + "\"}", {chIDs[1] });

    C4Log("-------- Pull update");
    context.reset();
    replicate(replParams);

    // Verify the update:
    doc1 = c4coll_getDoc(collections[0], slice(doc1ID), true, kDocGetCurrentRev, nullptr);
    REQUIRE(doc1);
    CHECK(c4rev_getGeneration(doc1->revID) == 2);
    CHECK(context.docsEndedTotal == 1);
    CHECK(context.docsEndedPurge == 0);
    CHECK(context.pullFilterTotal == 1);
    CHECK(context.pullFilterPurge == 0);

    // Remove doc from all channels:
    oRevID = slice(doc1->revID).asString();
    _sg.upsertDoc(collectionSpecs[0], doc1ID, R"({"_rev":")" + oRevID + "\"}", {});

    C4Log("-------- Pull the removed");
    context.reset();
    replicate(replParams);

    doc1 = c4coll_getDoc(collections[0], slice(doc1ID), true, kDocGetCurrentRev, nullptr);
    CHECK(context.docsEndedPurge == 1);
    if (autoPurgeEnabled) {
        // Verify if doc1 is purged:
        REQUIRE(!doc1);
        CHECK(context.pullFilterPurge == 1);
    } else {
        REQUIRE(doc1);
        // No pull filter called
        CHECK(context.pullFilterTotal == 0);
    }
}

TEST_CASE_METHOD(ReplicatorCollectionSGTest, "Auto Purge Enabled - Filter Removed Revision SG",
                 "[.SyncServerCollection]") {
    string idPrefix = timePrefix();
    // one collection for now. Will use multiple collection when SG is ready.
    constexpr size_t collectionCount = 1;
    std::array<C4CollectionSpec, collectionCount> collectionSpecs = {
        Roses
    };
    string doc1ID = idPrefix + "doc1";
    vector<string> chIDs {idPrefix+"a"};
    SG::TestUser testUser {_sg, kTestUserName, chIDs };
    _sg.authHeader = testUser.authHeader();
    std::array<C4Collection*, collectionCount> collections =
        collectionPreamble(collectionSpecs, testUser);
    std::vector<C4ReplicationCollection> replCollections{collectionCount};

    // Create docs on SG:
    for (size_t i = 0; i < collectionCount; ++i) {
        REQUIRE(_sg.upsertDoc(collectionSpecs[i], doc1ID, "{}"_sl, chIDs));
    }

    struct CBContext {
         int docsEndedTotal = 0;
         int docsEndedPurge = 0;
         int pullFilterTotal = 0;
         int pullFilterPurge = 0;
         void reset() {
             docsEndedTotal = 0;
             docsEndedPurge = 0;
             pullFilterTotal = 0;
             pullFilterPurge = 0;
         }
     } cbContext;

    // Setup pull filter to filter the _removed rev:
    C4ReplicatorValidationFunction pullFilter = [](
        C4CollectionSpec, C4String, C4String, C4RevisionFlags flags, FLDict flbody, void *context)
    {
        CBContext* ctx = (CBContext*)context;
        ctx->pullFilterTotal++;
        if ((flags & kRevPurged) == kRevPurged) {
            ctx->pullFilterPurge++;
            Dict body(flbody);
            CHECK(body.count() == 0);
            return false;
        }
        return true;
    };

    // Setup onDocsEnded:
    _enableDocProgressNotifications = true;
    _onDocsEnded = [](C4Replicator* repl,
                      bool pushing,
                      size_t numDocs,
                      const C4DocumentEnded* docs[],
                      void*) {
        for (size_t i = 0; i < numDocs; ++i) {
            auto doc = docs[i];
            CBContext* ctx = (CBContext*)doc->collectionContext;
            ctx->docsEndedTotal++;
            if ((doc->flags & kRevPurged) == kRevPurged) {
                ctx->docsEndedPurge++;
            }
        }
    };
    
    // Pull doc into CBL:
    C4Log("-------- Pulling");
    for (size_t i = 0; i < collectionCount; ++i) {
        replCollections[i] = C4ReplicationCollection{
            collectionSpecs[i],
            kC4Disabled,
            kC4OneShot,
            {}, // properties
            nullptr, // pushFilter
            pullFilter,
            &cbContext     // callbackContext
        };
    }
    ReplParams replParams { replCollections };
    replicate(replParams);

    // Verify:
    c4::ref<C4Document> doc1 = c4coll_getDoc(collections[0], slice(doc1ID),
                                             true, kDocGetCurrentRev, nullptr);
    REQUIRE(doc1);
    CHECK(cbContext.docsEndedTotal == 1);
    CHECK(cbContext.docsEndedPurge == 0);
    CHECK(cbContext.pullFilterTotal == 1);
    CHECK(cbContext.pullFilterPurge == 0);
    
    // Remove doc from all channels
    auto oRevID = slice(doc1->revID).asString();
    for (size_t i = 0; i < collectionCount; ++i) {
        _sg.upsertDoc(collectionSpecs[i], doc1ID, R"({"_rev":")" + oRevID + "\"}", {});
    }

    C4Log("-------- Pull the removed");
    cbContext.reset();
    replicate(replParams);

    // Verify if doc1 is not purged as the removed rev is filtered:
    doc1 = c4coll_getDoc(collections[0], slice(doc1ID), true, kDocGetCurrentRev, nullptr);
    REQUIRE(doc1);
    CHECK(cbContext.docsEndedPurge == 1);
    CHECK(cbContext.pullFilterPurge == 1);
}

TEST_CASE_METHOD(ReplicatorCollectionSGTest, "Auto Purge Enabled(default) - Delete Doc or Delete then Create Doc SG",
                 "[.SyncServerCollection]") {
    string idPrefix = timePrefix();
    constexpr size_t collectionCount = 1;
    string docID = idPrefix + "doc";
    vector<string> chIDs {idPrefix+"a"};

    std::array<C4CollectionSpec, collectionCount> collectionSpecs {
        Roses
    };
    SG::TestUser testUser {_sg, kTestUserName, chIDs };
    _sg.authHeader = testUser.authHeader();
    std::array<C4Collection *, collectionCount> collections
        = collectionPreamble(collectionSpecs, testUser);
    std::vector<C4ReplicationCollection> replCollections {collectionCount};

    for(int i = 0; i < collectionCount; ++i) {
        replCollections[i] = { collectionSpecs[i], kC4OneShot, kC4Disabled };
    }

    alloc_slice bodyJSON = SG::addChannelToJSON("{}"_sl, "channels"_sl, chIDs);

    // Create a doc in each collection
    //
    std::array<c4::ref<C4Document>, collectionCount> docs;
    {
        TransactionHelper t(db);
        C4Error error;
        for (size_t i = 0; i < collectionCount; ++i) {
            docs[i] = c4coll_createDoc(collections[i], slice(docID),
                                       json2fleece(bodyJSON.asString().c_str()),
                                       0, ERROR_INFO(error));
            REQUIRE(error.code == 0);
            REQUIRE(docs[i]);
        }
    }
    for (auto coll : collections) {
        REQUIRE(c4coll_getDocumentCount(coll) == 1);
    }

    // Push parameter
    ReplParams replParams { replCollections };
    // Push to the remote
    replicate(replParams);

    // Delete the doc and push it:
    //
    {
        TransactionHelper t(db);
        C4Error error;
        for (auto& doc : docs) {
            doc = c4doc_update(doc, kC4SliceNull, kRevDeleted, ERROR_INFO(error));
            REQUIRE(error.code == 0);
        }
    }
    for (size_t i = 0; i < collectionCount; ++i) {
        REQUIRE(docs[i]);
        REQUIRE(docs[i]->flags == (C4DocumentFlags)(kDocExists | kDocDeleted));
        REQUIRE(c4coll_getDocumentCount(collections[i]) == 0);
    }
    // Push the deleted docs
    replicate(replParams);

    bool deleteThenCreate = true;
    SECTION("Delete then Create Doc") {
        // Create a new doc with the same id that was deleted:
        {
            TransactionHelper t(db);
            for (size_t i = 0; i < collectionCount; ++i) {
                C4Error error;
                docs[i] = c4coll_createDoc(collections[i], slice(docID),
                                           json2fleece(bodyJSON.asString().c_str()),
                                           0, ERROR_INFO(error));
                REQUIRE(error.code == 0);
                REQUIRE(docs[i] != nullptr);
            }
        }
        for (auto coll : collections) {
            REQUIRE(c4coll_getDocumentCount(coll) == 1);
        }
    }

    SECTION("Delete Doc") {
        deleteThenCreate = false;
    }

    // Perform Pull
    replParams.setPushPull(kC4Disabled, kC4OneShot);
    replicate(replParams);

    if (deleteThenCreate) {
        for (size_t i = 0; i < collectionCount; ++i) {
            C4Error error;
            c4::ref<C4Document> doc2 = c4coll_getDoc(collections[i], slice(docID), true, kDocGetAll, ERROR_INFO(error));
            CHECK(error.code == 0);
            CHECK(doc2 != nullptr);
            CHECK(doc2->revID == docs[i]->revID);
            CHECK(c4coll_getDocumentCount(collections[i]) == 1);
        }
    } else {
        for (size_t i = 0; i < collectionCount; ++i) {
            C4Error error;
            c4::ref<C4Document> doc2 = c4coll_getDoc(collections[i], slice(docID), true,
                                                     kDocGetAll, ERROR_INFO(error));
            CHECK(error.code == 0);
            CHECK(doc2 != nullptr);
            CHECK(doc2->flags == (C4DocumentFlags)(kDocExists | kDocDeleted));
            CHECK(c4coll_getDocumentCount(collections[i]) == 0);
        }
    }
}

TEST_CASE_METHOD(ReplicatorCollectionSGTest, "API Push Conflict SG", "[.SyncServerCollection]") {
    const string originalRevID = "1-3cb9cfb09f3f0b5142e618553966ab73539b8888";
    string idPrefix = timePrefix();

    string doc13ID = idPrefix + "0000013";

    constexpr size_t collectionCount = 1;
    std::array<C4CollectionSpec, collectionCount> collectionSpecs {
        Roses
    };
    std::array<C4Collection *, collectionCount> collections
        = collectionPreamble(collectionSpecs, "sguser", "password");
    std::array<unordered_map<alloc_slice, unsigned>, collectionCount> docIDs;
    auto docIDIter = docIDs.begin();
    for (auto coll : collections) {
        importJSONLines(sFixturesDir + "names_100.json", coll, 0, false, 0, idPrefix);
        *docIDIter++ = getDocIDs(coll);
    }

    // Push to the remote
    std::vector<C4ReplicationCollection> replCollections {collectionCount};

    for(int i = 0; i < collectionCount; ++i) {
        replCollections[i] = { collectionSpecs[i], kC4OneShot, kC4Disabled };
    }

    ReplParams replParams { replCollections };
    replicate(replParams);

    // Upate doc 13 on the remote
    string body = "{\"_rev\":\"" + originalRevID + "\",\"serverSideUpdate\":true}";
    _sg.authHeader = HTTPLogic::basicAuth("sguser", "password");
    REQUIRE(_sg.upsertDoc(collectionSpecs[0], doc13ID, slice(body), {}));

    // Create a conflict doc13 at local
    createRev(collections[0], slice(doc13ID), "2-f000"_sl, kFleeceBody);

    c4::ref<C4Document> doc = c4coll_getDoc(collections[0], slice(doc13ID), true,
                                            kDocGetAll, nullptr);
    REQUIRE(doc);
    C4Slice revID = C4STR("2-f000");
    CHECK(doc->selectedRev.revID == revID);
    CHECK(c4doc_getProperties(doc) != nullptr);
    REQUIRE(c4doc_selectParentRevision(doc));
    revID = slice(originalRevID);
    CHECK(doc->selectedRev.revID == revID);
    CHECK(c4doc_getProperties(doc) != nullptr);
    CHECK((doc->selectedRev.flags & kRevKeepBody) != 0);

    C4Log("-------- Pushing Again (conflict) --------");
    _expectedDocPushErrors = {doc13ID};
    replicate(replParams);

    C4Log("-------- Pulling --------");
    replParams.setPushPull(kC4Disabled, kC4OneShot);
    replParams.setDocIDs(docIDs);

    _expectedDocPushErrors = { };
    _expectedDocPullErrors = {doc13ID};
    replicate(replParams);

    C4Log("-------- Checking Conflict --------");
    doc = c4coll_getDoc(collections[0], slice(doc13ID), true, kDocGetAll, nullptr);
    REQUIRE(doc);
    CHECK((doc->flags & kDocConflicted) != 0);
    revID = C4STR("2-f000");
    CHECK(doc->selectedRev.revID == revID);
    CHECK(c4doc_getProperties(doc) != nullptr);
    REQUIRE(c4doc_selectParentRevision(doc));
    revID = slice(originalRevID);
    CHECK(doc->selectedRev.revID == revID);
    CHECK(c4doc_getProperties(doc) != nullptr);
    CHECK((doc->selectedRev.flags & kRevKeepBody) != 0);
    REQUIRE(c4doc_selectCurrentRevision(doc));
    REQUIRE(c4doc_selectNextRevision(doc));
    revID = C4STR("2-883a2dacc15171a466f76b9d2c39669b");
    CHECK(doc->selectedRev.revID == revID);
    CHECK((doc->selectedRev.flags & kRevIsConflict) != 0);
    CHECK(c4doc_getProperties(doc) != nullptr);
    REQUIRE(c4doc_selectParentRevision(doc));
    revID = slice(originalRevID);
    CHECK(doc->selectedRev.revID == revID);
}

TEST_CASE_METHOD(ReplicatorCollectionSGTest, "Pull multiply-updated SG",
                 "[.SyncServerCollection]") {
    // From <https://github.com/couchbase/couchbase-lite-core/issues/652>:
    // 1. Setup CB cluster & Configure SG
    // 2. Create a document using POST API via SG
    // 3. Create a cblite db on local server using cblite serve
    //      ./cblite/build/cblite serve  --create db.cblite2
    // 4. Replicate between SG -> db.cblite2
    //      ./cblite/build/cblite pull  ws://172.23.100.204:4985/db db.cblite2
    // 5. Validate number of records on db.cblite2 ->Should be  equal to number of documents created in Step2
    // 6. Update existing document using update API via SG (more than twice)
    //      PUT sghost:4985/bd/doc_id?=rev_id
    // 7. run replication between SG -> db.cblite2 again

    string idPrefix = timePrefix();
    constexpr size_t collectionCount = 1;
    std::array<C4CollectionSpec, collectionCount> collectionSpecs {
        Roses
    };
    std::array<C4Collection*, collectionCount> collections
        = collectionPreamble(collectionSpecs, "sguser", "password");
    std::vector<C4ReplicationCollection> replCollections {collectionCount};

    replCollections[0] = {collectionSpecs[0], kC4Disabled, kC4OneShot};

    string docID = idPrefix + "doc";

    _sg.authHeader = HTTPLogic::basicAuth("sguser", "password");

    _sg.upsertDoc(collectionSpecs[0], docID + "?new_edits=false",
                  R"({"count":1, "_rev":"1-1111"})", {});

    std::array<unordered_map<alloc_slice, unsigned>, collectionCount> docIDs {
        unordered_map<alloc_slice, unsigned> {
            { alloc_slice(docID), 0 }
        }
    };
    ReplParams replParams { replCollections };
    replParams.setDocIDs(docIDs);
    replicate(replParams);
    CHECK(_callbackStatus.progress.documentCount == 1);
    c4::ref<C4Document> doc = c4coll_getDoc(collections[0], slice(docID),
                                            true, kDocGetCurrentRev, nullptr);
    REQUIRE(doc);
    CHECK(doc->revID == "1-1111"_sl);

    const std::array<std::string, 3> bodies {
            "{\"count\":2, \"_rev\":\"1-1111\"}",
            "{\"count\":3, \"_rev\":\"2-c5557c751fcbfe4cd1f7221085d9ff70\"}",
            "{\"count\":4, \"_rev\":\"3-2284e35327a3628df1ca8161edc78999\"}"
    };

    for(const auto& b : bodies) {
        _sg.upsertDoc(collectionSpecs[0], docID, b, {});
    }

    replicate(replParams);
    doc = c4coll_getDoc(collections[0], slice(docID), true, kDocGetCurrentRev, nullptr);
    REQUIRE(doc);
    CHECK(doc->revID == "4-ffa3011c5ade4ec3a3ec5fe2296605ce"_sl);
}<|MERGE_RESOLUTION|>--- conflicted
+++ resolved
@@ -121,7 +121,7 @@
             verifyDb = nullptr;
         }
     }
-
+    
     // Database verifyDb:
     C4Database* verifyDb {nullptr};
     void resetVerifyDb() {
@@ -323,7 +323,7 @@
         TransactionHelper t(db);
         revID = createNewRev(collections[0], slice(docID), nullslice, kFleeceBody);
     }
-    
+
     replicate(replParams);
     docIDs[0] = getDocIDs(collections[0]);
     verifyDocs(collectionSpecs, docIDs);
@@ -813,7 +813,7 @@
     };
 
     ReplParams replParams { replCollections };
-    
+
     createRev(collections[0], slice(docID), kRevID, kFleeceBody);
     createRev(collections[0], slice(docID), kRev2ID, kEmptyFleeceBody, kRevDeleted);
     replicate(replParams);
@@ -943,15 +943,85 @@
     }
 }
 
-<<<<<<< HEAD
-TEST_CASE_METHOD(ReplicatorCollectionSGTest, "Auto Purge Enabled - Filter Revoked Revision - SGColl", "[.SyncServerCollection]") {
-    // Admin user for REST requests
-    _authHeader = SGUserAuthHeader;
+TEST_CASE_METHOD(ReplicatorCollectionSGTest, "Update Once-Conflicted Doc - SGColl", "[.SyncServerCollection]") {
+    const string idPrefix = timePrefix();
+    const string docID = idPrefix + "uocd-doc";
+    const string channelID = idPrefix + "a";
+
+    _sg.assignUserChannel("sguser", {channelID });
+    _sg.authHeader = HTTPLogic::basicAuth("sguser", "password");
+
+    constexpr size_t collectionCount = 1;
+    std::array<C4CollectionSpec, collectionCount> collectionSpecs = {
+            Roses
+    };
+
+    // Create a conflicted doc on SG, and resolve the conflict
+    std::array<std::string, 4> bodies {
+            R"({"_rev":"1-aaaa","foo":1})",
+            R"({"_revisions":{"start":2,"ids":["bbbb","aaaa"]},"foo":2.1})",
+            R"({"_revisions":{"start":2,"ids":["cccc","aaaa"]},"foo":2.2})",
+            R"({"_revisions":{"start":3,"ids":["dddd","cccc"]},"_deleted":true})"
+    };
+
+    for(const auto& b : bodies) {
+        _sg.upsertDoc(collectionSpecs[0], docID + "?new_edits=false", b, {channelID });
+    }
+
+    // Set up pull replication
+    std::array<C4Collection*, collectionCount> collections =
+            collectionPreamble(collectionSpecs, "sguser", "password");
+    std::vector<C4ReplicationCollection> replCollections {collectionCount};
+
+    for(int i = 0; i < collectionCount; ++i) {
+        replCollections[i] = { collectionSpecs[i], kC4Disabled, kC4OneShot };
+    }
+
+    ReplParams replParams { replCollections };
+
+    // Pull doc into CBL:
+    C4Log("-------- Pulling");
+    replicate(replParams);
+
+    // Verify doc:
+    c4::ref<C4Document> doc = c4coll_getDoc(collections[0], slice(docID), true, kDocGetAll, nullptr);
+    REQUIRE(doc);
+    C4Slice revID = C4STR("2-bbbb");
+    CHECK(doc->revID == revID);
+    CHECK((doc->flags & kDocDeleted) == 0);
+    REQUIRE(c4doc_selectParentRevision(doc));
+    CHECK(doc->selectedRev.revID == "1-aaaa"_sl);
+
+    // Update doc:
+    auto body = SG::addChannelToJSON(R"({"ans*wer":42})"_sl, "channels"_sl, {channelID });
+    {
+        TransactionHelper t { db };
+        body = c4db_encodeJSON(db, body, ERROR_INFO());
+    }
+
+    createRev(collections[0], slice(docID), "3-ffff"_sl, body);
+
+    // Push replication set-up
+    replParams.setPushPull(kC4OneShot, kC4Disabled);
+
+    // Push change back to SG:
+    C4Log("-------- Pushing");
+    replicate(replParams);
+
+    std::array<unordered_map<alloc_slice, unsigned>, collectionCount> docIDs {
+            { getDocIDs(collections[0]) }
+    };
+
+    verifyDocs(collectionSpecs, docIDs);
+}
+
+TEST_CASE_METHOD(ReplicatorCollectionSGTest, "Auto Purge Enabled - Filter Revoked Revision - SGColl", "[.SyncServerCollectionTEMP]") {
     const string idPrefix = timePrefix();
     const string docIDstr = idPrefix + "apefrr-doc1";
     const string channelID = idPrefix + "a";
 
-    createTestUser({ channelID });
+    SG::TestUser testUser { _sg, "apefrrsg", { channelID } };
+    _sg.authHeader = testUser.authHeader();
 
     // Setup pull filter to filter the removed rev:
     _pullFilter = [](C4CollectionSpec collectionSpec, C4String docID, C4String revID,
@@ -964,33 +1034,23 @@
         }
         return true;
     };
-=======
-TEST_CASE_METHOD(ReplicatorCollectionSGTest, "Update Once-Conflicted Doc - SGColl", "[.SyncServerCollection]") {
-    const string idPrefix = timePrefix();
-    const string docID = idPrefix + "uocd-doc";
-    const string channelID = idPrefix + "a";
-
-    _sg.assignUserChannel("sguser", {channelID });
-    _sg.authHeader = HTTPLogic::basicAuth("sguser", "password");
->>>>>>> 2dce5712
 
     constexpr size_t collectionCount = 1;
     std::array<C4CollectionSpec, collectionCount> collectionSpecs = {
             Roses
     };
-<<<<<<< HEAD
     std::array<C4Collection*, collectionCount> collections =
-            collectionPreamble(collectionSpecs, TestUser, "password");
-    std::array<C4ReplicationCollection, collectionCount> replCollections {
-        {{
-            collectionSpecs[0], kC4Disabled, kC4OneShot,
-            nullslice, nullptr, _pullFilter, this
-        }}
-    };
-    C4ParamsSetter paramsSetter = [&replCollections](C4ReplicatorParameters& c4Params) {
-        c4Params.collectionCount = replCollections.size();
-        c4Params.collections = replCollections.data();
-    };
+            collectionPreamble(collectionSpecs, testUser);
+    std::vector<C4ReplicationCollection> replCollections { collectionCount };
+
+    for(int i = 0; i < collectionCount; ++i) {
+        replCollections[i] = {
+                collectionSpecs[i], kC4Disabled, kC4OneShot,
+                nullslice, nullptr, _pullFilter, this
+        };
+    }
+
+    ReplParams replParams { replCollections };
 
     // Setup onDocsEnded:
     _enableDocProgressNotifications = true;
@@ -1007,16 +1067,11 @@
         }
     };
 
-    HTTPStatus status;
-    C4Error error;
-
-    sendRemoteRequest("PUT", repl::Options::collectionSpecToPath(collectionSpecs[0]), docIDstr, &status, &error,
-                      addChannelToJSON("{}", "channels"_sl, { channelID }));
-    REQUIRE(status == HTTPStatus::Created);
+    REQUIRE(_sg.upsertDoc(Roses, docIDstr, "{}", { channelID }));
 
     // Pull doc into CBL:
     C4Log("-------- Pulling");
-    replicate(paramsSetter);
+    replicate(replParams);
 
     auto collRoses = collections[0];
 
@@ -1027,78 +1082,16 @@
     CHECK(_counter == 0);
 
     // Revoke access to all channels:
-    sendRemoteRequest("PUT", std::string("_user/") + TestUser, &status, &error,
-                      addChannelToJSON("{}", "admin_channels"_sl, { }), true);
-    REQUIRE(status == HTTPStatus::OK);
+    REQUIRE(testUser.revokeAllChannels());
 
     C4Log("-------- Pull the revoked");
-    replicate(paramsSetter);
+    replicate(replParams);
 
     // Verify if doc1 is not purged as the revoked rev is filtered:
     doc1 = c4coll_getDoc(collRoses, slice(docIDstr), true, kDocGetAll, nullptr);
     REQUIRE(doc1);
     CHECK(_docsEnded == 1);
     CHECK(_counter == 1);
-=======
-
-    // Create a conflicted doc on SG, and resolve the conflict
-    std::array<std::string, 4> bodies {
-            R"({"_rev":"1-aaaa","foo":1})",
-            R"({"_revisions":{"start":2,"ids":["bbbb","aaaa"]},"foo":2.1})",
-            R"({"_revisions":{"start":2,"ids":["cccc","aaaa"]},"foo":2.2})",
-            R"({"_revisions":{"start":3,"ids":["dddd","cccc"]},"_deleted":true})"
-    };
-
-    for(const auto& b : bodies) {
-        _sg.upsertDoc(collectionSpecs[0], docID + "?new_edits=false", b, {channelID });
-    }
-
-    // Set up pull replication
-    std::array<C4Collection*, collectionCount> collections =
-            collectionPreamble(collectionSpecs, "sguser", "password");
-    std::vector<C4ReplicationCollection> replCollections {collectionCount};
-
-    for(int i = 0; i < collectionCount; ++i) {
-        replCollections[i] = { collectionSpecs[i], kC4Disabled, kC4OneShot };
-    }
-
-    ReplParams replParams { replCollections };
-
-    // Pull doc into CBL:
-    C4Log("-------- Pulling");
-    replicate(replParams);
-
-    // Verify doc:
-    c4::ref<C4Document> doc = c4coll_getDoc(collections[0], slice(docID), true, kDocGetAll, nullptr);
-    REQUIRE(doc);
-    C4Slice revID = C4STR("2-bbbb");
-    CHECK(doc->revID == revID);
-    CHECK((doc->flags & kDocDeleted) == 0);
-    REQUIRE(c4doc_selectParentRevision(doc));
-    CHECK(doc->selectedRev.revID == "1-aaaa"_sl);
-
-    // Update doc:
-    auto body = SG::addChannelToJSON(R"({"ans*wer":42})"_sl, "channels"_sl, {channelID });
-    {
-        TransactionHelper t { db };
-        body = c4db_encodeJSON(db, body, ERROR_INFO());
-    }
-
-    createRev(collections[0], slice(docID), "3-ffff"_sl, body);
-
-    // Push replication set-up
-    replParams.setPushPull(kC4OneShot, kC4Disabled);
-
-    // Push change back to SG:
-    C4Log("-------- Pushing");
-    replicate(replParams);
-
-    std::array<unordered_map<alloc_slice, unsigned>, collectionCount> docIDs {
-            { getDocIDs(collections[0]) }
-    };
-
-    verifyDocs(collectionSpecs, docIDs);
->>>>>>> 2dce5712
 }
 
 
