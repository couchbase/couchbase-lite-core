//
//  ReplicatorCollectionSGTest.cc
//
//  Copyright 2022-Present Couchbase, Inc.
//
//  Use of this software is governed by the Business Source License included
//  in the file licenses/BSL-Couchbase.txt.  As of the Change Date specified
//  in that file, in accordance with the Business Source License, use of this
//  software will be governed by the Apache License, Version 2.0, included in
//  the file licenses/APL2.txt.
//

#include "c4Base.h"
#include "ReplicatorAPITest.hh"
#include "ReplicatorOptions.hh"
#include "ReplicatorLoopbackTest.hh"
#include "Base64.hh"
#include "Defer.hh"
#include "c4Collection.h"
#include "c4DocEnumerator.h"
#include "c4Document.h"
#include "c4Database.h"
#include "c4Replicator.hh"
#include "fleece/Mutable.hh"
#include "fleece/Fleece.h"
#include <array>

// Tests in this file, tagged by [.SyncServerCollection], are not done automatically in the
// Jenkins/GitHub CI. They can be run in locally with the following environment.
// Couchbase DB server, with docker, for example,
//   docker run -d --name cbserver -p 8091-8096:8091-8096 -p 11210-11211:11210-11211 couchbase:7.1.1
//   bucket configuration:
//     user    : Administrator
//     password: password
//     name    : any
//     scope   : flowers
//     collection: roses
// Once the DB has been set up, you can run sg_setup.sh, or set up SG manually with the configs below.
// sg_setup.sh should be run with the bucket name as the argument (i.e. './sg_setup.sh couch').
// Sync-gateway:
//   config.json:
/*
 {
   "bootstrap": {
     "server": "couchbase://localhost",
     "username": "Administrator",
     "password": "password",
     "use_tls_server": false
   },
   "logging": {
     "console": {
       "log_level": "info",
       "log_keys": ["*"]
     }
   }
 }
 */
//  config db:
/*
 curl --location --request PUT "localhost:4985/scratch/" \
 --header "Content-Type: application/json" \
 --header "Authorization: Basic QWRtaW5pc3RyYXRvcjpwYXNzd29yZA==" \
 --data-raw '{"num_index_replicas": 0, "bucket": "your_bucket_name", "scopes": {"flowers": {"collections":{"roses":{}}}}}'
 */
//  config SG user:
/*
 curl --location --request POST "localhost:4985/scratch/_user/" \
 --header "Content-Type: application/json" \
 --header "Authorization: Basic QWRtaW5pc3RyYXRvcjpwYXNzd29yZA==" \
 --data-raw '{"name": "sguser", "password": "password", "admin_channels": ["*"]}'
 */
//
// command argument:
//   [.SyncServerCollection]
//

static constexpr slice GuitarsName = "guitars"_sl;
static constexpr C4CollectionSpec Guitars = { GuitarsName, kC4DefaultScopeID };

static constexpr slice RosesName = "roses"_sl;
static constexpr slice TulipsName = "tulips"_sl;
static constexpr slice LavenderName = "lavenders"_sl;
static constexpr slice FlowersScopeName = "flowers"_sl;

static constexpr C4CollectionSpec Roses = { RosesName, FlowersScopeName };
static constexpr C4CollectionSpec Tulips = { TulipsName, FlowersScopeName };
static constexpr C4CollectionSpec Lavenders = { LavenderName, FlowersScopeName };
static constexpr C4CollectionSpec Default = kC4DefaultCollectionSpec;

using namespace std;
using namespace litecore::repl;

#ifdef COUCHBASE_ENTERPRISE
static C4SliceResult propEncryptor(void* ctx, C4CollectionSpec spec, C4String docID, FLDict properties,
                                   C4String keyPath, C4Slice input, C4StringResult* outAlgorithm,
                                   C4StringResult* outKeyID, C4Error* outError);

static C4SliceResult propDecryptor(void* ctx, C4CollectionSpec spec, C4String docID, FLDict properties,
                                   C4String keyPath, C4Slice input, C4String algorithm,
                                   C4String keyID, C4Error* outError);
#endif

class ReplicatorCollectionSGTest : public ReplicatorAPITest {
public:
    ~ReplicatorCollectionSGTest() {
        if (verifyDb != nullptr) {
            bool deletedDb = c4db_delete(verifyDb, ERROR_INFO());
            REQUIRE(deletedDb);
            c4db_release(verifyDb);
            verifyDb = nullptr;
        }
    }

    // Database verifyDb:
    C4Database* verifyDb {nullptr};
    void resetVerifyDb() {
        if (verifyDb == nullptr) {
            verifyDb = createDatabase("verifyDb");
        } else {
            deleteAndRecreateDB(verifyDb);
        }
    }

    // This function should be called before replicating against the Couchbase server.
    // It does the following:
    //  - sets up _options for authenticaton
    //  - assigns _collection with input "collection"
    //  - creates the collection if it is not the default collection
    //  - sets up the log level with input "logLevel"
    //  - returns the C4Collection object.
    template<size_t N>
    std::array<C4Collection*, N>
    collectionPreamble(std::array<C4CollectionSpec, N> collections,
                            const char* user, const char* password) {
        // Setup Replicator Options:
        Encoder enc;
        enc.beginDict();
            enc.writeKey(C4STR(kC4ReplicatorOptionAuthentication));
            enc.beginDict();
                enc.writeKey(C4STR(kC4ReplicatorAuthType));
                enc.writeString("Basic"_sl);
                enc.writeKey(C4STR(kC4ReplicatorAuthUserName));
                enc.writeString(user);
                enc.writeKey(C4STR(kC4ReplicatorAuthPassword));
                enc.writeString(password);
            enc.endDict();
        enc.endDict();
        _options = AllocedDict(enc.finish());
        
        std::array<C4Collection*, N> ret;
        for (size_t i = 0; i < N; ++i) {
            if (kC4DefaultCollectionSpec != collections[i]) {
                db->createCollection(collections[i]);
            }
            ret[i] = db->getCollection(collections[i]);
        }

        // This would effectively avoid flushing the bucket before the test.
        _flushedScratch = true;
        return ret;
    }

    template<size_t N>
    static void setDocIDs(C4ReplicatorParameters& c4Params,
                   std::array<C4ReplicationCollection, N>& replCollections,
                   const std::array<unordered_map<alloc_slice, unsigned>, N>& docIDs,
                   std::vector<AllocedDict>& allocedDicts) {
        for (size_t i = 0; i < N; ++i) {
            fleece::Encoder enc;
            enc.beginArray();
            for (const auto& d : docIDs[i]) {
                enc.writeString(d.first);
            }
            enc.endArray();
            Doc doc {enc.finish()};
            allocedDicts.emplace_back(
                repl::Options::updateProperties(
                    AllocedDict(c4Params.collections[i].optionsDictFleece),
                    kC4ReplicatorOptionDocIDs,
                    doc.root())
            );
            c4Params.collections[i].optionsDictFleece = allocedDicts.back().data();
        }
    }

    template<size_t N>
    // propertyEncryption: 0, no encryption; 1, encryption only; 2, encryption and decryption
    void verifyDocs(const std::array<C4CollectionSpec, N>& collectionSpecs,
                    const std::array<unordered_map<alloc_slice, unsigned>, N>& docIDs,
                    bool checkRev =false, int propertyEncryption =0) {
        resetVerifyDb();
        std::array<C4Collection*, N> collections;
        for (size_t i = 0; i < N; ++i) {
            if (collectionSpecs[i] != Default) {
                verifyDb->createCollection(collectionSpecs[i]);
            }
            collections[i] = verifyDb->getCollection(collectionSpecs[i]);
            CHECK(0 == c4coll_getDocumentCount(collections[i]));
        }

        // Pull to verify that Push successfully pushed all documents in docIDs

        std::array<C4ReplicationCollection, N> replCollections;
        for (size_t i = 0; i < N; ++i) {
            replCollections[i] =
            C4ReplicationCollection{collectionSpecs[i], kC4Disabled, kC4OneShot};
        }
        std::vector<AllocedDict> allocedDicts;
        C4ParamsSetter paramsSetter = [&](C4ReplicatorParameters& c4Params) {
            c4Params.collectionCount = replCollections.size();
            c4Params.collections = replCollections.data();
            setDocIDs(c4Params, replCollections, docIDs, allocedDicts);
#ifdef COUCHBASE_ENTERPRISE
            if (propertyEncryption > 0) {
                c4Params.propertyEncryptor = (C4ReplicatorPropertyEncryptionCallback)propEncryptor;
                c4Params.propertyDecryptor = (C4ReplicatorPropertyDecryptionCallback)propDecryptor;
            }
#endif
        };
#ifdef COUCHBASE_ENTERPRISE
        if (propertyEncryption == 1) {
            _options = repl::Options::updateProperties(_options,
                                                       kC4ReplicatorOptionDisablePropertyDecryption,
                                                       true);
            std::for_each(decContextMap->begin(), decContextMap->end(), [=](auto& p) {
                p.second.collection = c4db_getCollection(verifyDb, p.first, ERROR_INFO());
            });
        }
#else
        (void)propertyEncryption;
#endif
        {
            C4Database* savedb = db;
            DEFER {
                db = savedb;
            };
            db = verifyDb;
            replicate(paramsSetter);
        }

        for (size_t i = 0; i < N; ++i) {
            if (checkRev) {
                unsigned count = 0;
                c4::ref<C4DocEnumerator> e = c4coll_enumerateAllDocs(collections[i],
                                                                     nullptr, ERROR_INFO());
                {
                    ++count;
                    while (c4enum_next(e, ERROR_INFO())) {
                        C4DocumentInfo info;
                        c4enum_getDocumentInfo(e, &info);
                        auto it = docIDs[i].find(info.docID);
                        CHECK(it != docIDs[i].end());
                        CHECK(it->second == c4rev_getGeneration(info.revID));
                    }
                }
                CHECK(count == docIDs.size());
            } else {
                auto count = c4coll_getDocumentCount(collections[i]);
                REQUIRE(count == docIDs[i].size());
            }
        }
    }

    // Returns unique prefix based on time.
    static string timePrefix() {
        auto now = std::chrono::high_resolution_clock::now();
        auto epoch = now.time_since_epoch();
        auto seconds = std::chrono::duration_cast<std::chrono::nanoseconds>(epoch).count();
        std::stringstream ss;
        ss << std::hex << seconds << "_";
        return ss.str();
    }
    
    // map: docID -> rev generation
    static std::unordered_map<alloc_slice, unsigned> getDocIDs(C4Collection* collection) {
        std::unordered_map<alloc_slice, unsigned> ret;
        c4::ref<C4DocEnumerator> e = c4coll_enumerateAllDocs(collection, nullptr, ERROR_INFO());
        {
            while (c4enum_next(e, ERROR_INFO())) {
                C4DocumentInfo info;
                c4enum_getDocumentInfo(e, &info);
                ret.emplace(info.docID, c4rev_getGeneration(info.revID));
            }
        }
        return ret;
    }

    static alloc_slice addChannelToJSON(slice json, slice ckey, const vector<string>& channelIDs) {
        MutableDict dict {FLMutableDict_NewFromJSON(json, nullptr)};
        MutableArray arr = MutableArray::newArray();
        for (const auto& chID : channelIDs) {
            arr.append(chID);
        }
        dict.set(ckey, arr);
        return dict.toJSON();
    }

    bool assignUserChannel(const vector<string>& channelIDs, C4Error* err) {
        auto bodyWithChannel = addChannelToJSON("{}"_sl, "admin_channels"_sl, channelIDs);
        HTTPStatus status;
        alloc_slice saveAuthHeader = _authHeader;
        _authHeader = "Basic QWRtaW5pc3RyYXRvcjpwYXNzd29yZA=="_sl;
        sendRemoteRequest("PUT", "_user/sguser", &status,
                                err == nullptr ? ERROR_INFO() : ERROR_INFO(err),
                                bodyWithChannel, true);
        _authHeader = saveAuthHeader;
        return status == HTTPStatus::OK;
    }

    struct CipherContext {
        C4Collection* collection;
        slice docID;
        slice keyPath;
        bool called;

        CipherContext(C4Collection* c, const char* id, const char* path, bool called_)
        : collection(c)
        , docID(id)
        , keyPath(path)
        , called(called_)
        {}
    };

    using CipherContextMap = unordered_map<C4CollectionSpec, CipherContext>;
    std::unique_ptr<CipherContextMap> encContextMap;
    std::unique_ptr<CipherContextMap> decContextMap;

    // base-64 encoded of, "Basic sguser:password"
    static constexpr slice SGUserCredential = "Basic c2d1c2VyOnBhc3N3b3Jk"_sl;
};


TEST_CASE_METHOD(ReplicatorCollectionSGTest, "API Push 5000 Changes Collections SG", "[.SyncServerCollection]") {
    string idPrefix = timePrefix();
    const string docID = idPrefix + "apipfcc-doc1";
    
    string revID;
    constexpr size_t collectionCount = 1;

    std::array<C4CollectionSpec, collectionCount> collectionSpecs;
    std::array<C4Collection *, collectionCount> collections;
    std::array<unordered_map<alloc_slice, unsigned>, collectionCount> docIDs;
    std::array<C4ReplicationCollection, collectionCount> replCollections;

    collectionSpecs = {
        Roses
    };
    collections = collectionPreamble(collectionSpecs, "sguser", "password");
    replCollections = {
        C4ReplicationCollection{collectionSpecs[0], kC4OneShot, kC4Disabled},
    };

    C4ParamsSetter paramsSetter = [&replCollections](C4ReplicatorParameters& c4Params) {
        c4Params.collectionCount = replCollections.size();
        c4Params.collections = replCollections.data();
    };

    {
        TransactionHelper t(db);
        revID = createNewRev(collections[0], slice(docID), nullslice, kFleeceBody);
    }

    docIDs[0] = getDocIDs(collections[0]);
    
    replicate(paramsSetter);
    verifyDocs(collectionSpecs, docIDs);

    C4Log("-------- Mutations --------");
    {
        TransactionHelper t(db);
        for (int i = 2; i <= 5000; ++i)
            revID = createNewRev(collections[0], slice(docID), slice(revID), kFleeceBody);
            REQUIRE(!revID.empty());
    }

    C4Log("-------- Second Replication --------");
    replicate(paramsSetter);
    verifyDocs(collectionSpecs, docIDs);
    
}

// The collection does not exist in the remote.
TEST_CASE_METHOD(ReplicatorCollectionSGTest, "Use Nonexisting Collections SG", "[.SyncServerCollection]") {
    string idPrefix = timePrefix();
    //    constexpr size_t collectionCount = 2;
    constexpr size_t collectionCount = 1;

    std::array<C4CollectionSpec, collectionCount> collectionSpecs;
    std::array<C4Collection *, collectionCount> collections;
    std::array<C4ReplicationCollection, collectionCount> replCollections;

    collectionSpecs = {
        // C4CollectionSpec{"dummy1"_sl, kC4DefaultScopeID},
        C4CollectionSpec{"dummy2"_sl, kC4DefaultScopeID}
    };
    replCollections = {
        C4ReplicationCollection{collectionSpecs[0], kC4OneShot, kC4Disabled},
    };
    collections = collectionPreamble(collectionSpecs, "sguser", "password");
    
    importJSONLines(sFixturesDir + "names_100.json", collections[0], 0, false, 2, idPrefix);
    C4ParamsSetter paramsSetter = [&replCollections](C4ReplicatorParameters& c4Params) {
        c4Params.collectionCount = replCollections.size();
        c4Params.collections = replCollections.data();
    };

    replicate(paramsSetter, false);
    // ERROR: {Repl#7} Got LiteCore error: WebSocket error 404, "Collection 'dummy2'
    // is not found on the remote server"
    CHECK(_callbackStatus.error.domain == WebSocketDomain);
    CHECK(_callbackStatus.error.code == 404); 
}

TEST_CASE_METHOD(ReplicatorCollectionSGTest, "Sync with Single Collection SG", "[.SyncServerCollection]") {
    string idPrefix = timePrefix();
    constexpr size_t collectionCount = 1;
    constexpr size_t docCount = 20;

    std::array<C4CollectionSpec, collectionCount> collectionSpecs;
    std::array<C4Collection*, collectionCount> collections;
    std::array<unordered_map<alloc_slice, unsigned>, collectionCount> docIDs;
    std::array<C4ReplicationCollection, collectionCount> replCollections;

    bool continuous = false;

    SECTION("Named Collection") {
        collectionSpecs = {Roses};
    }
    
    SECTION("Default Collection") {
        collectionSpecs = {Default};
        // Not ready:
        return;
    }
    
    SECTION("Another Named Collection") {
        collectionSpecs = {Lavenders};
        // Not ready:
        return;
    }

    SECTION("Named Collection Continuous") {
        collectionSpecs = {Roses};
        continuous = true;
    }

    collections = collectionPreamble(collectionSpecs, "sguser", "password");
    importJSONLines(sFixturesDir + "names_100.json", collections[0], 0, false, docCount, idPrefix);
    docIDs[0] = getDocIDs(collections[0]);

    // collectionCount == 1;
    replCollections = {
        C4ReplicationCollection{collectionSpecs[0], continuous ? kC4Continuous : kC4OneShot, kC4Disabled},
    };
    C4ParamsSetter paramsSetter = [&replCollections](C4ReplicatorParameters& c4Params) {
        c4Params.collectionCount = replCollections.size();
        c4Params.collections = replCollections.data();
    };

    if (continuous) {
        _stopWhenIdle.store(true);
    }
    replicate(paramsSetter);
    verifyDocs(collectionSpecs, docIDs);
}

TEST_CASE_METHOD(ReplicatorCollectionSGTest, "Sync with Multiple Collections SG", "[.SyncServerCollection]") {
    string idPrefix = timePrefix();
    constexpr size_t collectionCount = 3;
    constexpr size_t docCount = 20;
    bool continuous = false;

    std::array<C4CollectionSpec, collectionCount> collectionSpecs;
    std::array<C4Collection*, collectionCount> collections;
    std::array<unordered_map<alloc_slice, unsigned>, collectionCount> docInfos;
    std::array<C4ReplicationCollection, collectionCount> replCollections;
    
    // Three collections:
    // 1. Guitars - in the default scope
    // 2. Roses   - in scope "flowers"
    // 3. Tulips  - in scope "flowers

    SECTION("1-2-3") {
        collectionSpecs = {Guitars, Roses, Tulips};
        // not ready
        return;
    }

    SECTION("3-2-1") {
        collectionSpecs = {Tulips, Roses, Guitars};
        // not ready
        return;
    }

    SECTION("2-1-3") {
        collectionSpecs = {Roses, Guitars, Tulips};
        continuous = true;
        (void)continuous;
        // not ready
        return;
    }

    collections = collectionPreamble(collectionSpecs, "sguser", "password");
    for (int i = 0; i < collectionCount; ++i) {
        importJSONLines(sFixturesDir + "names_100.json", collections[i], 0, false, docCount, idPrefix);
        docInfos[i] = getDocIDs(collections[i]);
    }

    // Push:
    for (int i = 0; i < collectionCount; ++i) {
        replCollections[i] = C4ReplicationCollection{collectionSpecs[i],
            continuous ? kC4Continuous : kC4OneShot,
            kC4Disabled};
    }
    C4ParamsSetter paramsSetter = [&replCollections](C4ReplicatorParameters& c4Params) {
        c4Params.collectionCount = replCollections.size();
        c4Params.collections = replCollections.data();
    };

    if (continuous) {
        _stopWhenIdle.store(true);
    }
    replicate(paramsSetter);
    verifyDocs(collectionSpecs, docInfos);
}

TEST_CASE_METHOD(ReplicatorCollectionSGTest, "Multiple Collections Push & Pull SG", "[.SyncServerCollection]") {
    string idPrefix = timePrefix();
    constexpr size_t collectionCount = 1;

    std::array<C4CollectionSpec, collectionCount> collectionSpecs;
    std::array<C4Collection *, collectionCount> collections;
    std::array<unordered_map<alloc_slice, unsigned>, collectionCount> docIDs;
    std::array<C4ReplicationCollection, collectionCount> replCollections;
    std::array<unordered_map<alloc_slice, unsigned>, collectionCount> localDocIDs;
    std::vector<AllocedDict> allocedDicts;

    collectionSpecs = {
        Roses
    };
    collections = collectionPreamble(collectionSpecs, "sguser", "password");
   
    for (size_t i = 0; i < collectionCount; ++i) {
        addDocs(collections[i], 20, idPrefix+"remote-");
        docIDs[i] = getDocIDs(collections[i]);
        replCollections[i] = C4ReplicationCollection{collectionSpecs[i], kC4OneShot, kC4Disabled};
    }

    // Send the docs to remote
    C4ParamsSetter paramsSetter = [&replCollections](C4ReplicatorParameters& c4Params) {
        c4Params.collectionCount = replCollections.size();
        c4Params.collections = replCollections.data();
    };
    replicate(paramsSetter);
    verifyDocs(collectionSpecs, docIDs);

    deleteAndRecreateDB();

    for (size_t i = 0; i < collectionCount; ++i) {
        collections[i] = c4db_createCollection(db, collectionSpecs[i], ERROR_INFO());
        addDocs(collections[i], 10, idPrefix+"local-");
        localDocIDs[i] = getDocIDs(collections[i]);
        // OneShot Push & Pull
        replCollections[i] = C4ReplicationCollection{collectionSpecs[i], kC4OneShot, kC4OneShot};
    }
    
    // Merge together the doc IDs
    for (size_t i = 0; i < collectionCount; ++i) {
        for (auto iter = localDocIDs[i].begin(); iter != localDocIDs[i].end(); ++iter) {
            docIDs[i].emplace(iter->first, iter->second);
        }
    }

    paramsSetter = [&replCollections, &docIDs, &allocedDicts](C4ReplicatorParameters& c4Params) {
        c4Params.collectionCount = replCollections.size();
        c4Params.collections = replCollections.data();
        setDocIDs(c4Params, replCollections, docIDs, allocedDicts);
    };

    replicate(paramsSetter);
    // 10 docs are pushed and 20 docs are pulled from each collectiion.
    CHECK(_callbackStatus.progress.documentCount == 30*collectionCount);
}

TEST_CASE_METHOD(ReplicatorCollectionSGTest, "Multiple Collections Incremental Push SG", "[.SyncServerCollection]") {
    string idPrefix = timePrefix();
    // one collection now now. Will use multiple collection when SG is ready.
    constexpr size_t collectionCount = 1;

    std::array<C4CollectionSpec, collectionCount> collectionSpecs;
    std::array<C4Collection *, collectionCount> collections;
    std::array<unordered_map<alloc_slice, unsigned>, collectionCount> docIDs;
    std::array<C4ReplicationCollection, collectionCount> replCollections;

    collectionSpecs = {
        Roses
    };
    collections = collectionPreamble(collectionSpecs, "sguser", "password");
    
    for (size_t i = 0; i < collectionCount; ++i) {
        addDocs(collections[i], 10, idPrefix);
        docIDs[i] = getDocIDs(collections[i]);
        replCollections[i] = C4ReplicationCollection{collectionSpecs[i],
            kC4OneShot, kC4Disabled};
    }
    C4ParamsSetter paramsSetter = [&replCollections](C4ReplicatorParameters& c4Params) {
        c4Params.collectionCount = replCollections.size();
        c4Params.collections = replCollections.data();
    };

    replicate(paramsSetter);
    verifyDocs(collectionSpecs, docIDs);

    // Add docs to local database
    idPrefix = timePrefix();
    for (size_t i = 0; i < collectionCount; ++i) {
        addDocs(collections[i], 5, idPrefix);
        docIDs[i] = getDocIDs(collections[i]);
    }

    replicate(paramsSetter);
    verifyDocs(collectionSpecs, docIDs);
}

TEST_CASE_METHOD(ReplicatorCollectionSGTest, "Multiple Collections Incremental Revisions SG", "[.SyncServerCollection]") {
    string idPrefix = timePrefix();
    // one collection now now. Will use multiple collection when SG is ready.
    constexpr size_t collectionCount = 1;

    std::array<C4CollectionSpec, collectionCount> collectionSpecs;
    std::array<C4Collection *, collectionCount> collections;
    std::array<unordered_map<alloc_slice, unsigned>, collectionCount> docIDs;
    std::array<C4ReplicationCollection, collectionCount> replCollections;

    collectionSpecs = {
        Roses
    };
    collections = collectionPreamble(collectionSpecs, "sguser", "password");
    
    for (size_t i = 0; i < collectionCount; ++i) {
        addDocs(collections[i], 2, idPrefix + "db-" + string(collectionSpecs[i].name));
        docIDs[i] = getDocIDs(collections[i]);
        replCollections[i] = C4ReplicationCollection{collectionSpecs[i], kC4Continuous, kC4Disabled};
    }

    Jthread jthread;
    _callbackWhenIdle = [=, &jthread, &docIDs]() {
        jthread.thread = std::thread(std::thread{[=, &docIDs]() mutable {
            for (size_t i = 0; i < collectionCount; ++i) {
                string collName = string(collectionSpecs[i].name);
                string docID = idPrefix + "-" + collName + "-docko";
                ReplicatorLoopbackTest::addRevs(collections[i], 500ms, alloc_slice(docID), 1, 10, true, ("db-"s + collName).c_str());
                docIDs[i].emplace(alloc_slice(docID), 10); // rev 3
            }
            _stopWhenIdle.store(true);
        }});
        _callbackWhenIdle = nullptr;
    };

    C4ParamsSetter paramsSetter = [&replCollections](C4ReplicatorParameters& c4Params) {
        c4Params.collectionCount = replCollections.size();
        c4Params.collections = replCollections.data();
    };
    replicate(paramsSetter);
    // total 3 docs, 12 revs.
    CHECK(_callbackStatus.progress.documentCount == 12);
    verifyDocs(collectionSpecs, docIDs, true);
}

TEST_CASE_METHOD(ReplicatorCollectionSGTest, "Push and Pull Attachments SG", "[.SyncServerCollection]") {
    string idPrefix = timePrefix();
    //    constexpr size_t collectionCount = 2;
    constexpr size_t collectionCount = 1;

    std::array<C4CollectionSpec, collectionCount> collectionSpecs;
    std::array<C4Collection *, collectionCount> collections;
    std::array<unordered_map<alloc_slice, unsigned>, collectionCount> docIDs;
    std::array<C4ReplicationCollection, collectionCount> replCollections;
    std::array<vector<C4BlobKey>, collectionCount> blobKeys; // blobKeys1a, blobKeys1b;

    collectionSpecs = {
        Roses
        //, Tulips
    };
    collections = collectionPreamble(collectionSpecs, "sguser", "password");
    
    vector<string> attachments1 = {idPrefix+"Attachment A", idPrefix+"Attachment B", idPrefix+"Attachment Z"};
    {
        string doc1 = idPrefix + "doc1";
        string doc2 = idPrefix + "doc2";
        TransactionHelper t(db);
        for (size_t i = 0; i < collectionCount; ++i) {
            blobKeys[i] = addDocWithAttachments(db, collectionSpecs[i],  slice(doc1), attachments1, "text/plain");
            docIDs[i] = getDocIDs(collections[i]);
            replCollections[i] = C4ReplicationCollection{collectionSpecs[i], kC4OneShot, kC4Disabled};
        }
    }

    C4ParamsSetter paramsSetter = [&replCollections](C4ReplicatorParameters& c4Params) {
        c4Params.collectionCount = replCollections.size();
        c4Params.collections = replCollections.data();
    };
    replicate(paramsSetter);
    verifyDocs(collectionSpecs, docIDs);
    for (size_t i = 0; i < collectionCount; ++i) {
        checkAttachments(verifyDb, blobKeys[i], attachments1);
    }
}

TEST_CASE_METHOD(ReplicatorCollectionSGTest, "Resolve Conflict SG", "[.SyncServerCollection]") {
    string idPrefix = timePrefix();
    constexpr size_t collectionCount = 1;

    std::array<C4CollectionSpec, collectionCount> collectionSpecs;
    std::array<C4Collection *, collectionCount> collections;
    std::array<unordered_map<alloc_slice, unsigned>, collectionCount> docIDs;
    std::array<C4ReplicationCollection, collectionCount> replCollections;
    std::array<string, collectionCount> collNames;
    std::vector<AllocedDict> allocedDicts;

    collectionSpecs = {
        Roses
    };
    collections = collectionPreamble(collectionSpecs, "sguser", "password");
    collNames = {"rose"};

    for (size_t i = 0; i < collectionCount; ++i) {
        createFleeceRev(collections[i], slice(idPrefix+collNames[i]), kRev1ID, "{}"_sl);
        createFleeceRev(collections[i], slice(idPrefix+collNames[i]), revOrVersID("2-12121212", "1@cafe"),
                        "{\"db\":\"remote\"}"_sl);
        docIDs[i] = getDocIDs(collections[i]);
        replCollections[i] = C4ReplicationCollection{collectionSpecs[i], kC4OneShot, kC4Disabled};
    }

    // Send the docs to remote
    C4ParamsSetter paramsSetter = [&replCollections](C4ReplicatorParameters& c4Params) {
        c4Params.collectionCount = replCollections.size();
        c4Params.collections = replCollections.data();
    };
    replicate(paramsSetter);
    verifyDocs(collectionSpecs, docIDs, true);
    
    deleteAndRecreateDB();
    for (size_t i = 0; i < collectionCount; ++i) {
        collections[i] = c4db_createCollection(db, collectionSpecs[i], ERROR_INFO());
        createFleeceRev(collections[i], slice(idPrefix+collNames[i]), kRev1ID, "{}"_sl);
        createFleeceRev(collections[i], slice(idPrefix+collNames[i]), revOrVersID("2-13131313", "1@babe"),
                        "{\"db\":\"local\"}"_sl);
        replCollections[i] = C4ReplicationCollection{collectionSpecs[i], kC4Disabled, kC4OneShot};
    }

    paramsSetter = [&replCollections, &docIDs, &allocedDicts](C4ReplicatorParameters& c4Params) {
        c4Params.collectionCount = replCollections.size();
        c4Params.collections = replCollections.data();
        setDocIDs(c4Params, replCollections, docIDs, allocedDicts);
    };
    _conflictHandler = [&](const C4DocumentEnded* docEndedWithConflict) {
        C4Error error;
        int i = -1;
        for (int k = 0; k < collectionCount; ++k) {
            if (docEndedWithConflict->collectionSpec == collectionSpecs[k]) {
                i = k;
            }
        }
        Assert(i >= 0, "Internal logical error");

        TransactionHelper t(db);

        slice docID = docEndedWithConflict->docID;
        // Get the local doc. It is the current revision
        c4::ref<C4Document> localDoc = c4coll_getDoc(collections[i], docID, true, kDocGetAll, WITH_ERROR(error));
        CHECK(error.code == 0);

        // Get the remote doc. It is the next leaf revision of the current revision.
        c4::ref<C4Document> remoteDoc = c4coll_getDoc(collections[i], docID, true, kDocGetAll, &error);
        bool succ = c4doc_selectNextLeafRevision(remoteDoc, true, false, &error);
        Assert(remoteDoc->selectedRev.revID == docEndedWithConflict->revID);
        CHECK(error.code == 0);
        CHECK(succ);

        C4Document* resolvedDoc = nullptr;
        switch (i) {
            case 0:
                resolvedDoc = remoteDoc;
                break;
            default:
                Assert(false, "Unknown collection");
        }
        FLDict mergedBody = c4doc_getProperties(resolvedDoc);
        C4RevisionFlags mergedFlags = resolvedDoc->selectedRev.flags;
        alloc_slice winRevID = resolvedDoc->selectedRev.revID;
        alloc_slice lostRevID = (resolvedDoc == remoteDoc) ? localDoc->selectedRev.revID
                                                           : remoteDoc->selectedRev.revID;
        bool result = c4doc_resolveConflict2(localDoc, winRevID, lostRevID,
                                             mergedBody, mergedFlags, &error);
        Assert(result, "conflictHandler: c4doc_resolveConflict2 failed for '%.*s' in '%.*s.%.*s'",
               SPLAT(docID), SPLAT(collectionSpecs[i].scope), SPLAT(collectionSpecs[i].name));
        Assert((localDoc->flags & kDocConflicted) == 0);

        if (!c4doc_save(localDoc, 0, &error)) {
            Assert(false, "conflictHandler: c4doc_save failed for '%.*s' in '%.*s.%.*s'",
                   SPLAT(docID), SPLAT(collectionSpecs[i].scope), SPLAT(collectionSpecs[i].name));
        }
    };
    replicate(paramsSetter);

    for (int i = 0; i < collectionCount; ++i) {
        switch (i) {
            case 0: {
                c4::ref<C4Document> doc = c4coll_getDoc(collections[i], slice(idPrefix+collNames[i]),
                                                        true, kDocGetAll, nullptr);
                REQUIRE(doc);
                // Remote wins for the first collection
                CHECK(fleece2json(c4doc_getRevisionBody(doc)) == "{db:\"remote\"}"); // Remote Wins
                REQUIRE(!c4doc_selectNextLeafRevision(doc, true, false, nullptr));
            } break;
            default:
                Assert(false, "Not ready yet");
        }
    }
}


#ifdef COUCHBASE_ENTERPRISE

static void validateCipherInputs(ReplicatorCollectionSGTest::CipherContextMap* ctx,
                                 C4CollectionSpec& spec, C4String& docID, C4String& keyPath) {
    auto i = ctx->find(spec);
    REQUIRE(i != ctx->end());

    auto& context = i->second;
    CHECK(spec == context.collection->getSpec());
    CHECK(docID == context.docID);
    CHECK(keyPath == context.keyPath);
    context.called = true;
}

C4SliceResult propEncryptor(void* ctx, C4CollectionSpec spec, C4String docID, FLDict properties,
                            C4String keyPath, C4Slice input, C4StringResult* outAlgorithm,
                            C4StringResult* outKeyID, C4Error* outError)
{
    auto test = static_cast<ReplicatorCollectionSGTest*>(ctx);
    validateCipherInputs(test->encContextMap.get(), spec, docID, keyPath);
    return C4SliceResult(ReplicatorLoopbackTest::UnbreakableEncryption(input, 1));
}

C4SliceResult propDecryptor(void* ctx, C4CollectionSpec spec, C4String docID, FLDict properties,
                            C4String keyPath, C4Slice input, C4String algorithm,
                            C4String keyID, C4Error* outError)
{
    auto test = static_cast<ReplicatorCollectionSGTest*>(ctx);
    validateCipherInputs(test->decContextMap.get(), spec, docID, keyPath);
    return C4SliceResult(ReplicatorLoopbackTest::UnbreakableEncryption(input, -1));
}

TEST_CASE_METHOD(ReplicatorCollectionSGTest, "Replicate Encrypted Properties with Collections SG", "[.SyncServerCollection]") {
    const bool TestDecryption = GENERATE(false, true);
    C4Log("---- %s decryption ---", (TestDecryption ? "With" : "Without"));

    string idPrefix = timePrefix();
    // one collection now now. Will use multiple collection when SG is ready.
    constexpr size_t collectionCount = 1;

    std::array<C4CollectionSpec, collectionCount> collectionSpecs;
    std::array<C4Collection *, collectionCount> collections;
    std::array<unordered_map<alloc_slice, unsigned>, collectionCount> docIDs;
    std::array<C4ReplicationCollection, collectionCount> replCollections;

    collectionSpecs = {
        Roses};
    collections = collectionPreamble(collectionSpecs, "sguser", "password");
    
    encContextMap.reset(new CipherContextMap);
    decContextMap.reset(new CipherContextMap);
    string docs[] = {idPrefix + "hiddenRose", idPrefix + "invisibleTulip"};
    slice originalJSON = R"({"xNum":{"@type":"encryptable","value":"123-45-6789"}})"_sl;
    {
        TransactionHelper t(db);
        for (size_t i = 0; i < collectionCount; ++i) {
            createFleeceRev(collections[i], slice(docs[i]), kRevID, originalJSON);
            docIDs[i] = getDocIDs(collections[i]);
            replCollections[i] = C4ReplicationCollection{collectionSpecs[i], kC4OneShot, kC4Disabled};
            encContextMap->emplace(std::piecewise_construct,
                                   std::forward_as_tuple(collectionSpecs[i]),
                                   std::forward_as_tuple(collections[i], docs[i].c_str(), "xNum", false));
            decContextMap->emplace(std::piecewise_construct,
                                   std::forward_as_tuple(collectionSpecs[i]),
                                   std::forward_as_tuple(collections[i], docs[i].c_str(), "xNum", false));
        }
    }

    C4ParamsSetter paramsSetter = [&replCollections](C4ReplicatorParameters& c4Params) {
        c4Params.collectionCount = replCollections.size();
        c4Params.collections = replCollections.data();
        c4Params.propertyEncryptor = propEncryptor;
        c4Params.propertyDecryptor = propDecryptor;
    };

    replicate(paramsSetter);
    verifyDocs(collectionSpecs, docIDs, true, TestDecryption ? 2 : 1);

    // Check encryption on active replicator:
    for (auto i = encContextMap->begin(); i != encContextMap->end(); i++) {
        CipherContext& context = i->second;
        CHECK(context.called);
    }

    // Check decryption on verifyDb:
    for (auto i = decContextMap->begin(); i != decContextMap->end(); i++) {
        auto& context = i->second;
        c4::ref<C4Document> doc = c4coll_getDoc(context.collection, context.docID, true,
                                                kDocGetAll, ERROR_INFO());
        REQUIRE(doc);
        Dict props = c4doc_getProperties(doc);

        if (TestDecryption) {
            CHECK(context.called);
            CHECK(props.toJSON(false, true) == originalJSON);
        } else {
            CHECK(!context.called);
            CHECK(props.toJSON(false, true) == R"({"encrypted$xNum":{"alg":"CB_MOBILE_CUSTOM","ciphertext":"IzIzNC41Ni43ODk6Iw=="}})"_sl);

            // Decrypt the "ciphertext" property by hand. We disabled decryption on the destination,
            // so the property won't be converted back from the server schema.
            slice cipherb64 = props["encrypted$xNum"].asDict()["ciphertext"].asString();
            auto cipher = base64::decode(cipherb64);
            alloc_slice clear = ReplicatorLoopbackTest::UnbreakableEncryption(cipher, -1);
            CHECK(clear == "\"123-45-6789\"");
        }
    }
}

<<<<<<< HEAD
TEST_CASE_METHOD(ReplicatorCollectionSGTest, "Pinned Certificate Failure - SGColl", "[.SyncServerCollection]") {
    if(!Address::isSecure(_address)) {
        _address = { kC4Replicator2TLSScheme,
                    C4STR("localhost"),
                    4984 };
    }
    REQUIRE(Address::isSecure(_address));

    // Using an unmatched pinned cert:
    pinnedCert =                                                               \
        "-----BEGIN CERTIFICATE-----\r\n"                                      \
        "MIICpDCCAYwCCQCskbhc/nbA5jANBgkqhkiG9w0BAQsFADAUMRIwEAYDVQQDDAls\r\n" \
        "b2NhbGhvc3QwHhcNMjIwNDA4MDEwNDE1WhcNMzIwNDA1MDEwNDE1WjAUMRIwEAYD\r\n" \
        "VQQDDAlsb2NhbGhvc3QwggEiMA0GCSqGSIb3DQEBAQUAA4IBDwAwggEKAoIBAQDQ\r\n" \
        "vl0M5D7ZglW76p428x7iQoSkhNyRBEjZgSqvQW3jAIsIElWu7mVIIAm1tpZ5i5+Q\r\n" \
        "CHnFLha1TDACb0MUa1knnGj/8EsdOADvBfdBq7AotypiqBayRUNdZmLoQEhDDsen\r\n" \
        "pEHMDmBrDsWrgNG82OMFHmjK+x0RioYTOlvBbqMAX8Nqp6Yu/9N2vW7YBZ5ovsr7\r\n" \
        "vdFJkSgUYXID9zw/MN4asBQPqMT6jMwlxR1bPqjsNgXrMOaFHT/2xXdfCvq2TBXu\r\n" \
        "H7evR6F7ayNcMReeMPuLOSWxA6Fefp8L4yDMW23jizNIGN122BgJXTyLXFtvg7CQ\r\n" \
        "tMnE7k07LLYg3LcIeamrAgMBAAEwDQYJKoZIhvcNAQELBQADggEBABdQVNSIWcDS\r\n" \
        "sDPXk9ZMY3stY9wj7VZF7IO1V57n+JYV1tJsyU7HZPgSle5oGTSkB2Dj1oBuPqnd\r\n" \
        "8XTS/b956hdrqmzxNii8sGcHvWWaZhHrh7Wqa5EceJrnyVM/Q4uoSbOJhLntLE+a\r\n" \
        "FeFLQkPpJxdtjEUHSAB9K9zCO92UC/+mBUelHgztsTl+PvnRRGC+YdLy521ST8BI\r\n" \
        "luKJ3JANncQ4pCTrobH/EuC46ola0fxF8G5LuP+kEpLAh2y2nuB+FWoUatN5FQxa\r\n" \
        "+4F330aYRvDKDf8r+ve3DtchkUpV9Xa1kcDFyTcYGKBrINtjRmCIblA1fezw59ZT\r\n" \
        "S5TnM2/TjtQ=\r\n"                                                     \
        "-----END CERTIFICATE-----\r\n";

=======
TEST_CASE_METHOD(ReplicatorCollectionSGTest, "Pinned Certificate Success - SGColl", "[.SyncServerCollection]") {
    // Leaf cert (Replicator/tests/data/cert/sg_cert.pem (1st cert))
    pinnedCert = slice(R"(-----BEGIN CERTIFICATE-----
MIICqzCCAZMCFGrxed0RuxP+uYOzr9wIeRp4gBjHMA0GCSqGSIb3DQEBCwUAMBAx
DjAMBgNVBAMMBUludGVyMB4XDTIyMTAyNTEwMjAzMFoXDTMyMTAyMjEwMjAzMFow
FDESMBAGA1UEAwwJbG9jYWxob3N0MIIBIjANBgkqhkiG9w0BAQEFAAOCAQ8AMIIB
CgKCAQEAknbSS/newbZxs4afkUEgMO9WzE1LJAZ7oj3ovLzbsDYVJ3Ct1eBA2yYN
t87ROTvJ85mw4lQ3puMhWGGddYUQzBT7rdtpvydk9aNIefLwU6Yn6YvXC1asxSsb
yFr75j21UZ+qHZ1B4DYAR09Qaps43OKGKJl+4QBUkcLp+Hgo+5e29buv3VvoSK42
MnYsFFtgjVsLBJcL0L9t5gxujPiK8jbdXDYN3Md602rKua9LNwff02w8FWJ8/nLZ
LxtAVidgHJPEY2kDj+S2fUOaAypHcvkHAJ9KKwqHYpwvWzv32WpmmpKBxoiP2NFI
655Efmx7g3pJ2LvUbyOthi8k/VT3/wIDAQABMA0GCSqGSIb3DQEBCwUAA4IBAQC3
c+kGcvn3d9QyGYif2CtyAYGRxUQpMjYjqQiwyZmKNp/xErgns5dD+Ri6kEOcq0Zl
MrsPV5iprAKCvEDU6CurGE+sUiJH1csjPx+uCcUlZwT+tZF71IBJtkgfQx2a9Wfs
CA+qS9xaNhuYFkbSIbA5uiSUf9MRxafY8mqjtrOtdPf4fxN5YVsbOzJLtrcVVL9i
Y5rPGtUwixeiZsuGXYkFGLCZx8DWQQrENSu3PI5hshdHgPoHyqxls4yDTDyF3nqq
w9Q3o9L/YDg9NGdW1XQoBgxgKy5G3YT7NGkZXUOJCHsupyoK4GGZQGxtb2eYMg/H
lTIN5f2LxWf+8kJqfjlj
-----END CERTIFICATE-----)");

    // Ensure TLS connection to SGW
    if(!Address::isSecure(_address)) {
        _address = {kC4Replicator2TLSScheme,
                    C4STR("localhost"),
                    4984};
    }
    REQUIRE(Address::isSecure(_address));

>>>>>>> 7ea2db5c
    // One-shot push setup
    constexpr size_t collectionCount = 1;
    const std::array<C4CollectionSpec, collectionCount> collectionSpecs = {
            Roses
    };
    std::array<C4Collection*, collectionCount> collections =
            collectionPreamble(collectionSpecs, "sguser", "password");
    std::array<C4ReplicationCollection, collectionCount> replCollections {
            {{ // three sets of braces? because Xcode
                     collectionSpecs[0], kC4OneShot, kC4Disabled
             }}
    };
    C4ParamsSetter paramsSetter = [&replCollections](C4ReplicatorParameters& c4Params) {
        c4Params.collectionCount = replCollections.size();
        c4Params.collections = replCollections.data();
    };
<<<<<<< HEAD

    // expectSuccess = false so we can check the error code
    replicate(paramsSetter, false);
    CHECK(_callbackStatus.error.domain == NetworkDomain);
    CHECK(_callbackStatus.error.code == kC4NetErrTLSCertUntrusted);
=======
    // Push (if certificate not accepted by SGW, will crash as expectSuccess is true)
    replicate(paramsSetter);

    // Intermediate cert (Replicator/tests/data/cert/sg_cert.pem (2nd cert))
    pinnedCert = slice(R"(-----BEGIN CERTIFICATE-----
MIIDRzCCAi+gAwIBAgIUQu1TjW0ZRWGCKRQh/JcZxfG/J/YwDQYJKoZIhvcNAQEL
BQAwHDEaMBgGA1UEAwwRQ291Y2hiYXNlIFJvb3QgQ0EwHhcNMjIxMDI1MTAyMDMw
WhcNMzIxMDIyMTAyMDMwWjAQMQ4wDAYDVQQDDAVJbnRlcjCCASIwDQYJKoZIhvcN
AQEBBQADggEPADCCAQoCggEBAL9WuYxf16AXrxJlSi/hL5cVDWozhfQ2Qb9c5zl3
zPLUmkDkgEq1Yma6pC46jFQsZE1Yqst6iXng/JX4R7azCNFFxyoorDMuynS52VgS
lfAUddIxi86DfM3rkzm/Yho+HoGCeDq+KIKyEQfZmKyVQj8LRQ/qzSAF11B4pp+e
zLD70XRfOZAwJC/utOHxruf+uTr7C3sW8wvW6MDaLsxc/eKptgamMtWe6kM1dkV3
IycEhHHTvrj0dWM7Bwko4OECZkoyzZWHOLNKetlkPQSq2zApHDOQdRin4iAbOGPz
hiJViXiI0pihOJM8yuHF6MuCB8u8JuAvY3c52+OCKQv4hLkCAwEAAaOBjDCBiTAP
BgNVHRMBAf8EBTADAQH/MB0GA1UdDgQWBBTLyGcuHP88QhUAmjCgBIwjZj/O2zBX
BgNVHSMEUDBOgBQQSW+6ctHLjFGgZaWLvK61p616HKEgpB4wHDEaMBgGA1UEAwwR
Q291Y2hiYXNlIFJvb3QgQ0GCFGMnoe3MRjFDSMJFTdTxgsfxW5oFMA0GCSqGSIb3
DQEBCwUAA4IBAQCPDS2j9gQPzXYRNKL9wNiEO5CnrSf2X5b69OoznQRs0R37xUYo
LqFP4/4XFhtNSD6fHhA/pOYC3dIsKNl8+/5Pb4SROsnT6grjbf46bhbVlocKCm0f
gD2TG2OY64eMIpgaSw/WeFQxHmpqm9967iIOg30EqA4zH/hpCHCldFsqhu7FxJ0o
qp/Ps+yRh2PBGVbqkXAabtCnC4yPn1denqCdUPW2/yK7MzDEapMwkwdWVzzaWUy/
LJ46AUTOMWgFdr1+JcCxFKtIXHmL+nSkIlstEkA0jgYOUGSkKB2BxxtrEmnXFTsK
lb78xSgdpAaELOl18IEF5N3FHjVCtvXqStyS
-----END CERTIFICATE-----)");

    replicate(paramsSetter);

    // Root cert (Replicator/tests/data/cert/sg_cert.pem (3rd cert))
    pinnedCert = slice(R"(-----BEGIN CERTIFICATE-----
MIIDUzCCAjugAwIBAgIUYyeh7cxGMUNIwkVN1PGCx/FbmgUwDQYJKoZIhvcNAQEL
BQAwHDEaMBgGA1UEAwwRQ291Y2hiYXNlIFJvb3QgQ0EwHhcNMjIxMDI1MTAyMDMw
WhcNMzIxMDIyMTAyMDMwWjAcMRowGAYDVQQDDBFDb3VjaGJhc2UgUm9vdCBDQTCC
ASIwDQYJKoZIhvcNAQEBBQADggEPADCCAQoCggEBAMM9/S7xfgMZF+J4iBxnJEai
cW/FpPsM9HJUt4Xs+JNb+1nJOSo4eGYrAGk/wjxi+VcTdOb/8lrOmT4khKv9CExb
WdxMdSqGb0TM2phd7ZPqCqoMVA0jGJ8ZxLaYlqPsyL9eRio4gVnSE5uNQjWyBEcB
z6eOn1rDZPvJlCF6fRcvgPhFVeIH7xb4jh1OzOoXgM1rrYPLAYr0vLEbk07TwFTE
fCMdBgjEiSnbzQrlgNoVTpcQrGjTmKrN52GC39eTW4tyLdxo+ipgqjiKeTO/qJBp
YZ8V7RgMjhyynIBxhxzZdDEXw5hWZV11kxA3dmBqup9aZ/cK3q2Cxe2mdgMv7aMC
AwEAAaOBjDCBiTAPBgNVHRMBAf8EBTADAQH/MB0GA1UdDgQWBBQQSW+6ctHLjFGg
ZaWLvK61p616HDBXBgNVHSMEUDBOgBQQSW+6ctHLjFGgZaWLvK61p616HKEgpB4w
HDEaMBgGA1UEAwwRQ291Y2hiYXNlIFJvb3QgQ0GCFGMnoe3MRjFDSMJFTdTxgsfx
W5oFMA0GCSqGSIb3DQEBCwUAA4IBAQCD+qLQqDkjjVuMDRpvehWr46kKHOHVtXxH
FKpiDDYlD7NUqDWj4y1KKFHZuVg/H+IIflE55jv4ttqmKEMuEpUCd5SS3f9mTM0A
TqwzDVs9HfbuKb6lHtnJLTUvM9wBe/WPW8TCB50AkyMpz5sAAqpK4022Vein2C3T
0uox22kUBslWKZnXMtNeT3h2lFXcCZlQPLRfvHdtXA0t5We2kU0SPiFJc4I0OGjv
zzcNjA18pjiTtpuVeNBUAsBJcbHkNQLKnHGPsBNMAedVCe+AM5CVyZdDlZs//fov
0proEf3d58AqTx4i8uUZHdvmE3MVqeL2rrXFNB74Rs6j8QI1wlpW
-----END CERTIFICATE-----)");

    replicate(paramsSetter);
>>>>>>> 7ea2db5c
}
#endif //#ifdef COUCHBASE_ENTERPRISE

TEST_CASE_METHOD(ReplicatorCollectionSGTest, "Auto Purge Enabled - Remove Doc From Channel SG", "[.SyncServerCollection]") {
    string idPrefix = timePrefix();
    // one collection now now. Will use multiple collection when SG is ready.
    constexpr size_t collectionCount = 1;
    std::array<C4CollectionSpec, collectionCount> collectionSpecs = {
        Roses
    };
    std::array<C4Collection*, collectionCount> collections =
        collectionPreamble(collectionSpecs, "sguser", "password");
    std::array<C4ReplicationCollection, collectionCount> replCollections;

    string        doc1ID {idPrefix + "doc1"};
    vector<string> chIDs {idPrefix+"a", idPrefix+"b"};

    C4Error error;
    DEFER {
        // Don't REQUIRE. It would terminate the entire test run.
        assignUserChannel({"*"}, &error);
    };
    REQUIRE(assignUserChannel(chIDs, &error));

    // Create docs on SG:
    _authHeader = SGUserCredential;
    for (size_t i = 0; i < collectionCount; ++i) {
        sendRemoteRequest("PUT", repl::Options::collectionSpecToPath(collectionSpecs[i]),
                          doc1ID, addChannelToJSON("{}"_sl, "channels"_sl, chIDs));
    }

    struct CBContext {
        int docsEndedTotal = 0;
        int docsEndedPurge = 0;
        int pullFilterTotal = 0;
        int pullFilterPurge = 0;
        void reset() {
            docsEndedTotal = 0;
            docsEndedPurge = 0;
            pullFilterTotal = 0;
            pullFilterPurge = 0;
        }
    } context;


    // Setup onDocsEnded:
    _enableDocProgressNotifications = true;
    _onDocsEnded = [](C4Replicator* repl,
                      bool pushing,
                      size_t numDocs,
                      const C4DocumentEnded* docs[],
                      void*) {
        for (size_t i = 0; i < numDocs; ++i) {
            auto doc = docs[i];
            CBContext* ctx = (CBContext*)doc->collectionContext;
            ctx->docsEndedTotal++;
            if ((doc->flags & kRevPurged) == kRevPurged) {
                ctx->docsEndedPurge++;
            }
        }
    };

    // Setup pull filter:
    C4ReplicatorValidationFunction pullFilter = [](
        C4CollectionSpec, C4String, C4String, C4RevisionFlags flags, FLDict flbody, void *context)
    {
        CBContext* ctx = (CBContext*)context;
        ctx->pullFilterTotal++;
        if ((flags & kRevPurged) == kRevPurged) {
            ctx->pullFilterPurge++;
            Dict body(flbody);
            CHECK(body.count() == 0);
        }
        return true;
    };

    // Pull doc into CBL:
    C4Log("-------- Pulling");
    for (size_t i = 0; i < collectionCount; ++i) {
        replCollections[i] = C4ReplicationCollection{
            collectionSpecs[i],
            kC4Disabled,
            kC4OneShot,
            {}, // properties
            nullptr, // pushFilter
            pullFilter,
            &context     // callbackContext
        };
    }
    C4ParamsSetter paramsSetter = [&replCollections](C4ReplicatorParameters& c4Params) {
        c4Params.collectionCount = replCollections.size();
        c4Params.collections     = replCollections.data();
    };
    replicate(paramsSetter);

    // Verify: (on collections[0] only
    c4::ref<C4Document> doc1 = c4coll_getDoc(collections[0], slice(doc1ID),
                                             true, kDocGetCurrentRev, nullptr);
    REQUIRE(doc1);
    CHECK(c4rev_getGeneration(doc1->revID) == 1);
    CHECK(context.docsEndedTotal == 1);
    CHECK(context.docsEndedPurge == 0);
    CHECK(context.pullFilterTotal == 1);
    CHECK(context.pullFilterPurge == 0);

    // Removed doc from channel 'a':
    auto oRevID = slice(doc1->revID).asString();
    sendRemoteRequest("PUT", repl::Options::collectionSpecToPath(collectionSpecs[0]),
                      doc1ID, addChannelToJSON("{\"_rev\":\"" + oRevID + "\"}",
                                               "channels"_sl, {chIDs[1]}));

    C4Log("-------- Pull update");
    context.reset();
    replicate(paramsSetter);

    // Verify the update:
    doc1 = c4coll_getDoc(collections[0], slice(doc1ID), true, kDocGetCurrentRev, nullptr);
    REQUIRE(doc1);
    CHECK(c4rev_getGeneration(doc1->revID) == 2);
    CHECK(context.docsEndedTotal == 1);
    CHECK(context.docsEndedPurge == 0);
    CHECK(context.pullFilterTotal == 1);
    CHECK(context.pullFilterPurge == 0);

    // Remove doc from all channels:
    oRevID = slice(doc1->revID).asString();
    sendRemoteRequest("PUT", repl::Options::collectionSpecToPath(collectionSpecs[0]),
                      doc1ID, addChannelToJSON("{\"_rev\":\"" + oRevID + "\"}",
                                               "channels"_sl, {}));

    C4Log("-------- Pull the removed");
    context.reset();
    replicate(paramsSetter);

    // Verify if doc1 is purged:
    doc1 = c4coll_getDoc(collections[0], slice(doc1ID), true, kDocGetCurrentRev, nullptr);
    REQUIRE(!doc1);
    CHECK(context.docsEndedTotal == 1);
    CHECK(context.docsEndedPurge == 1);
    CHECK(context.pullFilterTotal == 1);
    CHECK(context.pullFilterPurge == 1);
}<|MERGE_RESOLUTION|>--- conflicted
+++ resolved
@@ -930,36 +930,6 @@
     }
 }
 
-<<<<<<< HEAD
-TEST_CASE_METHOD(ReplicatorCollectionSGTest, "Pinned Certificate Failure - SGColl", "[.SyncServerCollection]") {
-    if(!Address::isSecure(_address)) {
-        _address = { kC4Replicator2TLSScheme,
-                    C4STR("localhost"),
-                    4984 };
-    }
-    REQUIRE(Address::isSecure(_address));
-
-    // Using an unmatched pinned cert:
-    pinnedCert =                                                               \
-        "-----BEGIN CERTIFICATE-----\r\n"                                      \
-        "MIICpDCCAYwCCQCskbhc/nbA5jANBgkqhkiG9w0BAQsFADAUMRIwEAYDVQQDDAls\r\n" \
-        "b2NhbGhvc3QwHhcNMjIwNDA4MDEwNDE1WhcNMzIwNDA1MDEwNDE1WjAUMRIwEAYD\r\n" \
-        "VQQDDAlsb2NhbGhvc3QwggEiMA0GCSqGSIb3DQEBAQUAA4IBDwAwggEKAoIBAQDQ\r\n" \
-        "vl0M5D7ZglW76p428x7iQoSkhNyRBEjZgSqvQW3jAIsIElWu7mVIIAm1tpZ5i5+Q\r\n" \
-        "CHnFLha1TDACb0MUa1knnGj/8EsdOADvBfdBq7AotypiqBayRUNdZmLoQEhDDsen\r\n" \
-        "pEHMDmBrDsWrgNG82OMFHmjK+x0RioYTOlvBbqMAX8Nqp6Yu/9N2vW7YBZ5ovsr7\r\n" \
-        "vdFJkSgUYXID9zw/MN4asBQPqMT6jMwlxR1bPqjsNgXrMOaFHT/2xXdfCvq2TBXu\r\n" \
-        "H7evR6F7ayNcMReeMPuLOSWxA6Fefp8L4yDMW23jizNIGN122BgJXTyLXFtvg7CQ\r\n" \
-        "tMnE7k07LLYg3LcIeamrAgMBAAEwDQYJKoZIhvcNAQELBQADggEBABdQVNSIWcDS\r\n" \
-        "sDPXk9ZMY3stY9wj7VZF7IO1V57n+JYV1tJsyU7HZPgSle5oGTSkB2Dj1oBuPqnd\r\n" \
-        "8XTS/b956hdrqmzxNii8sGcHvWWaZhHrh7Wqa5EceJrnyVM/Q4uoSbOJhLntLE+a\r\n" \
-        "FeFLQkPpJxdtjEUHSAB9K9zCO92UC/+mBUelHgztsTl+PvnRRGC+YdLy521ST8BI\r\n" \
-        "luKJ3JANncQ4pCTrobH/EuC46ola0fxF8G5LuP+kEpLAh2y2nuB+FWoUatN5FQxa\r\n" \
-        "+4F330aYRvDKDf8r+ve3DtchkUpV9Xa1kcDFyTcYGKBrINtjRmCIblA1fezw59ZT\r\n" \
-        "S5TnM2/TjtQ=\r\n"                                                     \
-        "-----END CERTIFICATE-----\r\n";
-
-=======
 TEST_CASE_METHOD(ReplicatorCollectionSGTest, "Pinned Certificate Success - SGColl", "[.SyncServerCollection]") {
     // Leaf cert (Replicator/tests/data/cert/sg_cert.pem (1st cert))
     pinnedCert = slice(R"(-----BEGIN CERTIFICATE-----
@@ -988,7 +958,6 @@
     }
     REQUIRE(Address::isSecure(_address));
 
->>>>>>> 7ea2db5c
     // One-shot push setup
     constexpr size_t collectionCount = 1;
     const std::array<C4CollectionSpec, collectionCount> collectionSpecs = {
@@ -1005,13 +974,6 @@
         c4Params.collectionCount = replCollections.size();
         c4Params.collections = replCollections.data();
     };
-<<<<<<< HEAD
-
-    // expectSuccess = false so we can check the error code
-    replicate(paramsSetter, false);
-    CHECK(_callbackStatus.error.domain == NetworkDomain);
-    CHECK(_callbackStatus.error.code == kC4NetErrTLSCertUntrusted);
-=======
     // Push (if certificate not accepted by SGW, will crash as expectSuccess is true)
     replicate(paramsSetter);
 
@@ -1062,7 +1024,57 @@
 -----END CERTIFICATE-----)");
 
     replicate(paramsSetter);
->>>>>>> 7ea2db5c
+}
+
+TEST_CASE_METHOD(ReplicatorCollectionSGTest, "Pinned Certificate Failure - SGColl", "[.SyncServerCollection]") {
+    if(!Address::isSecure(_address)) {
+        _address = { kC4Replicator2TLSScheme,
+                    C4STR("localhost"),
+                    4984 };
+    }
+    REQUIRE(Address::isSecure(_address));
+
+    // Using an unmatched pinned cert:
+    pinnedCert =                                                               \
+        "-----BEGIN CERTIFICATE-----\r\n"                                      \
+        "MIICpDCCAYwCCQCskbhc/nbA5jANBgkqhkiG9w0BAQsFADAUMRIwEAYDVQQDDAls\r\n" \
+        "b2NhbGhvc3QwHhcNMjIwNDA4MDEwNDE1WhcNMzIwNDA1MDEwNDE1WjAUMRIwEAYD\r\n" \
+        "VQQDDAlsb2NhbGhvc3QwggEiMA0GCSqGSIb3DQEBAQUAA4IBDwAwggEKAoIBAQDQ\r\n" \
+        "vl0M5D7ZglW76p428x7iQoSkhNyRBEjZgSqvQW3jAIsIElWu7mVIIAm1tpZ5i5+Q\r\n" \
+        "CHnFLha1TDACb0MUa1knnGj/8EsdOADvBfdBq7AotypiqBayRUNdZmLoQEhDDsen\r\n" \
+        "pEHMDmBrDsWrgNG82OMFHmjK+x0RioYTOlvBbqMAX8Nqp6Yu/9N2vW7YBZ5ovsr7\r\n" \
+        "vdFJkSgUYXID9zw/MN4asBQPqMT6jMwlxR1bPqjsNgXrMOaFHT/2xXdfCvq2TBXu\r\n" \
+        "H7evR6F7ayNcMReeMPuLOSWxA6Fefp8L4yDMW23jizNIGN122BgJXTyLXFtvg7CQ\r\n" \
+        "tMnE7k07LLYg3LcIeamrAgMBAAEwDQYJKoZIhvcNAQELBQADggEBABdQVNSIWcDS\r\n" \
+        "sDPXk9ZMY3stY9wj7VZF7IO1V57n+JYV1tJsyU7HZPgSle5oGTSkB2Dj1oBuPqnd\r\n" \
+        "8XTS/b956hdrqmzxNii8sGcHvWWaZhHrh7Wqa5EceJrnyVM/Q4uoSbOJhLntLE+a\r\n" \
+        "FeFLQkPpJxdtjEUHSAB9K9zCO92UC/+mBUelHgztsTl+PvnRRGC+YdLy521ST8BI\r\n" \
+        "luKJ3JANncQ4pCTrobH/EuC46ola0fxF8G5LuP+kEpLAh2y2nuB+FWoUatN5FQxa\r\n" \
+        "+4F330aYRvDKDf8r+ve3DtchkUpV9Xa1kcDFyTcYGKBrINtjRmCIblA1fezw59ZT\r\n" \
+        "S5TnM2/TjtQ=\r\n"                                                     \
+        "-----END CERTIFICATE-----\r\n";
+
+    // One-shot push setup
+    constexpr size_t collectionCount = 1;
+    const std::array<C4CollectionSpec, collectionCount> collectionSpecs = {
+            Roses
+    };
+    std::array<C4Collection*, collectionCount> collections =
+            collectionPreamble(collectionSpecs, "sguser", "password");
+    std::array<C4ReplicationCollection, collectionCount> replCollections {
+            {{ // three sets of braces? because Xcode
+                     collectionSpecs[0], kC4OneShot, kC4Disabled
+             }}
+    };
+    C4ParamsSetter paramsSetter = [&replCollections](C4ReplicatorParameters& c4Params) {
+        c4Params.collectionCount = replCollections.size();
+        c4Params.collections = replCollections.data();
+    };
+
+    // expectSuccess = false so we can check the error code
+    replicate(paramsSetter, false);
+    CHECK(_callbackStatus.error.domain == NetworkDomain);
+    CHECK(_callbackStatus.error.code == kC4NetErrTLSCertUntrusted);
 }
 #endif //#ifdef COUCHBASE_ENTERPRISE
 
