//
//  ReplicatorCollectionSGTest.cc
//
//  Copyright 2022-Present Couchbase, Inc.
//
//  Use of this software is governed by the Business Source License included
//  in the file licenses/BSL-Couchbase.txt.  As of the Change Date specified
//  in that file, in accordance with the Business Source License, use of this
//  software will be governed by the Apache License, Version 2.0, included in
//  the file licenses/APL2.txt.
//

#include "c4Base.h"
#include "ReplicatorAPITest.hh"
#include "ReplicatorOptions.hh"
#include "ReplicatorLoopbackTest.hh"
#include "Base64.hh"
#include "Defer.hh"
#include "c4Collection.h"
#include "c4DocEnumerator.h"
#include "c4Document.h"
#include "c4Database.h"
#include "c4Replicator.hh"
#include "fleece/Mutable.hh"
#include "fleece/Fleece.h"
#include <array>
#include <fstream>
#include <iostream>

// Tests in this file, tagged by [.SyncServerCollection], are not done automatically in the
// Jenkins/GitHub CI. They can be run in locally with the following environment.
// Couchbase DB server, with docker, for example,
//   docker run -d --name cbserver -p 8091-8096:8091-8096 -p 11210-11211:11210-11211 couchbase:7.1.1
//   bucket configuration:
//     user    : Administrator
//     password: password
//     name    : any
//     scope   : flowers
//     collection: roses
// Once the DB has been set up, you can run sg_setup.sh, or set up SG manually with the configs below.
// sg_setup.sh should be run with the bucket name as the argument (i.e. './sg_setup.sh couch').
// Sync-gateway:
//   config.json:
/*
 {
   "bootstrap": {
     "server": "couchbase://localhost",
     "username": "Administrator",
     "password": "password",
     "use_tls_server": false
   },
   "logging": {
     "console": {
       "log_level": "info",
       "log_keys": ["*"]
     }
   }
 }
 */
//  config db:
/*
 curl --location --request PUT "localhost:4985/scratch/" \
 --header "Content-Type: application/json" \
 --header "Authorization: Basic QWRtaW5pc3RyYXRvcjpwYXNzd29yZA==" \
 --data-raw '{"num_index_replicas": 0, "bucket": "your_bucket_name", "scopes": {"flowers": {"collections":{"roses":{}}}}}'
 */
//  config SG user:
/*
 curl --location --request POST "localhost:4985/scratch/_user/" \
 --header "Content-Type: application/json" \
 --header "Authorization: Basic QWRtaW5pc3RyYXRvcjpwYXNzd29yZA==" \
 --data-raw '{"name": "sguser", "password": "password", "admin_channels": ["*"]}'
 */
//
// command argument:
//   [.SyncServerCollection]
//

static constexpr slice GuitarsName = "guitars"_sl;
static constexpr C4CollectionSpec Guitars = { GuitarsName, kC4DefaultScopeID };

static constexpr slice RosesName = "roses"_sl;
static constexpr slice TulipsName = "tulips"_sl;
static constexpr slice LavenderName = "lavenders"_sl;
static constexpr slice FlowersScopeName = "flowers"_sl;

static constexpr C4CollectionSpec Roses = { RosesName, FlowersScopeName };
static constexpr C4CollectionSpec Tulips = { TulipsName, FlowersScopeName };
static constexpr C4CollectionSpec Lavenders = { LavenderName, FlowersScopeName };
static constexpr C4CollectionSpec Default = kC4DefaultCollectionSpec;

// sguser:password encoded in base64
static constexpr slice kRESTCredentials = "Basic c2d1c2VyOnBhc3N3b3Jk"_sl;

using namespace std;
using namespace litecore::repl;

#ifdef COUCHBASE_ENTERPRISE
static C4SliceResult propEncryptor(void* ctx, C4CollectionSpec spec, C4String docID, FLDict properties,
                                   C4String keyPath, C4Slice input, C4StringResult* outAlgorithm,
                                   C4StringResult* outKeyID, C4Error* outError);

static C4SliceResult propDecryptor(void* ctx, C4CollectionSpec spec, C4String docID, FLDict properties,
                                   C4String keyPath, C4Slice input, C4String algorithm,
                                   C4String keyID, C4Error* outError);
#endif

class ReplicatorCollectionSGTest : public ReplicatorAPITest {
public:
    ReplicatorCollectionSGTest()
<<<<<<< HEAD
            : ReplicatorAPITest()
    {
        _authHeader = kRESTCredentials;
=======
        : ReplicatorAPITest() {
        pinnedCert = C4Test::readFile("Replicator/tests/data/cert/cert.pem");
        _address = {kC4Replicator2TLSScheme,
                    C4STR("localhost"),
                    4984};
>>>>>>> b0749e51
    }
    ~ReplicatorCollectionSGTest() {
        if (verifyDb != nullptr) {
            bool deletedDb = c4db_delete(verifyDb, ERROR_INFO());
            REQUIRE(deletedDb);
            c4db_release(verifyDb);
            verifyDb = nullptr;
        }
    }
    
    // Database verifyDb:
    C4Database* verifyDb {nullptr};
    void resetVerifyDb() {
        if (verifyDb == nullptr) {
            verifyDb = createDatabase("verifyDb");
        } else {
            deleteAndRecreateDB(verifyDb);
        }
    }

    // This function should be called before replicating against the Couchbase server.
    // It does the following:
    //  - sets up _options for authenticaton
    //  - assigns _collection with input "collection"
    //  - creates the collection if it is not the default collection
    //  - sets up the log level with input "logLevel"
    //  - returns the C4Collection object.
    template<size_t N>
    std::array<C4Collection*, N>
    collectionPreamble(std::array<C4CollectionSpec, N> collections,
                            const char* user, const char* password) {
        // Setup Replicator Options:
        Encoder enc;
        enc.beginDict();
            enc.writeKey(C4STR(kC4ReplicatorOptionAuthentication));
            enc.beginDict();
                enc.writeKey(C4STR(kC4ReplicatorAuthType));
                enc.writeString("Basic"_sl);
                enc.writeKey(C4STR(kC4ReplicatorAuthUserName));
                enc.writeString(user);
                enc.writeKey(C4STR(kC4ReplicatorAuthPassword));
                enc.writeString(password);
            enc.endDict();
        enc.endDict();
        _options = AllocedDict(enc.finish());
        
        std::array<C4Collection*, N> ret;
        for (size_t i = 0; i < N; ++i) {
            if (kC4DefaultCollectionSpec != collections[i]) {
                db->createCollection(collections[i]);
            }
            ret[i] = db->getCollection(collections[i]);
        }

        // This would effectively avoid flushing the bucket before the test.
        _flushedScratch = true;
        return ret;
    }

    template<size_t N>
    static void setDocIDs(C4ReplicatorParameters& c4Params,
                   std::array<C4ReplicationCollection, N>& replCollections,
                   const std::array<unordered_map<alloc_slice, unsigned>, N>& docIDs,
                   std::vector<AllocedDict>& allocedDicts) {
        for (size_t i = 0; i < N; ++i) {
            fleece::Encoder enc;
            enc.beginArray();
            for (const auto& d : docIDs[i]) {
                enc.writeString(d.first);
            }
            enc.endArray();
            Doc doc {enc.finish()};
            allocedDicts.emplace_back(
                repl::Options::updateProperties(
                    AllocedDict(c4Params.collections[i].optionsDictFleece),
                    kC4ReplicatorOptionDocIDs,
                    doc.root())
            );
            c4Params.collections[i].optionsDictFleece = allocedDicts.back().data();
        }
    }

    template<size_t N>
    // propertyEncryption: 0, no encryption; 1, encryption only; 2, encryption and decryption
    void verifyDocs(const std::array<C4CollectionSpec, N>& collectionSpecs,
                    const std::array<unordered_map<alloc_slice, unsigned>, N>& docIDs,
                    bool checkRev =false, int propertyEncryption =0) {
        resetVerifyDb();
        std::array<C4Collection*, N> collections;
        for (size_t i = 0; i < N; ++i) {
            if (collectionSpecs[i] != Default) {
                verifyDb->createCollection(collectionSpecs[i]);
            }
            collections[i] = verifyDb->getCollection(collectionSpecs[i]);
            CHECK(0 == c4coll_getDocumentCount(collections[i]));
        }

        // Pull to verify that Push successfully pushed all documents in docIDs

        std::array<C4ReplicationCollection, N> replCollections;
        for (size_t i = 0; i < N; ++i) {
            replCollections[i] =
            C4ReplicationCollection{collectionSpecs[i], kC4Disabled, kC4OneShot};
        }
        std::vector<AllocedDict> allocedDicts;
        C4ParamsSetter paramsSetter = [&](C4ReplicatorParameters& c4Params) {
            c4Params.collectionCount = replCollections.size();
            c4Params.collections = replCollections.data();
            setDocIDs(c4Params, replCollections, docIDs, allocedDicts);
#ifdef COUCHBASE_ENTERPRISE
            if (propertyEncryption > 0) {
                c4Params.propertyEncryptor = (C4ReplicatorPropertyEncryptionCallback)propEncryptor;
                c4Params.propertyDecryptor = (C4ReplicatorPropertyDecryptionCallback)propDecryptor;
            }
#endif
        };
#ifdef COUCHBASE_ENTERPRISE
        if (propertyEncryption == 1) {
            _options = repl::Options::updateProperties(_options,
                                                       kC4ReplicatorOptionDisablePropertyDecryption,
                                                       true);
            std::for_each(decContextMap->begin(), decContextMap->end(), [=](auto& p) {
                p.second.collection = c4db_getCollection(verifyDb, p.first, ERROR_INFO());
            });
        }
#else
        (void)propertyEncryption;
#endif
        {
            C4Database* savedb = db;
            DEFER {
                db = savedb;
            };
            db = verifyDb;
            replicate(paramsSetter);
        }

        for (size_t i = 0; i < N; ++i) {
            if (checkRev) {
                unsigned count = 0;
                c4::ref<C4DocEnumerator> e = c4coll_enumerateAllDocs(collections[i],
                                                                     nullptr, ERROR_INFO());
                {
                    ++count;
                    while (c4enum_next(e, ERROR_INFO())) {
                        C4DocumentInfo info;
                        c4enum_getDocumentInfo(e, &info);
                        auto it = docIDs[i].find(info.docID);
                        CHECK(it != docIDs[i].end());
                        CHECK(it->second == c4rev_getGeneration(info.revID));
                    }
                }
                CHECK(count == docIDs.size());
            } else {
                auto count = c4coll_getDocumentCount(collections[i]);
                REQUIRE(count == docIDs[i].size());
            }
        }
    }

    // Returns unique prefix based on time.
    static string timePrefix() {
        auto now = std::chrono::high_resolution_clock::now();
        auto epoch = now.time_since_epoch();
        auto seconds = std::chrono::duration_cast<std::chrono::nanoseconds>(epoch).count();
        std::stringstream ss;
        ss << std::hex << seconds << "_";
        return ss.str();
    }
    
    // map: docID -> rev generation
    static std::unordered_map<alloc_slice, unsigned> getDocIDs(C4Collection* collection) {
        std::unordered_map<alloc_slice, unsigned> ret;
        c4::ref<C4DocEnumerator> e = c4coll_enumerateAllDocs(collection, nullptr, ERROR_INFO());
        {
            while (c4enum_next(e, ERROR_INFO())) {
                C4DocumentInfo info;
                c4enum_getDocumentInfo(e, &info);
                ret.emplace(info.docID, c4rev_getGeneration(info.revID));
            }
        }
        return ret;
    }

    static alloc_slice addChannelToJSON(slice json, slice ckey, const vector<string>& channelIDs) {
        MutableDict dict {FLMutableDict_NewFromJSON(json, nullptr)};
        MutableArray arr = MutableArray::newArray();
        for (const auto& chID : channelIDs) {
            arr.append(chID);
        }
        dict.set(ckey, arr);
        return dict.toJSON();
    }

    bool assignUserChannel(const vector<string>& channelIDs, C4Error* err) {
        auto bodyWithChannel = addChannelToJSON("{}"_sl, "admin_channels"_sl, channelIDs);
        HTTPStatus status;
        alloc_slice saveAuthHeader = _authHeader;
        _authHeader = AdminAuthHeader;
        sendRemoteRequest("PUT", "_user/sguser", &status,
                                err == nullptr ? ERROR_INFO() : ERROR_INFO(err),
                                bodyWithChannel, true);
        _authHeader = saveAuthHeader;
        return status == HTTPStatus::OK;
    }

    bool createTestUser(const vector<string> channelIDs) {
        // Delete it first.
        HTTPStatus status;
        alloc_slice savedAuthHeader = _authHeader;
        _authHeader = AdminAuthHeader;
        sendRemoteRequest("DELETE", "_user/"s+TestUser, &status, ERROR_INFO(), nullslice, true);

        string body = "{\"name\":\""s + TestUser + "\",\"password\":\"password\"}";
        alloc_slice bodyWithChannel = addChannelToJSON(slice(body), "admin_channels"_sl, channelIDs);
        sendRemoteRequest("POST", "_user", &status, ERROR_INFO(), bodyWithChannel, true);
        _authHeader = savedAuthHeader;
        return status == HTTPStatus::Created;
    }

    struct CipherContext {
        C4Collection* collection;
        slice docID;
        slice keyPath;
        bool called;

        CipherContext(C4Collection* c, const char* id, const char* path, bool called_)
        : collection(c)
        , docID(id)
        , keyPath(path)
        , called(called_)
        {}
    };

    using CipherContextMap = unordered_map<C4CollectionSpec, CipherContext>;
    std::unique_ptr<CipherContextMap> encContextMap;
    std::unique_ptr<CipherContextMap> decContextMap;

    static constexpr const char* TestUser = "test_user";

    // base-64 encoded of "sguser:password"
    static constexpr slice SGUserAuthHeader = "Basic c2d1c2VyOnBhc3N3b3Jk"_sl;
    // base-64 of "test_user:password"
    static constexpr slice TestUserAuthHeader = "Basic dGVzdF91c2VyOnBhc3N3b3Jk"_sl;
    // base-64 of, "Administrator:password"
    static constexpr slice AdminAuthHeader = "Basic QWRtaW5pc3RyYXRvcjpwYXNzd29yZA=="_sl;
};


TEST_CASE_METHOD(ReplicatorCollectionSGTest, "API Push 5000 Changes Collections SG", "[.SyncServerCollection]") {
    string idPrefix = timePrefix();
    const string docID = idPrefix + "apipfcc-doc1";
    
    string revID;
    constexpr size_t collectionCount = 1;

    std::array<C4CollectionSpec, collectionCount> collectionSpecs;
    std::array<C4Collection *, collectionCount> collections;
    std::array<unordered_map<alloc_slice, unsigned>, collectionCount> docIDs;
    std::array<C4ReplicationCollection, collectionCount> replCollections;

    collectionSpecs = {
        Roses
    };
    collections = collectionPreamble(collectionSpecs, "sguser", "password");
    replCollections = {
        C4ReplicationCollection{collectionSpecs[0], kC4OneShot, kC4Disabled},
    };

    C4ParamsSetter paramsSetter = [&replCollections](C4ReplicatorParameters& c4Params) {
        c4Params.collectionCount = replCollections.size();
        c4Params.collections = replCollections.data();
    };

    {
        TransactionHelper t(db);
        revID = createNewRev(collections[0], slice(docID), nullslice, kFleeceBody);
    }

    docIDs[0] = getDocIDs(collections[0]);
    
    replicate(paramsSetter);
    verifyDocs(collectionSpecs, docIDs);

    C4Log("-------- Mutations --------");
    {
        TransactionHelper t(db);
        for (int i = 2; i <= 5000; ++i)
            revID = createNewRev(collections[0], slice(docID), slice(revID), kFleeceBody);
            REQUIRE(!revID.empty());
    }

    C4Log("-------- Second Replication --------");
    replicate(paramsSetter);
    verifyDocs(collectionSpecs, docIDs);
    
}

// The collection does not exist in the remote.
TEST_CASE_METHOD(ReplicatorCollectionSGTest, "Use Nonexisting Collections SG", "[.SyncServerCollection]") {
    string idPrefix = timePrefix();
    //    constexpr size_t collectionCount = 2;
    constexpr size_t collectionCount = 1;

    std::array<C4CollectionSpec, collectionCount> collectionSpecs;
    std::array<C4Collection *, collectionCount> collections;
    std::array<C4ReplicationCollection, collectionCount> replCollections;

    collectionSpecs = {
        // C4CollectionSpec{"dummy1"_sl, kC4DefaultScopeID},
        C4CollectionSpec{"dummy2"_sl, kC4DefaultScopeID}
    };
    replCollections = {
        C4ReplicationCollection{collectionSpecs[0], kC4OneShot, kC4Disabled},
    };
    collections = collectionPreamble(collectionSpecs, "sguser", "password");
    
    importJSONLines(sFixturesDir + "names_100.json", collections[0], 0, false, 2, idPrefix);
    C4ParamsSetter paramsSetter = [&replCollections](C4ReplicatorParameters& c4Params) {
        c4Params.collectionCount = replCollections.size();
        c4Params.collections = replCollections.data();
    };

    replicate(paramsSetter, false);
    // ERROR: {Repl#7} Got LiteCore error: WebSocket error 404, "Collection 'dummy2'
    // is not found on the remote server"
    CHECK(_callbackStatus.error.domain == WebSocketDomain);
    CHECK(_callbackStatus.error.code == 404); 
}

TEST_CASE_METHOD(ReplicatorCollectionSGTest, "Sync with Single Collection SG", "[.SyncServerCollection]") {
    string idPrefix = timePrefix();
    constexpr size_t collectionCount = 1;
    constexpr size_t docCount = 20;

    std::array<C4CollectionSpec, collectionCount> collectionSpecs;
    std::array<C4Collection*, collectionCount> collections;
    std::array<unordered_map<alloc_slice, unsigned>, collectionCount> docIDs;
    std::array<C4ReplicationCollection, collectionCount> replCollections;

    bool continuous = false;

    SECTION("Named Collection") {
        collectionSpecs = {Roses};
    }
    
    SECTION("Default Collection") {
        collectionSpecs = {Default};
        // Not ready:
        return;
    }
    
    SECTION("Another Named Collection") {
        collectionSpecs = {Lavenders};
        // Not ready:
        return;
    }

    SECTION("Named Collection Continuous") {
        collectionSpecs = {Roses};
        continuous = true;
    }

    collections = collectionPreamble(collectionSpecs, "sguser", "password");
    importJSONLines(sFixturesDir + "names_100.json", collections[0], 0, false, docCount, idPrefix);
    docIDs[0] = getDocIDs(collections[0]);

    // collectionCount == 1;
    replCollections = {
        C4ReplicationCollection{collectionSpecs[0], continuous ? kC4Continuous : kC4OneShot, kC4Disabled},
    };
    C4ParamsSetter paramsSetter = [&replCollections](C4ReplicatorParameters& c4Params) {
        c4Params.collectionCount = replCollections.size();
        c4Params.collections = replCollections.data();
    };

    if (continuous) {
        _stopWhenIdle.store(true);
    }
    replicate(paramsSetter);
    verifyDocs(collectionSpecs, docIDs);
}

TEST_CASE_METHOD(ReplicatorCollectionSGTest, "Sync with Multiple Collections SG", "[.SyncServerCollection]") {
    string idPrefix = timePrefix();
    constexpr size_t collectionCount = 3;
    constexpr size_t docCount = 20;
    bool continuous = false;

    std::array<C4CollectionSpec, collectionCount> collectionSpecs;
    std::array<C4Collection*, collectionCount> collections;
    std::array<unordered_map<alloc_slice, unsigned>, collectionCount> docInfos;
    std::array<C4ReplicationCollection, collectionCount> replCollections;
    
    // Three collections:
    // 1. Guitars - in the default scope
    // 2. Roses   - in scope "flowers"
    // 3. Tulips  - in scope "flowers

    SECTION("1-2-3") {
        collectionSpecs = {Guitars, Roses, Tulips};
        // not ready
        return;
    }

    SECTION("3-2-1") {
        collectionSpecs = {Tulips, Roses, Guitars};
        // not ready
        return;
    }

    SECTION("2-1-3") {
        collectionSpecs = {Roses, Guitars, Tulips};
        continuous = true;
        (void)continuous;
        // not ready
        return;
    }

    collections = collectionPreamble(collectionSpecs, "sguser", "password");
    for (int i = 0; i < collectionCount; ++i) {
        importJSONLines(sFixturesDir + "names_100.json", collections[i], 0, false, docCount, idPrefix);
        docInfos[i] = getDocIDs(collections[i]);
    }

    // Push:
    for (int i = 0; i < collectionCount; ++i) {
        replCollections[i] = C4ReplicationCollection{collectionSpecs[i],
            continuous ? kC4Continuous : kC4OneShot,
            kC4Disabled};
    }
    C4ParamsSetter paramsSetter = [&replCollections](C4ReplicatorParameters& c4Params) {
        c4Params.collectionCount = replCollections.size();
        c4Params.collections = replCollections.data();
    };

    if (continuous) {
        _stopWhenIdle.store(true);
    }
    replicate(paramsSetter);
    verifyDocs(collectionSpecs, docInfos);
}

TEST_CASE_METHOD(ReplicatorCollectionSGTest, "Multiple Collections Push & Pull SG", "[.SyncServerCollection]") {
    string idPrefix = timePrefix();
    constexpr size_t collectionCount = 1;

    std::array<C4CollectionSpec, collectionCount> collectionSpecs;
    std::array<C4Collection *, collectionCount> collections;
    std::array<unordered_map<alloc_slice, unsigned>, collectionCount> docIDs;
    std::array<C4ReplicationCollection, collectionCount> replCollections;
    std::array<unordered_map<alloc_slice, unsigned>, collectionCount> localDocIDs;
    std::vector<AllocedDict> allocedDicts;

    collectionSpecs = {
        Roses
    };
    collections = collectionPreamble(collectionSpecs, "sguser", "password");
   
    for (size_t i = 0; i < collectionCount; ++i) {
        addDocs(collections[i], 20, idPrefix+"remote-");
        docIDs[i] = getDocIDs(collections[i]);
        replCollections[i] = C4ReplicationCollection{collectionSpecs[i], kC4OneShot, kC4Disabled};
    }

    // Send the docs to remote
    C4ParamsSetter paramsSetter = [&replCollections](C4ReplicatorParameters& c4Params) {
        c4Params.collectionCount = replCollections.size();
        c4Params.collections = replCollections.data();
    };
    replicate(paramsSetter);
    verifyDocs(collectionSpecs, docIDs);

    deleteAndRecreateDB();

    for (size_t i = 0; i < collectionCount; ++i) {
        collections[i] = c4db_createCollection(db, collectionSpecs[i], ERROR_INFO());
        addDocs(collections[i], 10, idPrefix+"local-");
        localDocIDs[i] = getDocIDs(collections[i]);
        // OneShot Push & Pull
        replCollections[i] = C4ReplicationCollection{collectionSpecs[i], kC4OneShot, kC4OneShot};
    }
    
    // Merge together the doc IDs
    for (size_t i = 0; i < collectionCount; ++i) {
        for (auto iter = localDocIDs[i].begin(); iter != localDocIDs[i].end(); ++iter) {
            docIDs[i].emplace(iter->first, iter->second);
        }
    }

    paramsSetter = [&replCollections, &docIDs, &allocedDicts](C4ReplicatorParameters& c4Params) {
        c4Params.collectionCount = replCollections.size();
        c4Params.collections = replCollections.data();
        setDocIDs(c4Params, replCollections, docIDs, allocedDicts);
    };

    replicate(paramsSetter);
    // 10 docs are pushed and 20 docs are pulled from each collectiion.
    CHECK(_callbackStatus.progress.documentCount == 30*collectionCount);
}

TEST_CASE_METHOD(ReplicatorCollectionSGTest, "Multiple Collections Incremental Push SG", "[.SyncServerCollection]") {
    string idPrefix = timePrefix();
    // one collection now now. Will use multiple collection when SG is ready.
    constexpr size_t collectionCount = 1;

    std::array<C4CollectionSpec, collectionCount> collectionSpecs;
    std::array<C4Collection *, collectionCount> collections;
    std::array<unordered_map<alloc_slice, unsigned>, collectionCount> docIDs;
    std::array<C4ReplicationCollection, collectionCount> replCollections;

    collectionSpecs = {
        Roses
    };
    collections = collectionPreamble(collectionSpecs, "sguser", "password");
    
    for (size_t i = 0; i < collectionCount; ++i) {
        addDocs(collections[i], 10, idPrefix);
        docIDs[i] = getDocIDs(collections[i]);
        replCollections[i] = C4ReplicationCollection{collectionSpecs[i],
            kC4OneShot, kC4Disabled};
    }
    C4ParamsSetter paramsSetter = [&replCollections](C4ReplicatorParameters& c4Params) {
        c4Params.collectionCount = replCollections.size();
        c4Params.collections = replCollections.data();
    };

    replicate(paramsSetter);
    verifyDocs(collectionSpecs, docIDs);

    // Add docs to local database
    idPrefix = timePrefix();
    for (size_t i = 0; i < collectionCount; ++i) {
        addDocs(collections[i], 5, idPrefix);
        docIDs[i] = getDocIDs(collections[i]);
    }

    replicate(paramsSetter);
    verifyDocs(collectionSpecs, docIDs);
}

TEST_CASE_METHOD(ReplicatorCollectionSGTest, "Multiple Collections Incremental Revisions SG", "[.SyncServerCollection]") {
    string idPrefix = timePrefix();
    // one collection now now. Will use multiple collection when SG is ready.
    constexpr size_t collectionCount = 1;

    std::array<C4CollectionSpec, collectionCount> collectionSpecs;
    std::array<C4Collection *, collectionCount> collections;
    std::array<unordered_map<alloc_slice, unsigned>, collectionCount> docIDs;
    std::array<C4ReplicationCollection, collectionCount> replCollections;

    collectionSpecs = {
        Roses
    };
    collections = collectionPreamble(collectionSpecs, "sguser", "password");
    
    for (size_t i = 0; i < collectionCount; ++i) {
        addDocs(collections[i], 2, idPrefix + "db-" + string(collectionSpecs[i].name));
        docIDs[i] = getDocIDs(collections[i]);
        replCollections[i] = C4ReplicationCollection{collectionSpecs[i], kC4Continuous, kC4Disabled};
    }

    Jthread jthread;
    _callbackWhenIdle = [=, &jthread, &docIDs]() {
        jthread.thread = std::thread(std::thread{[=, &docIDs]() mutable {
            for (size_t i = 0; i < collectionCount; ++i) {
                string collName = string(collectionSpecs[i].name);
                string docID = idPrefix + "-" + collName + "-docko";
                ReplicatorLoopbackTest::addRevs(collections[i], 500ms, alloc_slice(docID), 1, 10, true, ("db-"s + collName).c_str());
                docIDs[i].emplace(alloc_slice(docID), 10); // rev 3
            }
            _stopWhenIdle.store(true);
        }});
        _callbackWhenIdle = nullptr;
    };

    C4ParamsSetter paramsSetter = [&replCollections](C4ReplicatorParameters& c4Params) {
        c4Params.collectionCount = replCollections.size();
        c4Params.collections = replCollections.data();
    };
    replicate(paramsSetter);
    // total 3 docs, 12 revs.
    CHECK(_callbackStatus.progress.documentCount == 12);
    verifyDocs(collectionSpecs, docIDs, true);
}

TEST_CASE_METHOD(ReplicatorCollectionSGTest, "Push and Pull Attachments SG", "[.SyncServerCollection]") {
    string idPrefix = timePrefix();
    //    constexpr size_t collectionCount = 2;
    constexpr size_t collectionCount = 1;

    std::array<C4CollectionSpec, collectionCount> collectionSpecs;
    std::array<C4Collection *, collectionCount> collections;
    std::array<unordered_map<alloc_slice, unsigned>, collectionCount> docIDs;
    std::array<C4ReplicationCollection, collectionCount> replCollections;
    std::array<vector<C4BlobKey>, collectionCount> blobKeys; // blobKeys1a, blobKeys1b;

    collectionSpecs = {
        Roses
        //, Tulips
    };
    collections = collectionPreamble(collectionSpecs, "sguser", "password");
    
    vector<string> attachments1 = {idPrefix+"Attachment A", idPrefix+"Attachment B", idPrefix+"Attachment Z"};
    {
        string doc1 = idPrefix + "doc1";
        string doc2 = idPrefix + "doc2";
        TransactionHelper t(db);
        for (size_t i = 0; i < collectionCount; ++i) {
            blobKeys[i] = addDocWithAttachments(db, collectionSpecs[i],  slice(doc1), attachments1, "text/plain");
            docIDs[i] = getDocIDs(collections[i]);
            replCollections[i] = C4ReplicationCollection{collectionSpecs[i], kC4OneShot, kC4Disabled};
        }
    }

    C4ParamsSetter paramsSetter = [&replCollections](C4ReplicatorParameters& c4Params) {
        c4Params.collectionCount = replCollections.size();
        c4Params.collections = replCollections.data();
    };
    replicate(paramsSetter);
    verifyDocs(collectionSpecs, docIDs);
    for (size_t i = 0; i < collectionCount; ++i) {
        checkAttachments(verifyDb, blobKeys[i], attachments1);
    }
}

TEST_CASE_METHOD(ReplicatorCollectionSGTest, "Resolve Conflict SG", "[.SyncServerCollection]") {
    string idPrefix = timePrefix();
    constexpr size_t collectionCount = 1;

    std::array<C4CollectionSpec, collectionCount> collectionSpecs;
    std::array<C4Collection *, collectionCount> collections;
    std::array<unordered_map<alloc_slice, unsigned>, collectionCount> docIDs;
    std::array<C4ReplicationCollection, collectionCount> replCollections;
    std::array<string, collectionCount> collNames;
    std::vector<AllocedDict> allocedDicts;

    collectionSpecs = {
        Roses
    };
    collections = collectionPreamble(collectionSpecs, "sguser", "password");
    collNames = {"rose"};

    for (size_t i = 0; i < collectionCount; ++i) {
        createFleeceRev(collections[i], slice(idPrefix+collNames[i]), kRev1ID, "{}"_sl);
        createFleeceRev(collections[i], slice(idPrefix+collNames[i]), revOrVersID("2-12121212", "1@cafe"),
                        "{\"db\":\"remote\"}"_sl);
        docIDs[i] = getDocIDs(collections[i]);
        replCollections[i] = C4ReplicationCollection{collectionSpecs[i], kC4OneShot, kC4Disabled};
    }

    // Send the docs to remote
    C4ParamsSetter paramsSetter = [&replCollections](C4ReplicatorParameters& c4Params) {
        c4Params.collectionCount = replCollections.size();
        c4Params.collections = replCollections.data();
    };
    replicate(paramsSetter);
    verifyDocs(collectionSpecs, docIDs, true);
    
    deleteAndRecreateDB();
    for (size_t i = 0; i < collectionCount; ++i) {
        collections[i] = c4db_createCollection(db, collectionSpecs[i], ERROR_INFO());
        createFleeceRev(collections[i], slice(idPrefix+collNames[i]), kRev1ID, "{}"_sl);
        createFleeceRev(collections[i], slice(idPrefix+collNames[i]), revOrVersID("2-13131313", "1@babe"),
                        "{\"db\":\"local\"}"_sl);
        replCollections[i] = C4ReplicationCollection{collectionSpecs[i], kC4Disabled, kC4OneShot};
    }

    paramsSetter = [&replCollections, &docIDs, &allocedDicts](C4ReplicatorParameters& c4Params) {
        c4Params.collectionCount = replCollections.size();
        c4Params.collections = replCollections.data();
        setDocIDs(c4Params, replCollections, docIDs, allocedDicts);
    };
    _conflictHandler = [&](const C4DocumentEnded* docEndedWithConflict) {
        C4Error error;
        int i = -1;
        for (int k = 0; k < collectionCount; ++k) {
            if (docEndedWithConflict->collectionSpec == collectionSpecs[k]) {
                i = k;
            }
        }
        Assert(i >= 0, "Internal logical error");

        TransactionHelper t(db);

        slice docID = docEndedWithConflict->docID;
        // Get the local doc. It is the current revision
        c4::ref<C4Document> localDoc = c4coll_getDoc(collections[i], docID, true, kDocGetAll, WITH_ERROR(error));
        CHECK(error.code == 0);

        // Get the remote doc. It is the next leaf revision of the current revision.
        c4::ref<C4Document> remoteDoc = c4coll_getDoc(collections[i], docID, true, kDocGetAll, &error);
        bool succ = c4doc_selectNextLeafRevision(remoteDoc, true, false, &error);
        Assert(remoteDoc->selectedRev.revID == docEndedWithConflict->revID);
        CHECK(error.code == 0);
        CHECK(succ);

        C4Document* resolvedDoc = nullptr;
        switch (i) {
            case 0:
                resolvedDoc = remoteDoc;
                break;
            default:
                Assert(false, "Unknown collection");
        }
        FLDict mergedBody = c4doc_getProperties(resolvedDoc);
        C4RevisionFlags mergedFlags = resolvedDoc->selectedRev.flags;
        alloc_slice winRevID = resolvedDoc->selectedRev.revID;
        alloc_slice lostRevID = (resolvedDoc == remoteDoc) ? localDoc->selectedRev.revID
                                                           : remoteDoc->selectedRev.revID;
        bool result = c4doc_resolveConflict2(localDoc, winRevID, lostRevID,
                                             mergedBody, mergedFlags, &error);
        Assert(result, "conflictHandler: c4doc_resolveConflict2 failed for '%.*s' in '%.*s.%.*s'",
               SPLAT(docID), SPLAT(collectionSpecs[i].scope), SPLAT(collectionSpecs[i].name));
        Assert((localDoc->flags & kDocConflicted) == 0);

        if (!c4doc_save(localDoc, 0, &error)) {
            Assert(false, "conflictHandler: c4doc_save failed for '%.*s' in '%.*s.%.*s'",
                   SPLAT(docID), SPLAT(collectionSpecs[i].scope), SPLAT(collectionSpecs[i].name));
        }
    };
    replicate(paramsSetter);

    for (int i = 0; i < collectionCount; ++i) {
        switch (i) {
            case 0: {
                c4::ref<C4Document> doc = c4coll_getDoc(collections[i], slice(idPrefix+collNames[i]),
                                                        true, kDocGetAll, nullptr);
                REQUIRE(doc);
                // Remote wins for the first collection
                CHECK(fleece2json(c4doc_getRevisionBody(doc)) == "{db:\"remote\"}"); // Remote Wins
                REQUIRE(!c4doc_selectNextLeafRevision(doc, true, false, nullptr));
            } break;
            default:
                Assert(false, "Not ready yet");
        }
    }
}

TEST_CASE_METHOD(ReplicatorCollectionSGTest, "Auto Purge Enabled - Revoke Access - SGColl", "[.SyncServerCollection]") {
    const string idPrefix = timePrefix();
    const string docIDstr = idPrefix + "apera-doc1";
    const string channelIDa = idPrefix + "-a";
    const string channelIDb = idPrefix + "-b";

    // Create a temporary user for this test
    HTTPStatus status;
    C4Error error;
    sendRemoteRequest("POST", "_user", &status, &error, R"({"name":"purgeRevoke","password":"password"})", true);
    sendRemoteRequest("PUT", "_user/purgeRevoke", &status, &error, R"({"admin_channels":["*"]})", true);
    REQUIRE(status == HTTPStatus::OK);

    // Setup pull filter:
    _pullFilter = [](C4CollectionSpec collectionSpec, C4String docID, C4String revID,
                     C4RevisionFlags flags, FLDict flbody, void *context) {
        if ((flags & kRevPurged) == kRevPurged) {
            ((ReplicatorAPITest*)context)->_counter++;
            Dict body(flbody);
            CHECK(body.count() == 0);
        }
        return true;
    };

    // One-shot pull setup
    constexpr size_t collectionCount = 1;
    const std::array<C4CollectionSpec, collectionCount> collectionSpecs = {
            Roses
    };
    Encoder enc;
    enc.beginDict();
    enc.writeKey(C4STR(kC4ReplicatorOptionChannels));
    enc.beginArray();
    enc.writeString(channelIDa);
    enc.writeString(channelIDb);
    enc.endArray();
    enc.endDict();
    fleece::alloc_slice opts { enc.finish() };
    
    std::array<C4Collection*, collectionCount> collections =
            collectionPreamble(collectionSpecs, "purgeRevoke", "password");
    std::array<C4ReplicationCollection, collectionCount> replCollections {
        {{ // three sets of braces? because Xcode
            collectionSpecs[0], kC4Disabled, kC4OneShot,
            opts, nullptr, _pullFilter, this
        }}
    };
    C4ParamsSetter paramsSetter = [&replCollections](C4ReplicatorParameters& c4Params) {
        c4Params.collectionCount = replCollections.size();
        c4Params.collections = replCollections.data();
    };

    // Setup onDocsEnded:
    _enableDocProgressNotifications = true;
    _onDocsEnded = [](C4Replicator* repl,
                      bool pushing,
                      size_t numDocs,
                      const C4DocumentEnded* docs[],
                      void* context) {
        for (size_t i = 0; i < numDocs; ++i) {
            auto doc = docs[i];
            if ((doc->flags & kRevPurged) == kRevPurged) {
                ((ReplicatorAPITest*)context)->_docsEnded++;
            }
        }
    };

    auto collRoses = collections[0];

    auto collRosesPath = repl::Options::collectionSpecToPath(collectionSpecs[0]);

    // Put doc in remote DB, in channels a and b
    sendRemoteRequest("PUT", collRosesPath, docIDstr, &status, &error,
                      addChannelToJSON("", "channels"_sl, { channelIDa, channelIDb }));
    REQUIRE(status == HTTPStatus::Created);

    // Pull doc into CBL:
    C4Log("-------- Pulling");
    replicate(paramsSetter);

    // Verify:
    c4::ref<C4Document> doc1 = c4coll_getDoc(collRoses, slice(docIDstr), true, kDocGetAll, nullptr);
    REQUIRE(doc1);
    CHECK(slice(doc1->revID).hasPrefix("1-"_sl));
    CHECK(_docsEnded == 0);
    CHECK(_counter == 0);

    // Revoked access to channel 'a':
    sendRemoteRequest("PUT", "_user/purgeRevoke", &status, &error,
                      addChannelToJSON("", "admin_channels"_sl, { channelIDb }), true);
    REQUIRE(status == HTTPStatus::OK);

    // Check if update to doc1 is still pullable:
    auto oRevID = slice(doc1->revID).asString();
    sendRemoteRequest("PUT", collRosesPath, docIDstr, &status, &error,
                       addChannelToJSON(R"({"_rev":")" + oRevID, "channels"_sl, { channelIDb }));

    C4Log("-------- Pull update");
    replicate(paramsSetter);

    // Verify the update:
    doc1 = c4coll_getDoc(collRoses, slice(docIDstr), true, kDocGetAll, nullptr);
    REQUIRE(doc1);
    CHECK(slice(doc1->revID).hasPrefix("2-"_sl));
    CHECK(_docsEnded == 0);
    CHECK(_counter == 0);

    auto curRevID = slice(doc1->revID).asString();

    // Revoke access to all channels:
    sendRemoteRequest("PUT", "_user/purgeRevoke", &status, &error, R"({"admin_channels":[]})", true);
    REQUIRE(status == HTTPStatus::OK);

    C4Log("-------- Pull the revoked");
    replicate(paramsSetter);

    // Verify that doc1 is purged:
    doc1 = c4coll_getDoc(collRoses, slice(docIDstr), true, kDocGetAll, nullptr);
    REQUIRE(!doc1);
    CHECK(_docsEnded == 1);
    CHECK(_counter == 1);

    // Purge remote doc so test will succeed multiple times without flushing bucket
    sendRemoteRequest("POST", "_purge", &status, &error, "{\"" + docIDstr + "\":[\"*\"]}", true);
    // Delete temp user
    sendRemoteRequest("DELETE", "_user/purgeRevoke", &status, &error, nullslice, true);
}

#ifdef COUCHBASE_ENTERPRISE

static void validateCipherInputs(ReplicatorCollectionSGTest::CipherContextMap* ctx,
                                 C4CollectionSpec& spec, C4String& docID, C4String& keyPath) {
    auto i = ctx->find(spec);
    REQUIRE(i != ctx->end());

    auto& context = i->second;
    CHECK(spec == context.collection->getSpec());
    CHECK(docID == context.docID);
    CHECK(keyPath == context.keyPath);
    context.called = true;
}

C4SliceResult propEncryptor(void* ctx, C4CollectionSpec spec, C4String docID, FLDict properties,
                            C4String keyPath, C4Slice input, C4StringResult* outAlgorithm,
                            C4StringResult* outKeyID, C4Error* outError)
{
    auto test = static_cast<ReplicatorCollectionSGTest*>(ctx);
    validateCipherInputs(test->encContextMap.get(), spec, docID, keyPath);
    return C4SliceResult(ReplicatorLoopbackTest::UnbreakableEncryption(input, 1));
}

C4SliceResult propDecryptor(void* ctx, C4CollectionSpec spec, C4String docID, FLDict properties,
                            C4String keyPath, C4Slice input, C4String algorithm,
                            C4String keyID, C4Error* outError)
{
    auto test = static_cast<ReplicatorCollectionSGTest*>(ctx);
    validateCipherInputs(test->decContextMap.get(), spec, docID, keyPath);
    return C4SliceResult(ReplicatorLoopbackTest::UnbreakableEncryption(input, -1));
}

TEST_CASE_METHOD(ReplicatorCollectionSGTest, "Replicate Encrypted Properties with Collections SG", "[.SyncServerCollection]") {
    const bool TestDecryption = GENERATE(false, true);
    C4Log("---- %s decryption ---", (TestDecryption ? "With" : "Without"));

    string idPrefix = timePrefix();
    // one collection now now. Will use multiple collection when SG is ready.
    constexpr size_t collectionCount = 1;

    std::array<C4CollectionSpec, collectionCount> collectionSpecs;
    std::array<C4Collection *, collectionCount> collections;
    std::array<unordered_map<alloc_slice, unsigned>, collectionCount> docIDs;
    std::array<C4ReplicationCollection, collectionCount> replCollections;

    collectionSpecs = {
        Roses};
    collections = collectionPreamble(collectionSpecs, "sguser", "password");
    
    encContextMap.reset(new CipherContextMap);
    decContextMap.reset(new CipherContextMap);
    string docs[] = {idPrefix + "hiddenRose", idPrefix + "invisibleTulip"};
    slice originalJSON = R"({"xNum":{"@type":"encryptable","value":"123-45-6789"}})"_sl;
    {
        TransactionHelper t(db);
        for (size_t i = 0; i < collectionCount; ++i) {
            createFleeceRev(collections[i], slice(docs[i]), kRevID, originalJSON);
            docIDs[i] = getDocIDs(collections[i]);
            replCollections[i] = C4ReplicationCollection{collectionSpecs[i], kC4OneShot, kC4Disabled};
            encContextMap->emplace(std::piecewise_construct,
                                   std::forward_as_tuple(collectionSpecs[i]),
                                   std::forward_as_tuple(collections[i], docs[i].c_str(), "xNum", false));
            decContextMap->emplace(std::piecewise_construct,
                                   std::forward_as_tuple(collectionSpecs[i]),
                                   std::forward_as_tuple(collections[i], docs[i].c_str(), "xNum", false));
        }
    }

    C4ParamsSetter paramsSetter = [&replCollections](C4ReplicatorParameters& c4Params) {
        c4Params.collectionCount = replCollections.size();
        c4Params.collections = replCollections.data();
        c4Params.propertyEncryptor = propEncryptor;
        c4Params.propertyDecryptor = propDecryptor;
    };

    replicate(paramsSetter);
    verifyDocs(collectionSpecs, docIDs, true, TestDecryption ? 2 : 1);

    // Check encryption on active replicator:
    for (auto i = encContextMap->begin(); i != encContextMap->end(); i++) {
        CipherContext& context = i->second;
        CHECK(context.called);
    }

    // Check decryption on verifyDb:
    for (auto i = decContextMap->begin(); i != decContextMap->end(); i++) {
        auto& context = i->second;
        c4::ref<C4Document> doc = c4coll_getDoc(context.collection, context.docID, true,
                                                kDocGetAll, ERROR_INFO());
        REQUIRE(doc);
        Dict props = c4doc_getProperties(doc);

        if (TestDecryption) {
            CHECK(context.called);
            CHECK(props.toJSON(false, true) == originalJSON);
        } else {
            CHECK(!context.called);
            CHECK(props.toJSON(false, true) == R"({"encrypted$xNum":{"alg":"CB_MOBILE_CUSTOM","ciphertext":"IzIzNC41Ni43ODk6Iw=="}})"_sl);

            // Decrypt the "ciphertext" property by hand. We disabled decryption on the destination,
            // so the property won't be converted back from the server schema.
            slice cipherb64 = props["encrypted$xNum"].asDict()["ciphertext"].asString();
            auto cipher = base64::decode(cipherb64);
            alloc_slice clear = ReplicatorLoopbackTest::UnbreakableEncryption(cipher, -1);
            CHECK(clear == "\"123-45-6789\"");
        }
    }
}

TEST_CASE_METHOD(ReplicatorCollectionSGTest, "Pinned Certificate Success - SGColl", "[.SyncServerCollection]") {
    // Leaf cert (Replicator/tests/data/cert/sg_cert.pem (1st cert))
    pinnedCert = slice(R"(-----BEGIN CERTIFICATE-----
MIICqzCCAZMCFGrxed0RuxP+uYOzr9wIeRp4gBjHMA0GCSqGSIb3DQEBCwUAMBAx
DjAMBgNVBAMMBUludGVyMB4XDTIyMTAyNTEwMjAzMFoXDTMyMTAyMjEwMjAzMFow
FDESMBAGA1UEAwwJbG9jYWxob3N0MIIBIjANBgkqhkiG9w0BAQEFAAOCAQ8AMIIB
CgKCAQEAknbSS/newbZxs4afkUEgMO9WzE1LJAZ7oj3ovLzbsDYVJ3Ct1eBA2yYN
t87ROTvJ85mw4lQ3puMhWGGddYUQzBT7rdtpvydk9aNIefLwU6Yn6YvXC1asxSsb
yFr75j21UZ+qHZ1B4DYAR09Qaps43OKGKJl+4QBUkcLp+Hgo+5e29buv3VvoSK42
MnYsFFtgjVsLBJcL0L9t5gxujPiK8jbdXDYN3Md602rKua9LNwff02w8FWJ8/nLZ
LxtAVidgHJPEY2kDj+S2fUOaAypHcvkHAJ9KKwqHYpwvWzv32WpmmpKBxoiP2NFI
655Efmx7g3pJ2LvUbyOthi8k/VT3/wIDAQABMA0GCSqGSIb3DQEBCwUAA4IBAQC3
c+kGcvn3d9QyGYif2CtyAYGRxUQpMjYjqQiwyZmKNp/xErgns5dD+Ri6kEOcq0Zl
MrsPV5iprAKCvEDU6CurGE+sUiJH1csjPx+uCcUlZwT+tZF71IBJtkgfQx2a9Wfs
CA+qS9xaNhuYFkbSIbA5uiSUf9MRxafY8mqjtrOtdPf4fxN5YVsbOzJLtrcVVL9i
Y5rPGtUwixeiZsuGXYkFGLCZx8DWQQrENSu3PI5hshdHgPoHyqxls4yDTDyF3nqq
w9Q3o9L/YDg9NGdW1XQoBgxgKy5G3YT7NGkZXUOJCHsupyoK4GGZQGxtb2eYMg/H
lTIN5f2LxWf+8kJqfjlj
-----END CERTIFICATE-----)");

    // Ensure TLS connection to SGW
    if(!Address::isSecure(_address)) {
        _address = {kC4Replicator2TLSScheme,
                    C4STR("localhost"),
                    4984};
    }
    REQUIRE(Address::isSecure(_address));

    // One-shot push setup
    constexpr size_t collectionCount = 1;
    const std::array<C4CollectionSpec, collectionCount> collectionSpecs = {
            Roses
    };
    std::array<C4Collection*, collectionCount> collections =
            collectionPreamble(collectionSpecs, "sguser", "password");
    (void)collections;
    std::array<C4ReplicationCollection, collectionCount> replCollections {
            {{ // three sets of braces? because Xcode
                     collectionSpecs[0], kC4OneShot, kC4Disabled
             }}
    };
    C4ParamsSetter paramsSetter = [&replCollections](C4ReplicatorParameters& c4Params) {
        c4Params.collectionCount = replCollections.size();
        c4Params.collections = replCollections.data();
    };
    // Push (if certificate not accepted by SGW, will crash as expectSuccess is true)
    replicate(paramsSetter);

    // Intermediate cert (Replicator/tests/data/cert/sg_cert.pem (2nd cert))
    pinnedCert = slice(R"(-----BEGIN CERTIFICATE-----
MIIDRzCCAi+gAwIBAgIUQu1TjW0ZRWGCKRQh/JcZxfG/J/YwDQYJKoZIhvcNAQEL
BQAwHDEaMBgGA1UEAwwRQ291Y2hiYXNlIFJvb3QgQ0EwHhcNMjIxMDI1MTAyMDMw
WhcNMzIxMDIyMTAyMDMwWjAQMQ4wDAYDVQQDDAVJbnRlcjCCASIwDQYJKoZIhvcN
AQEBBQADggEPADCCAQoCggEBAL9WuYxf16AXrxJlSi/hL5cVDWozhfQ2Qb9c5zl3
zPLUmkDkgEq1Yma6pC46jFQsZE1Yqst6iXng/JX4R7azCNFFxyoorDMuynS52VgS
lfAUddIxi86DfM3rkzm/Yho+HoGCeDq+KIKyEQfZmKyVQj8LRQ/qzSAF11B4pp+e
zLD70XRfOZAwJC/utOHxruf+uTr7C3sW8wvW6MDaLsxc/eKptgamMtWe6kM1dkV3
IycEhHHTvrj0dWM7Bwko4OECZkoyzZWHOLNKetlkPQSq2zApHDOQdRin4iAbOGPz
hiJViXiI0pihOJM8yuHF6MuCB8u8JuAvY3c52+OCKQv4hLkCAwEAAaOBjDCBiTAP
BgNVHRMBAf8EBTADAQH/MB0GA1UdDgQWBBTLyGcuHP88QhUAmjCgBIwjZj/O2zBX
BgNVHSMEUDBOgBQQSW+6ctHLjFGgZaWLvK61p616HKEgpB4wHDEaMBgGA1UEAwwR
Q291Y2hiYXNlIFJvb3QgQ0GCFGMnoe3MRjFDSMJFTdTxgsfxW5oFMA0GCSqGSIb3
DQEBCwUAA4IBAQCPDS2j9gQPzXYRNKL9wNiEO5CnrSf2X5b69OoznQRs0R37xUYo
LqFP4/4XFhtNSD6fHhA/pOYC3dIsKNl8+/5Pb4SROsnT6grjbf46bhbVlocKCm0f
gD2TG2OY64eMIpgaSw/WeFQxHmpqm9967iIOg30EqA4zH/hpCHCldFsqhu7FxJ0o
qp/Ps+yRh2PBGVbqkXAabtCnC4yPn1denqCdUPW2/yK7MzDEapMwkwdWVzzaWUy/
LJ46AUTOMWgFdr1+JcCxFKtIXHmL+nSkIlstEkA0jgYOUGSkKB2BxxtrEmnXFTsK
lb78xSgdpAaELOl18IEF5N3FHjVCtvXqStyS
-----END CERTIFICATE-----)");

    replicate(paramsSetter);

    // Root cert (Replicator/tests/data/cert/sg_cert.pem (3rd cert))
    pinnedCert = slice(R"(-----BEGIN CERTIFICATE-----
MIIDUzCCAjugAwIBAgIUYyeh7cxGMUNIwkVN1PGCx/FbmgUwDQYJKoZIhvcNAQEL
BQAwHDEaMBgGA1UEAwwRQ291Y2hiYXNlIFJvb3QgQ0EwHhcNMjIxMDI1MTAyMDMw
WhcNMzIxMDIyMTAyMDMwWjAcMRowGAYDVQQDDBFDb3VjaGJhc2UgUm9vdCBDQTCC
ASIwDQYJKoZIhvcNAQEBBQADggEPADCCAQoCggEBAMM9/S7xfgMZF+J4iBxnJEai
cW/FpPsM9HJUt4Xs+JNb+1nJOSo4eGYrAGk/wjxi+VcTdOb/8lrOmT4khKv9CExb
WdxMdSqGb0TM2phd7ZPqCqoMVA0jGJ8ZxLaYlqPsyL9eRio4gVnSE5uNQjWyBEcB
z6eOn1rDZPvJlCF6fRcvgPhFVeIH7xb4jh1OzOoXgM1rrYPLAYr0vLEbk07TwFTE
fCMdBgjEiSnbzQrlgNoVTpcQrGjTmKrN52GC39eTW4tyLdxo+ipgqjiKeTO/qJBp
YZ8V7RgMjhyynIBxhxzZdDEXw5hWZV11kxA3dmBqup9aZ/cK3q2Cxe2mdgMv7aMC
AwEAAaOBjDCBiTAPBgNVHRMBAf8EBTADAQH/MB0GA1UdDgQWBBQQSW+6ctHLjFGg
ZaWLvK61p616HDBXBgNVHSMEUDBOgBQQSW+6ctHLjFGgZaWLvK61p616HKEgpB4w
HDEaMBgGA1UEAwwRQ291Y2hiYXNlIFJvb3QgQ0GCFGMnoe3MRjFDSMJFTdTxgsfx
W5oFMA0GCSqGSIb3DQEBCwUAA4IBAQCD+qLQqDkjjVuMDRpvehWr46kKHOHVtXxH
FKpiDDYlD7NUqDWj4y1KKFHZuVg/H+IIflE55jv4ttqmKEMuEpUCd5SS3f9mTM0A
TqwzDVs9HfbuKb6lHtnJLTUvM9wBe/WPW8TCB50AkyMpz5sAAqpK4022Vein2C3T
0uox22kUBslWKZnXMtNeT3h2lFXcCZlQPLRfvHdtXA0t5We2kU0SPiFJc4I0OGjv
zzcNjA18pjiTtpuVeNBUAsBJcbHkNQLKnHGPsBNMAedVCe+AM5CVyZdDlZs//fov
0proEf3d58AqTx4i8uUZHdvmE3MVqeL2rrXFNB74Rs6j8QI1wlpW
-----END CERTIFICATE-----)");

    replicate(paramsSetter);
}

TEST_CASE_METHOD(ReplicatorCollectionSGTest, "Pinned Certificate Failure - SGColl", "[.SyncServerCollection]") {
    if(!Address::isSecure(_address)) {
        _address = { kC4Replicator2TLSScheme,
                    C4STR("localhost"),
                    4984 };
    }
    REQUIRE(Address::isSecure(_address));

    // Using an unmatched pinned cert:
    pinnedCert =                                                               \
        "-----BEGIN CERTIFICATE-----\r\n"                                      \
        "MIICpDCCAYwCCQCskbhc/nbA5jANBgkqhkiG9w0BAQsFADAUMRIwEAYDVQQDDAls\r\n" \
        "b2NhbGhvc3QwHhcNMjIwNDA4MDEwNDE1WhcNMzIwNDA1MDEwNDE1WjAUMRIwEAYD\r\n" \
        "VQQDDAlsb2NhbGhvc3QwggEiMA0GCSqGSIb3DQEBAQUAA4IBDwAwggEKAoIBAQDQ\r\n" \
        "vl0M5D7ZglW76p428x7iQoSkhNyRBEjZgSqvQW3jAIsIElWu7mVIIAm1tpZ5i5+Q\r\n" \
        "CHnFLha1TDACb0MUa1knnGj/8EsdOADvBfdBq7AotypiqBayRUNdZmLoQEhDDsen\r\n" \
        "pEHMDmBrDsWrgNG82OMFHmjK+x0RioYTOlvBbqMAX8Nqp6Yu/9N2vW7YBZ5ovsr7\r\n" \
        "vdFJkSgUYXID9zw/MN4asBQPqMT6jMwlxR1bPqjsNgXrMOaFHT/2xXdfCvq2TBXu\r\n" \
        "H7evR6F7ayNcMReeMPuLOSWxA6Fefp8L4yDMW23jizNIGN122BgJXTyLXFtvg7CQ\r\n" \
        "tMnE7k07LLYg3LcIeamrAgMBAAEwDQYJKoZIhvcNAQELBQADggEBABdQVNSIWcDS\r\n" \
        "sDPXk9ZMY3stY9wj7VZF7IO1V57n+JYV1tJsyU7HZPgSle5oGTSkB2Dj1oBuPqnd\r\n" \
        "8XTS/b956hdrqmzxNii8sGcHvWWaZhHrh7Wqa5EceJrnyVM/Q4uoSbOJhLntLE+a\r\n" \
        "FeFLQkPpJxdtjEUHSAB9K9zCO92UC/+mBUelHgztsTl+PvnRRGC+YdLy521ST8BI\r\n" \
        "luKJ3JANncQ4pCTrobH/EuC46ola0fxF8G5LuP+kEpLAh2y2nuB+FWoUatN5FQxa\r\n" \
        "+4F330aYRvDKDf8r+ve3DtchkUpV9Xa1kcDFyTcYGKBrINtjRmCIblA1fezw59ZT\r\n" \
        "S5TnM2/TjtQ=\r\n"                                                     \
        "-----END CERTIFICATE-----\r\n";

    // One-shot push setup
    constexpr size_t collectionCount = 1;
    const std::array<C4CollectionSpec, collectionCount> collectionSpecs = {
            Roses
    };
    std::array<C4Collection*, collectionCount> collections =
            collectionPreamble(collectionSpecs, "sguser", "password");
    std::array<C4ReplicationCollection, collectionCount> replCollections {
            {{ // three sets of braces? because Xcode
                     collectionSpecs[0], kC4OneShot, kC4Disabled
             }}
    };
    C4ParamsSetter paramsSetter = [&replCollections](C4ReplicatorParameters& c4Params) {
        c4Params.collectionCount = replCollections.size();
        c4Params.collections = replCollections.data();
    };

    // expectSuccess = false so we can check the error code
    replicate(paramsSetter, false);
    CHECK(_callbackStatus.error.domain == NetworkDomain);
    CHECK(_callbackStatus.error.code == kC4NetErrTLSCertUntrusted);
}
#endif //#ifdef COUCHBASE_ENTERPRISE

TEST_CASE_METHOD(ReplicatorCollectionSGTest, "Remove Doc From Channel SG", "[.SyncServerCollection]") {
    string idPrefix = timePrefix();
    // one collection now now. Will use multiple collection when SG is ready.
    constexpr size_t collectionCount = 1;
    std::array<C4CollectionSpec, collectionCount> collectionSpecs = {
        Roses
    };
    std::array<C4Collection*, collectionCount> collections =
        collectionPreamble(collectionSpecs, "sguser", "password");
    std::array<C4ReplicationCollection, collectionCount> replCollections;

    string        doc1ID {idPrefix + "doc1"};
    vector<string> chIDs {idPrefix+"a", idPrefix+"b"};

    C4Error error;
    DEFER {
        // Don't REQUIRE. It would terminate the entire test run.
        assignUserChannel({"*"}, &error);
    };
    REQUIRE(assignUserChannel(chIDs, &error));

    // Create docs on SG:
    _authHeader = SGUserAuthHeader;
    for (size_t i = 0; i < collectionCount; ++i) {
        sendRemoteRequest("PUT", repl::Options::collectionSpecToPath(collectionSpecs[i]),
                          doc1ID, addChannelToJSON("{}"_sl, "channels"_sl, chIDs));
    }

    struct CBContext {
        int docsEndedTotal = 0;
        int docsEndedPurge = 0;
        int pullFilterTotal = 0;
        int pullFilterPurge = 0;
        void reset() {
            docsEndedTotal = 0;
            docsEndedPurge = 0;
            pullFilterTotal = 0;
            pullFilterPurge = 0;
        }
    } context;


    // Setup onDocsEnded:
    _enableDocProgressNotifications = true;
    _onDocsEnded = [](C4Replicator* repl,
                      bool pushing,
                      size_t numDocs,
                      const C4DocumentEnded* docs[],
                      void*) {
        for (size_t i = 0; i < numDocs; ++i) {
            auto doc = docs[i];
            CBContext* ctx = (CBContext*)doc->collectionContext;
            ctx->docsEndedTotal++;
            if ((doc->flags & kRevPurged) == kRevPurged) {
                ctx->docsEndedPurge++;
            }
        }
    };

    // Setup pull filter:
    C4ReplicatorValidationFunction pullFilter = [](
        C4CollectionSpec, C4String, C4String, C4RevisionFlags flags, FLDict flbody, void *context)
    {
        CBContext* ctx = (CBContext*)context;
        ctx->pullFilterTotal++;
        if ((flags & kRevPurged) == kRevPurged) {
            ctx->pullFilterPurge++;
            Dict body(flbody);
            CHECK(body.count() == 0);
        }
        return true;
    };

    // Pull doc into CBL:
    C4Log("-------- Pulling");
    for (size_t i = 0; i < collectionCount; ++i) {
        replCollections[i] = C4ReplicationCollection{
            collectionSpecs[i],
            kC4Disabled,
            kC4OneShot,
            {}, // properties
            nullptr, // pushFilter
            pullFilter,
            &context     // callbackContext
        };
    }

    bool autoPurgeEnabled {true};
    C4ParamsSetter paramsSetter {nullptr};
    SECTION("Auto Purge Enabled") {
        paramsSetter = [&replCollections](C4ReplicatorParameters& c4Params) {
            c4Params.collectionCount = replCollections.size();
            c4Params.collections     = replCollections.data();
        };
        autoPurgeEnabled = true;
    }

    std::vector<AllocedDict> allocedDicts;
    SECTION("Auto Purge Disabled") {
        paramsSetter = [&replCollections, &allocedDicts](C4ReplicatorParameters& c4Params) {
            c4Params.collectionCount = replCollections.size();
            c4Params.collections     = replCollections.data();
            allocedDicts.emplace_back(
                repl::Options::updateProperties(
                    AllocedDict(c4Params.optionsDictFleece),
                    C4STR(kC4ReplicatorOptionAutoPurge),
                    false)
                );
            c4Params.optionsDictFleece = allocedDicts.back().data();
        };
        autoPurgeEnabled = false;
    }

    replicate(paramsSetter);

    // Verify: (on collections[0] only
    c4::ref<C4Document> doc1 = c4coll_getDoc(collections[0], slice(doc1ID),
                                             true, kDocGetCurrentRev, nullptr);
    REQUIRE(doc1);
    CHECK(c4rev_getGeneration(doc1->revID) == 1);
    CHECK(context.docsEndedTotal == 1);
    CHECK(context.docsEndedPurge == 0);
    CHECK(context.pullFilterTotal == 1);
    CHECK(context.pullFilterPurge == 0);

    // Removed doc from channel 'a':
    auto oRevID = slice(doc1->revID).asString();
    sendRemoteRequest("PUT", repl::Options::collectionSpecToPath(collectionSpecs[0]),
                      doc1ID, addChannelToJSON("{\"_rev\":\"" + oRevID + "\"}",
                                               "channels"_sl, {chIDs[1]}));

    C4Log("-------- Pull update");
    context.reset();
    replicate(paramsSetter);

    // Verify the update:
    doc1 = c4coll_getDoc(collections[0], slice(doc1ID), true, kDocGetCurrentRev, nullptr);
    REQUIRE(doc1);
    CHECK(c4rev_getGeneration(doc1->revID) == 2);
    CHECK(context.docsEndedTotal == 1);
    CHECK(context.docsEndedPurge == 0);
    CHECK(context.pullFilterTotal == 1);
    CHECK(context.pullFilterPurge == 0);

    // Remove doc from all channels:
    oRevID = slice(doc1->revID).asString();
    sendRemoteRequest("PUT", repl::Options::collectionSpecToPath(collectionSpecs[0]),
                      doc1ID, addChannelToJSON("{\"_rev\":\"" + oRevID + "\"}",
                                               "channels"_sl, {}));

    C4Log("-------- Pull the removed");
    context.reset();
    replicate(paramsSetter);

    doc1 = c4coll_getDoc(collections[0], slice(doc1ID), true, kDocGetCurrentRev, nullptr);
    CHECK(context.docsEndedPurge == 1);
    if (autoPurgeEnabled) {
        // Verify if doc1 is purged:
        REQUIRE(!doc1);
        CHECK(context.pullFilterPurge == 1);
    } else {
        REQUIRE(doc1);
        // No pull filter called
        CHECK(context.pullFilterTotal == 0);
    }
}

TEST_CASE_METHOD(ReplicatorCollectionSGTest, "Auto Purge Enabled - Filter Removed Revision SG",
                 "[.SyncServerCollection]") {
    string idPrefix = timePrefix();
    // one collection for now. Will use multiple collection when SG is ready.
    constexpr size_t collectionCount = 1;
    std::array<C4CollectionSpec, collectionCount> collectionSpecs = {
        Roses
    };
    std::array<C4Collection*, collectionCount> collections =
        collectionPreamble(collectionSpecs, TestUser, "password");
    std::array<C4ReplicationCollection, collectionCount> replCollections;

    string doc1ID = idPrefix + "doc1";
    vector<string> chIDs {idPrefix+"a"};

    REQUIRE(createTestUser(chIDs));

    // Create docs on SG:
    _authHeader = SGUserAuthHeader;
    for (size_t i = 0; i < collectionCount; ++i) {
        sendRemoteRequest("PUT", repl::Options::collectionSpecToPath(collectionSpecs[i]),
                        doc1ID, addChannelToJSON("{}"_sl, "channels"_sl, chIDs));
    }

    struct CBContext {
         int docsEndedTotal = 0;
         int docsEndedPurge = 0;
         int pullFilterTotal = 0;
         int pullFilterPurge = 0;
         void reset() {
             docsEndedTotal = 0;
             docsEndedPurge = 0;
             pullFilterTotal = 0;
             pullFilterPurge = 0;
         }
     } cbContext;

    // Setup pull filter to filter the _removed rev:
    C4ReplicatorValidationFunction pullFilter = [](
        C4CollectionSpec, C4String, C4String, C4RevisionFlags flags, FLDict flbody, void *context)
    {
        CBContext* ctx = (CBContext*)context;
        ctx->pullFilterTotal++;
        if ((flags & kRevPurged) == kRevPurged) {
            ctx->pullFilterPurge++;
            Dict body(flbody);
            CHECK(body.count() == 0);
            return false;
        }
        return true;
    };

    // Setup onDocsEnded:
    _enableDocProgressNotifications = true;
    _onDocsEnded = [](C4Replicator* repl,
                      bool pushing,
                      size_t numDocs,
                      const C4DocumentEnded* docs[],
                      void*) {
        for (size_t i = 0; i < numDocs; ++i) {
            auto doc = docs[i];
            CBContext* ctx = (CBContext*)doc->collectionContext;
            ctx->docsEndedTotal++;
            if ((doc->flags & kRevPurged) == kRevPurged) {
                ctx->docsEndedPurge++;
            }
        }
    };
    
    // Pull doc into CBL:
    C4Log("-------- Pulling");
    for (size_t i = 0; i < collectionCount; ++i) {
        replCollections[i] = C4ReplicationCollection{
            collectionSpecs[i],
            kC4Disabled,
            kC4OneShot,
            {}, // properties
            nullptr, // pushFilter
            pullFilter,
            &cbContext     // callbackContext
        };
    }
    C4ParamsSetter paramsSetter
        = [&replCollections](C4ReplicatorParameters& c4Params)
    {
        c4Params.collectionCount = replCollections.size();
        c4Params.collections     = replCollections.data();
    };
    replicate(paramsSetter);

    // Verify:
    c4::ref<C4Document> doc1 = c4coll_getDoc(collections[0], slice(doc1ID),
                                             true, kDocGetCurrentRev, nullptr);
    REQUIRE(doc1);
    CHECK(cbContext.docsEndedTotal == 1);
    CHECK(cbContext.docsEndedPurge == 0);
    CHECK(cbContext.pullFilterTotal == 1);
    CHECK(cbContext.pullFilterPurge == 0);
    
    // Remove doc from all channels
    auto oRevID = slice(doc1->revID).asString();
    for (size_t i = 0; i < collectionCount; ++i) {
        sendRemoteRequest("PUT", repl::Options::collectionSpecToPath(collectionSpecs[i]),
                          doc1ID, addChannelToJSON("{\"_rev\":\"" + oRevID + "\"}", "channels"_sl, {}));
    }

    C4Log("-------- Pull the removed");
    cbContext.reset();
    replicate(paramsSetter);

    // Verify if doc1 is not purged as the removed rev is filtered:
    doc1 = c4coll_getDoc(collections[0], slice(doc1ID), true, kDocGetCurrentRev, nullptr);
    REQUIRE(doc1);
    CHECK(cbContext.docsEndedPurge == 1);
    CHECK(cbContext.pullFilterPurge == 1);
}

TEST_CASE_METHOD(ReplicatorCollectionSGTest, "Auto Purge Enabled(default) - Delete Doc SG",
                 "[.SyncServerCollection]") {
    string idPrefix = timePrefix();
    constexpr size_t collectionCount = 1;

    std::array<C4CollectionSpec, collectionCount> collectionSpecs {
        Roses
    };
    std::array<C4Collection *, collectionCount> collections
        = collectionPreamble(collectionSpecs, TestUser, "password");
    std::array<C4ReplicationCollection, collectionCount> replCollections {
        { {collectionSpecs[0], kC4OneShot, kC4Disabled} }
    };

    string docID = idPrefix + "doc";
    vector<string> chIDs {idPrefix+"a"};

    REQUIRE(createTestUser(chIDs));

    // Create a doc and push it:
    c4::ref<C4Document> docs[collectionCount];
    {
        TransactionHelper t(db);
        C4Error error;
        for (size_t i = 0; i < collectionCount; ++i) {
            docs[i] = c4coll_createDoc(collections[i], slice(docID),
                                       json2fleece(addChannelToJSON("{}"_sl, "channels"_sl, chIDs).asString().c_str()),
                                       0, ERROR_INFO(error));
            REQUIRE(error.code == 0);
            REQUIRE(docs[i]);
        }
    }
    for (auto coll : collections) {
        REQUIRE(c4coll_getDocumentCount(coll) == 1);
    }

    C4ParamsSetter paramsSetter = [&replCollections](C4ReplicatorParameters& c4Params) {
        c4Params.collectionCount = replCollections.size();
        c4Params.collections = replCollections.data();
    };
    replicate(paramsSetter);

    // Delete the doc and push it:
    {
        TransactionHelper t(db);
        C4Error error;
        for (auto doc : docs) {
            doc = c4doc_update(doc, kC4SliceNull, kRevDeleted, ERROR_INFO(error));
            REQUIRE(error.code == 0);
            REQUIRE(doc);
            REQUIRE(doc->flags == (C4DocumentFlags)(kDocExists | kDocDeleted));
        }
    }
    for (auto coll : collections) {
        CHECK(c4coll_getDocumentCount(coll) == 0);
    }
    replicate(paramsSetter);

    // Apply a pull and verify that the document is not purged.
    for (size_t i = 0; i < collectionCount; ++i) {
        replCollections[i] = C4ReplicationCollection{collectionSpecs[i], kC4Disabled, kC4OneShot};
    }
    paramsSetter = [&replCollections](C4ReplicatorParameters& c4Params) {
        c4Params.collectionCount = replCollections.size();
        c4Params.collections = replCollections.data();
    };

    replicate(paramsSetter);
    for (auto coll: collections) {
        C4Error error;
        c4::ref<C4Document> doc = c4coll_getDoc(coll, slice(docID), true, kDocGetAll, ERROR_INFO(error));
        CHECK(error.code == 0);
        CHECK(doc != nullptr);
        REQUIRE(doc->flags == (C4DocumentFlags)(kDocExists | kDocDeleted));
        CHECK(c4coll_getDocumentCount(coll) == 0);
    }
}<|MERGE_RESOLUTION|>--- conflicted
+++ resolved
@@ -89,9 +89,6 @@
 static constexpr C4CollectionSpec Lavenders = { LavenderName, FlowersScopeName };
 static constexpr C4CollectionSpec Default = kC4DefaultCollectionSpec;
 
-// sguser:password encoded in base64
-static constexpr slice kRESTCredentials = "Basic c2d1c2VyOnBhc3N3b3Jk"_sl;
-
 using namespace std;
 using namespace litecore::repl;
 
@@ -108,17 +105,11 @@
 class ReplicatorCollectionSGTest : public ReplicatorAPITest {
 public:
     ReplicatorCollectionSGTest()
-<<<<<<< HEAD
-            : ReplicatorAPITest()
-    {
-        _authHeader = kRESTCredentials;
-=======
         : ReplicatorAPITest() {
         pinnedCert = C4Test::readFile("Replicator/tests/data/cert/cert.pem");
         _address = {kC4Replicator2TLSScheme,
                     C4STR("localhost"),
                     4984};
->>>>>>> b0749e51
     }
     ~ReplicatorCollectionSGTest() {
         if (verifyDb != nullptr) {
@@ -128,7 +119,7 @@
             verifyDb = nullptr;
         }
     }
-    
+
     // Database verifyDb:
     C4Database* verifyDb {nullptr};
     void resetVerifyDb() {
@@ -896,7 +887,7 @@
     enc.endArray();
     enc.endDict();
     fleece::alloc_slice opts { enc.finish() };
-    
+
     std::array<C4Collection*, collectionCount> collections =
             collectionPreamble(collectionSpecs, "purgeRevoke", "password");
     std::array<C4ReplicationCollection, collectionCount> replCollections {
