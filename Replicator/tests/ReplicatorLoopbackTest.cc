//
//  ReplicatorLoopbackTest.cc
//  LiteCore
//
//  Created by Jens Alfke on 2/20/17.
//  Copyright © 2017 Couchbase. All rights reserved.
//

#include "ReplicatorLoopbackTest.hh"
#include "Worker.hh"
#include "DBAccess.hh"
#include "Timer.hh"
#include "c4Database.hh"
#include "PrebuiltCopier.hh"
#include <chrono>
#include "betterassert.hh"
#include "fleece/Mutable.hh"
#include "PlatformCompat.hh"

using namespace litecore::actor;
using namespace std;

constexpr Timer::duration ReplicatorLoopbackTest::kLatency;

TEST_CASE("Options password logging redaction") {
    string password("SEEKRIT");
    fleece::Encoder enc;
    enc.beginDict();
    enc.writeKey(C4STR(kC4ReplicatorOptionAuthentication));
    enc.beginDict();
    enc.writeKey(C4STR(kC4ReplicatorAuthType));
    enc.writeString(kC4AuthTypeBasic);
    enc.writeKey(C4STR(kC4ReplicatorAuthUserName));
    enc.writeString("emilio_lizardo");
    enc.writeKey(C4STR(kC4ReplicatorAuthPassword));
    enc.writeString(password);
    enc.endDict();
    enc.endDict();
    alloc_slice properties = enc.finish();
    Replicator::Options opts(kC4OneShot, kC4Disabled, properties);

    auto str = string(opts);
    Log("Options = %s", str.c_str());
    CHECK(str.find(password) == string::npos);
}

TEST_CASE_METHOD(ReplicatorLoopbackTest, "Push replication from prebuilt database", "[Push]") {
    // Push a doc:
    createRev("doc"_sl, kRevID, kEmptyFleeceBody);
    _expectedDocumentCount = 1;
    runPushReplication();

    // Use c4db_copyNamed to copy the db to a new file (with new UUIDs):
    C4Error error;
    alloc_slice path(c4db_getPath(db));
    string scratchDBName = format("scratch%" PRIms, chrono::milliseconds(time(nullptr)).count());
    REQUIRE(c4db_copyNamed(path, slice(scratchDBName), &dbConfig(), WITH_ERROR(&error)));

    // Open the copied db:
    c4db_release(db);
    db = c4db_openNamed(slice(scratchDBName), &dbConfig(), ERROR_INFO(error));
    REQUIRE(db);

    // Push from the copied db; this should reuse the checkpoint and not need to push any docs:
    _expectedUnitsComplete = 0;
    _expectedDocumentCount = 0;
    runPushReplication();
}

TEST_CASE_METHOD(ReplicatorLoopbackTest, "Fire Timer At Same Time", "[Push][Pull]") {
    atomic_int counter(0);
    Timer t1([&counter] { 
        counter++; 
    });

    Timer t2([&counter] {
        counter++;
    });
    auto at = chrono::steady_clock::now() + 500ms;
    t1.fireAt(at);
    t2.fireAt(at);

<<<<<<< HEAD
    REQUIRE_BEFORE(2s, counter == 2);
=======
    this_thread::sleep_for(chrono::milliseconds(1600));
    CHECK(counter == 2);
>>>>>>> cc5da56d
}


TEST_CASE_METHOD(ReplicatorLoopbackTest, "Push Empty DB", "[Push]") {
    runPushReplication();
    compareDatabases();
}


TEST_CASE_METHOD(ReplicatorLoopbackTest, "Push Small Non-Empty DB", "[Push]") {
    importJSONLines(sFixturesDir + "names_100.json");
    _expectedDocumentCount = 100;
    runPushReplication();
    compareDatabases();
    validateCheckpoints(db, db2, "{\"local\":100}");
}


TEST_CASE_METHOD(ReplicatorLoopbackTest, "Push Empty Docs", "[Push]") {
    createRev("doc"_sl, kRevID, kEmptyFleeceBody);
    _expectedDocumentCount = 1;

    runPushReplication();
    compareDatabases();
    validateCheckpoints(db, db2, "{\"local\":1}");
}


TEST_CASE_METHOD(ReplicatorLoopbackTest, "Push large docs", "[Push]") {
    importJSONLines(sFixturesDir + "wikipedia_100.json");
    _expectedDocumentCount = 100;
    runPushReplication();
    compareDatabases();
    validateCheckpoints(db, db2, "{\"local\":100}");
}


TEST_CASE_METHOD(ReplicatorLoopbackTest, "Push deletion", "[Push]") {
    createRev("dok"_sl, kRevID, kFleeceBody);
    _expectedDocumentCount = 1;
    runPushReplication();

    createNewRev(db, "dok"_sl, nullslice, kRevDeleted);
    Log("-------- Second Replication --------");
    runPushReplication();

    compareDatabases();
    validateCheckpoints(db, db2, "{\"local\":2}");
}


TEST_CASE_METHOD(ReplicatorLoopbackTest, "Incremental Push", "[Push]") {
    importJSONLines(sFixturesDir + "names_100.json");
    _expectedDocumentCount = 100;
    runPushReplication();
    compareDatabases();
    validateCheckpoints(db, db2, "{\"local\":100}");

    Log("-------- Second Replication --------");
    createRev("new1"_sl, kRev1ID, kFleeceBody);
    createRev("new2"_sl, kRev1ID_Alt, kFleeceBody);
    _expectedDocumentCount = 2;

    runPushReplication();
    compareDatabases();
    validateCheckpoints(db, db2, "{\"local\":102}", "2-cc");
}


TEST_CASE_METHOD(ReplicatorLoopbackTest, "Push 5000 Changes", "[Push]") {
    string revID;
    {
        TransactionHelper t(db);
        revID = createNewRev(db, "Doc"_sl, nullslice, kFleeceBody);
    }
    _expectedDocumentCount = 1;
    runPushReplication();

    Log("-------- Mutations --------");
    {
        TransactionHelper t(db);
        for (int i = 2; i <= 5000; ++i)
            revID = createNewRev(db, "Doc"_sl, slice(revID), kFleeceBody);
    }

    Log("-------- Second Replication --------");
    runPushReplication();
    compareDatabases();
}


TEST_CASE_METHOD(ReplicatorLoopbackTest, "Pull Resetting Checkpoint", "[Pull]") {
    createRev("eenie"_sl, kRevID, kFleeceBody);
    createRev("meenie"_sl, kRevID, kFleeceBody);
    createRev("miney"_sl, kRevID, kFleeceBody);
    createRev("moe"_sl, kRevID, kFleeceBody);
    _expectedDocumentCount = 4;
    runPullReplication();

    {
        TransactionHelper t(db2);
        REQUIRE(c4db_purgeDoc(db2, "meenie"_sl, nullptr));
    }
    
    _expectedDocumentCount = 0;  // normal replication will not re-pull purged doc
    runPullReplication();

    _expectedDocumentCount = 1; // resetting checkpoint does re-pull purged doc
    runReplicators(Replicator::Options::passive(), Replicator::Options::pulling(), true);

    c4::ref<C4Document> doc = c4doc_get(db2, "meenie"_sl, true, nullptr);
    CHECK(doc != nullptr);
}


TEST_CASE_METHOD(ReplicatorLoopbackTest, "Incremental Push-Pull", "[Push][Pull]") {
    auto serverOpts = Replicator::Options::passive();

    importJSONLines(sFixturesDir + "names_100.json");
    _expectedDocumentCount = 100;
    runReplicators(Replicator::Options(kC4OneShot, kC4OneShot), serverOpts);
    compareDatabases();
    validateCheckpoints(db, db2, "{\"local\":100}");

    Log("-------- Second Replication --------");
    createRev("0000001"_sl, kRev2ID, kFleeceBody);
    createRev("0000002"_sl, kRev2ID, kFleeceBody);
    _expectedDocumentCount = 2;

    runReplicators(Replicator::Options(kC4OneShot, kC4OneShot), serverOpts);
    compareDatabases();
    validateCheckpoints(db, db2, "{\"local\":102,\"remote\":100}", "2-cc");
}


TEST_CASE_METHOD(ReplicatorLoopbackTest, "Push large database", "[Push]") {
    importJSONLines(sFixturesDir + "iTunesMusicLibrary.json");
    _expectedDocumentCount = 12189;
    runPushReplication();
    compareDatabases();
    validateCheckpoints(db, db2, "{\"local\":12189}");
}


TEST_CASE_METHOD(ReplicatorLoopbackTest, "Push large database no-conflicts", "[Push][NoConflicts]") {
    auto serverOpts = Replicator::Options::passive().setNoIncomingConflicts();

    importJSONLines(sFixturesDir + "iTunesMusicLibrary.json");
    _expectedDocumentCount = 12189;
    runReplicators(Replicator::Options::pushing(kC4OneShot), serverOpts);
    compareDatabases();
    validateCheckpoints(db, db2, "{\"local\":12189}");
}


TEST_CASE_METHOD(ReplicatorLoopbackTest, "Pull large database no-conflicts", "[Pull][NoConflicts]") {
    auto serverOpts = Replicator::Options::passive().setNoIncomingConflicts();

    importJSONLines(sFixturesDir + "iTunesMusicLibrary.json");
    _expectedDocumentCount = 12189;
    runReplicators(serverOpts, Replicator::Options::pulling(kC4OneShot));
    compareDatabases();
    validateCheckpoints(db2, db, "{\"remote\":12189}");
}


TEST_CASE_METHOD(ReplicatorLoopbackTest, "Pull Empty DB", "[Pull]") {
    runPullReplication();
    compareDatabases();
}


TEST_CASE_METHOD(ReplicatorLoopbackTest, "Pull Small Non-Empty DB", "[Pull]") {
    importJSONLines(sFixturesDir + "names_100.json");
    _expectedDocumentCount = 100;
    runPullReplication();
    compareDatabases();
    validateCheckpoints(db2, db, "{\"remote\":100}");
}


TEST_CASE_METHOD(ReplicatorLoopbackTest, "Incremental Pull", "[Pull]") {
    importJSONLines(sFixturesDir + "names_100.json");
    _expectedDocumentCount = 100;
    runPullReplication();
    compareDatabases();
    validateCheckpoints(db2, db, "{\"remote\":100}");

    Log("-------- Second Replication --------");
    createRev("new1"_sl, kRev1ID, kFleeceBody);
    createRev("new2"_sl, kRev1ID_Alt, kFleeceBody);
    _expectedDocumentCount = 2;

    runPullReplication();
    compareDatabases();
    validateCheckpoints(db2, db, "{\"remote\":102}", "2-cc");
}


TEST_CASE_METHOD(ReplicatorLoopbackTest, "Push/Pull Active Only", "[Pull]") {
    // Add 100 docs, then delete 50 of them:
    importJSONLines(sFixturesDir + "names_100.json");
    for (unsigned i = 1; i <= 100; i += 2) {
        char docID[20];
        sprintf(docID, "%07u", i);
        createRev(slice(docID), kRev2ID, nullslice, kRevDeleted); // delete it
    }
    _expectedDocumentCount = 50;

    auto pushOpt = Replicator::Options::passive();
    auto pullOpt = Replicator::Options::passive();
    bool pull = false, skipDeleted = false;

    SECTION("Pull") {
        // Pull replication. skipDeleted is automatic because destination is empty.
        pull = true;
        pullOpt = Replicator::Options::pulling();
        skipDeleted = true;
        //pullOpt.setProperty(slice(kC4ReplicatorOptionSkipDeleted), "true"_sl);
    }
    SECTION("Push") {
        // Push replication. skipDeleted is not automatic, so test both ways:
        pushOpt = Replicator::Options::pushing();
        SECTION("Push + SkipDeleted") {
            skipDeleted = true;
            pushOpt.setProperty(slice(kC4ReplicatorOptionSkipDeleted), "true"_sl);
        }
    }

    runReplicators(pushOpt, pullOpt);
    compareDatabases(false, false);

    if (pull)
        validateCheckpoints(db2, db, "{\"remote\":100}");
    else
        validateCheckpoints(db, db2, "{\"local\":100}");

    // If skipDeleted was used, ensure only 50 revisions got created (no tombstones):
    CHECK(c4db_getLastSequence(db2) == (skipDeleted ?50 : 100));
}


TEST_CASE_METHOD(ReplicatorLoopbackTest, "Push With Existing Key", "[Push]") {
    // Add a doc to db2; this adds the keys "name" and "gender" to the SharedKeys:
    {
        TransactionHelper t(db2);
        C4Error c4err;
        alloc_slice body = c4db_encodeJSON(db2, "{\"name\":\"obo\", \"gender\":-7}"_sl, &c4err);
        REQUIRE(body.buf);
        createRev(db2, "another"_sl, kRevID, body);
    }

    // Import names_100.json into db:
    importJSONLines(sFixturesDir + "names_100.json");
    _expectedDocumentCount = 100;

    // Push db into db2:
    runPushReplication();
    compareDatabases(true);
    validateCheckpoints(db, db2, "{\"local\":100}");

    // Get one of the pushed docs from db2 and look up "gender":
    c4::ref<C4Document> doc = c4doc_get(db2, "0000001"_sl, true, nullptr);
    REQUIRE(doc);
    Dict rev = c4doc_getProperties(doc);
    Value gender = rev["gender"_sl];
    REQUIRE(gender != nullptr);
    REQUIRE(gender.asstring() == "female");
}


TEST_CASE_METHOD(ReplicatorLoopbackTest, "Pull existing revs", "[Pull]") {
    // Start with "mydoc" in both dbs with the same revs, so it won't be replicated.
    // But each db has one unique document.
    createRev(db, kDocID, kNonLocalRev1ID, kFleeceBody);
    createRev(db, kDocID, kNonLocalRev2ID, kFleeceBody);
    createRev(db, "onlyInDB1"_sl, kRevID, kFleeceBody);
    
    createRev(db2, kDocID, kNonLocalRev1ID, kFleeceBody);
    createRev(db2, kDocID, kNonLocalRev2ID, kFleeceBody);
    createRev(db2, "onlyInDB2"_sl, kRevID, kFleeceBody);

    _expectedDocumentCount = 1;
    SECTION("Pull") {
        runPullReplication();
    }
    SECTION("Push") {
        runPushReplication();
    }
}


TEST_CASE_METHOD(ReplicatorLoopbackTest, "Push expired doc", "[Pull]") {
    createRev(db, "obsolete"_sl,  kNonLocalRev1ID, kFleeceBody);
    createRev(db, "fresh"_sl,     kNonLocalRev1ID, kFleeceBody);
    createRev(db, "permanent"_sl, kNonLocalRev1ID, kFleeceBody);

    REQUIRE(c4doc_setExpiration(db, "obsolete"_sl, c4_now() - 1, nullptr));
    REQUIRE(c4doc_setExpiration(db, "fresh"_sl, c4_now() + 100000, nullptr));

    _expectedDocumentCount = 2;
    runPushReplication();

    // Verify that "obsolete" wasn't pushed, but the other two were:
    C4Error error;
    c4::ref<C4Document> doc = c4doc_get(db2, "obsolete"_sl, true, &error);
    CHECK(!doc);
    CHECK(error.domain == LiteCoreDomain);
    CHECK(error.code == kC4ErrorNotFound);

    doc = c4doc_get(db2, "fresh"_sl, true, ERROR_INFO(error));
    REQUIRE(doc);
    CHECK(doc->revID == kNonLocalRev1ID);

    doc = c4doc_get(db2, "permanent"_sl, true, ERROR_INFO(error));
    REQUIRE(doc);
    CHECK(doc->revID == kNonLocalRev1ID);
}


TEST_CASE_METHOD(ReplicatorLoopbackTest, "Pull removed doc", "[Pull]") {
    {
        TransactionHelper t(db);
        // Start with "mydoc" in both dbs with the same revs
        createRev(db, kDocID, kRevID, kFleeceBody);
        createRev(db2, kDocID, kRevID, kFleeceBody);

        // Add the "_removed" property. (Normally this is never added to a doc; it's just returned in
        // a fake revision body by the SG replictor, to indicate that the doc is removed from all
        // accessible channels.)
        fleece::SharedEncoder enc(c4db_getSharedFleeceEncoder(db));
        enc.beginDict();
        enc["_removed"_sl] = true;
        enc.endDict();
        createRev(db, kDocID, kRev2ID, enc.finish());
    }

    _expectedDocumentCount = 1;
    runPullReplication();

    // Verify the doc was purged:
    C4Error error;
    c4::ref<C4Document> doc = c4doc_get(db2, kDocID, true, &error);
    CHECK(!doc);
    CHECK(error.domain == LiteCoreDomain);
    CHECK(error.code == kC4ErrorNotFound);
}


TEST_CASE_METHOD(ReplicatorLoopbackTest, "Push To Erased Destination", "[Push]") {
    // Push; erase destination; push again. For #453
    importJSONLines(sFixturesDir + "names_100.json");
    _expectedDocumentCount = 100;
    runPushReplication();

    Log("--- Erasing db2, now pushing back to db...");
    deleteAndRecreateDB(db2);

    runPushReplication();
    compareDatabases();
    validateCheckpoints(db, db2, "{\"local\":100}");
}


TEST_CASE_METHOD(ReplicatorLoopbackTest, "Multiple Remotes", "[Push]") {
    auto serverOpts = Replicator::Options::passive();
    SECTION("Default") {
    }
    SECTION("No-conflicts") {
        serverOpts.setNoIncomingConflicts();
    }

    importJSONLines(sFixturesDir + "names_100.json");
    _expectedDocumentCount = 100;
    runReplicators(serverOpts, Replicator::Options::pulling());
    compareDatabases();
    validateCheckpoints(db2, db, "{\"remote\":100}");

    Log("--- Erasing db, now pushing back to db...");
    deleteAndRecreateDB();
    // Give the replication a unique ID so it won't know it's pushing to db again
    auto pushOpts = Replicator::Options::pushing();
    pushOpts.setProperty(C4STR(kC4ReplicatorOptionRemoteDBUniqueID), "three"_sl);
    runReplicators(serverOpts, pushOpts);
    validateCheckpoints(db2, db, "{\"local\":100}");
}


static Replicator::Options pushOptionsWithProperty(const char *property, vector<string> array) {
    fleece::Encoder enc;
    enc.beginDict();
    enc.writeKey(slice(property));
    enc.beginArray();
    for (const string &item : array)
        enc << item;
    enc.endArray();
    enc.endDict();
    auto opts = Replicator::Options::pushing();
    opts.properties = AllocedDict(enc.finish());
    return opts;
}


TEST_CASE_METHOD(ReplicatorLoopbackTest, "Different Checkpoint IDs", "[Push]") {
    // Test that replicators with different channel or docIDs options use different checkpoints
    // (#386)
    createFleeceRev(db, "doc"_sl, kRevID, "{\"agent\":7}"_sl);
    _expectedDocumentCount = 1;

    runPushReplication();
    validateCheckpoints(db, db2, "{\"local\":1}");
    alloc_slice chk1 = _checkpointID;

    _expectedDocumentCount = 0;     // because db2 already has the doc
    runReplicators(pushOptionsWithProperty(kC4ReplicatorOptionChannels, {"ABC", "CBS", "NBC"}),
                   Replicator::Options::passive());
    validateCheckpoints(db, db2, "{\"local\":1}");
    alloc_slice chk2 = _checkpointID;
    CHECK(chk1 != chk2);

    runReplicators(pushOptionsWithProperty(kC4ReplicatorOptionDocIDs, {"wot's", "up", "doc"}),
                   Replicator::Options::passive());
    validateCheckpoints(db, db2, "{\"local\":1}");
    alloc_slice chk3 = _checkpointID;
    CHECK(chk3 != chk2);
    CHECK(chk3 != chk1);
}


TEST_CASE_METHOD(ReplicatorLoopbackTest, "Push Overflowed Rev Tree", "[Push]") {
    // For #436
    if (!isRevTrees())
        return;

    createRev("doc"_sl, kRevID, kFleeceBody);
    _expectedDocumentCount = 1;

    runPushReplication();

    c4::ref<C4Document> doc = c4db_getDoc(db, "doc"_sl, true, kDocGetAll, nullptr);
    alloc_slice remote(c4doc_getRemoteAncestor(doc, 1));
    CHECK(remote == slice(kRevID));

    for (int gen = 2; gen <= 50; gen++) {
        char revID[32];
        sprintf(revID, "%d-0000", gen);
        createRev("doc"_sl, slice(revID), kFleeceBody);
    }

    runPushReplication();

    compareDatabases();
    validateCheckpoints(db, db2, "{\"local\":50}");
}


TEST_CASE_METHOD(ReplicatorLoopbackTest, "Pull Overflowed Rev Tree", "[Push]") {
    // For #436
    if (!isRevTrees())
        return;

    createRev("doc"_sl, kRevID, kFleeceBody);
    _expectedDocumentCount = 1;

    runPullReplication();

    c4::ref<C4Document> doc = c4doc_get(db, "doc"_sl, true, nullptr);

    for (int gen = 2; gen <= 50; gen++) {
        char revID[32];
        sprintf(revID, "%d-0000", gen);
        createRev("doc"_sl, slice(revID), kFleeceBody);
    }

    runPullReplication();
    compareDatabases();
    validateCheckpoints(db2, db, "{\"remote\":50}");

    // Check that doc is not conflicted in db2:
    doc = c4db_getDoc(db2, "doc"_sl, true, kDocGetAll, nullptr);
    REQUIRE(doc);
    CHECK(doc->revID == "50-0000"_sl);
    CHECK(!c4doc_selectNextLeafRevision(doc, true, false, nullptr));
}


#pragma mark - CONTINUOUS:


TEST_CASE_METHOD(ReplicatorLoopbackTest, "Continuous Push Of Tiny DB", "[Push][Continuous]") {
    createRev(db, "doc1"_sl, kRev1ID, kFleeceBody);
    createRev(db, "doc2"_sl, kRev1ID_Alt, kFleeceBody);
    _expectedDocumentCount = 2;

    stopWhenIdle();
    auto pushOpt = Replicator::Options::pushing(kC4Continuous);
    runReplicators(pushOpt, Replicator::Options::passive());
}


TEST_CASE_METHOD(ReplicatorLoopbackTest, "Continuous Pull Of Tiny DB", "[Pull][Continuous]") {
    createRev(db, "doc1"_sl, kRev1ID, kFleeceBody);
    createRev(db, "doc2"_sl, kRev1ID_Alt, kFleeceBody);
    _expectedDocumentCount = 2;

    stopWhenIdle();
    auto pullOpt = Replicator::Options::pulling(kC4Continuous);
    runReplicators(Replicator::Options::passive(), pullOpt);
}


TEST_CASE_METHOD(ReplicatorLoopbackTest, "Continuous Push Starting Empty", "[Push][Continuous]") {
    addDocsInParallel(1500ms, 6);
    runPushReplication(kC4Continuous);
}


TEST_CASE_METHOD(ReplicatorLoopbackTest, "Continuous Push Revisions Starting Empty", "[Push][Continuous]") {
    auto serverOpts = Replicator::Options::passive();
//    SECTION("Default") {
//    }
//    SECTION("No-conflicts") {
//        serverOpts.setNoIncomingConflicts();
//    }
    SECTION("Pre-existing docs") {
        createRev(db, "doc1"_sl, kRev1ID, kFleeceBody);
        createRev(db, "doc2"_sl, kRev1ID, kFleeceBody);
        _expectedDocumentCount = 2;
        runPushReplication();
        C4Log("-------- Finished pre-existing push --------");
        createRev(db2, "other1"_sl, kRev1ID, kFleeceBody);
    }
    addRevsInParallel(1000ms, alloc_slice("docko"), 1, 3);
    _expectedDocumentCount = 3; // only 1 doc, but we get notified about it 3 times...
    runReplicators(Replicator::Options::pushing(kC4Continuous), serverOpts);
}


TEST_CASE_METHOD(ReplicatorLoopbackTest, "Continuous Pull Starting Empty", "[Pull][Continuous]") {
    addDocsInParallel(1500ms, 6);
    runPullReplication(kC4Continuous);
}


TEST_CASE_METHOD(ReplicatorLoopbackTest, "Continuous Push-Pull Starting Empty", "[Push][Pull][Continuous]") {
    addDocsInParallel(1500ms, 100);
    runPushPullReplication(kC4Continuous);
}


TEST_CASE_METHOD(ReplicatorLoopbackTest, "Continuous Fast Push", "[Push][Continuous]") {
    addDocsInParallel(100ms, 5000);
    runPushReplication(kC4Continuous);

	CHECK(c4db_getDocumentCount(db) == c4db_getDocumentCount(db2));
}


TEST_CASE_METHOD(ReplicatorLoopbackTest, "Continuous Super-Fast Push", "[Push][Continuous]") {
    alloc_slice docID("dock");
    createRev(db, docID, kRev1ID, kFleeceBody);
    _expectedDocumentCount = -1;
    addRevsInParallel(10ms, docID, 2, 200);
    runPushReplication(kC4Continuous);
    compareDatabases();
    validateCheckpoints(db, db2, "{\"local\":201}");
}


#pragma mark - ATTACHMENTS:


TEST_CASE_METHOD(ReplicatorLoopbackTest, "Push Attachments", "[Push][blob]") {
    vector<string> attachments = {"Hey, this is an attachment!", "So is this", ""};
    vector<C4BlobKey> blobKeys;
    {
        TransactionHelper t(db);
        blobKeys = addDocWithAttachments("att1"_sl, attachments, "text/plain");
        _expectedDocumentCount = 1;
        _expectedDocsFinished.insert("att1");
    }

    auto opts = Replicator::Options::pushing();
    _clientProgressLevel = kC4ReplProgressPerAttachment;
    runReplicators(opts, Replicator::Options::passive());

    compareDatabases();
    validateCheckpoints(db, db2, "{\"local\":1}");

    checkAttachments(db2, blobKeys, attachments);
    CHECK(_blobPushProgressCallbacks >= 2);
    CHECK(_blobPullProgressCallbacks == 0);
}


TEST_CASE_METHOD(ReplicatorLoopbackTest, "Pull Attachments", "[Pull][blob]") {
    vector<string> attachments = {"Hey, this is an attachment!", "So is this", ""};
    vector<C4BlobKey> blobKeys;
    {
        TransactionHelper t(db);
        blobKeys = addDocWithAttachments("att1"_sl, attachments, "text/plain");
        _expectedDocumentCount = 1;
        _expectedDocsFinished.insert("att1");
    }

    auto pullOpts = Replicator::Options::pulling();
    auto serverOpts = Replicator::Options::passive();
    _clientProgressLevel = _serverProgressLevel = kC4ReplProgressPerAttachment;
    runReplicators(serverOpts, pullOpts);

    compareDatabases();
    validateCheckpoints(db2, db, "{\"remote\":1}");

    checkAttachments(db2, blobKeys, attachments);
    CHECK(_blobPushProgressCallbacks >= 2);
    CHECK(_blobPullProgressCallbacks >= 2);
}


TEST_CASE_METHOD(ReplicatorLoopbackTest, "Pull Large Attachments", "[Pull][blob]") {
    string att1(100000, '!');
    string att2( 80000, '?');
    string att3(110000, '/');
    string att4(  3000, '.');
    vector<string> attachments = {att1, att2, att3, att4};
    vector<C4BlobKey> blobKeys;
    {
        TransactionHelper t(db);
        blobKeys = addDocWithAttachments("att1"_sl, attachments, "text/plain");
        _expectedDocumentCount = 1;
    }
    runPullReplication();
    compareDatabases();
    validateCheckpoints(db2, db, "{\"remote\":1}");

    checkAttachments(db2, blobKeys, attachments);
}


TEST_CASE_METHOD(ReplicatorLoopbackTest, "Pull Lots Of Attachments", "[Pull][blob]") {
    static const int kNumDocs = 1000, kNumBlobsPerDoc = 5;
    Log("Creating %d docs, with %d blobs each ...", kNumDocs, kNumBlobsPerDoc);
    {
        // Create 10 docs, each with 1000 blobs:
        TransactionHelper t(db);
        char docid[100], body[100];
        for (int iDoc = 0; iDoc < kNumDocs; ++iDoc) {
            //Log("Creating doc %3d ...", iDoc);
            vector<string> attachments;
            attachments.reserve(1000);
            for (int iAtt = 0; iAtt < kNumBlobsPerDoc; iAtt++) {
                sprintf(body, "doc#%d attachment #%d", iDoc, iAtt);
                attachments.push_back(body);
            }
            sprintf(docid, "doc%03d", iDoc);
            addDocWithAttachments(c4str(docid), attachments, "text/plain");
            _expectedDocsFinished.insert(docid);
            ++_expectedDocumentCount;
        }
    }

    auto pullOpts = Replicator::Options::pulling();
    _serverProgressLevel = kC4ReplProgressPerAttachment;
    runReplicators(Replicator::Options::passive(), pullOpts);

    compareDatabases();

    validateCheckpoints(db2, db, format("{\"remote\":%d}", kNumDocs).c_str());
    CHECK(_blobPushProgressCallbacks == 0);
    CHECK(_blobPullProgressCallbacks >= kNumDocs*kNumBlobsPerDoc);
}


TEST_CASE_METHOD(ReplicatorLoopbackTest, "Push Uncompressible Blob", "[Push][blob]") {
    // Test case for issue #354
    alloc_slice image = readFile(sFixturesDir + "for#354.jpg");
    vector<string> attachments = {string((const char*)image.buf, image.size)};
    vector<C4BlobKey> blobKeys;
    {
        TransactionHelper t(db);
        // Use type text/plain so the replicator will try to compress the attachment
        blobKeys = addDocWithAttachments("att1"_sl, attachments, "text/plain");
        _expectedDocumentCount = 1;
    }
    runPushReplication();
    compareDatabases();
    validateCheckpoints(db, db2, "{\"local\":1}");

    checkAttachments(db2, blobKeys, attachments);
}


TEST_CASE_METHOD(ReplicatorLoopbackTest, "Push Blobs Legacy Mode", "[Push][blob]") {
    vector<string> attachments = {"Hey, this is an attachment!", "So is this", ""};
    vector<C4BlobKey> blobKeys;
    {
        TransactionHelper t(db);
        blobKeys = addDocWithAttachments("att1"_sl, attachments, "text/plain");
        _expectedDocumentCount = 1;
    }

    auto serverOpts = Replicator::Options::passive().setProperty("disable_blob_support"_sl, true);
    runReplicators(Replicator::Options::pushing(kC4OneShot), serverOpts);

    checkAttachments(db2, blobKeys, attachments);

    string json = getDocJSON(db2, "att1"_sl);
    replace(json, '"', '\'');
    CHECK(json ==
          "{'_attachments':{'blob_/attached/0':{'content_type':'text/plain','digest':'sha1-ERWD9RaGBqLSWOQ+96TZ6Kisjck=','length':27,'revpos':1,'stub':true},"
                           "'blob_/attached/1':{'content_type':'text/plain','digest':'sha1-rATs731fnP+PJv2Pm/WXWZsCw48=','length':10,'revpos':1,'stub':true},"
                           "'blob_/attached/2':{'content_type':'text/plain','digest':'sha1-2jmj7l5rSw0yVb/vlWAYkK/YBwk=','length':0,'revpos':1,'stub':true}},"
           "'attached':[{'@type':'blob','content_type':'text/plain','digest':'sha1-ERWD9RaGBqLSWOQ+96TZ6Kisjck=','length':27},"
                       "{'@type':'blob','content_type':'text/plain','digest':'sha1-rATs731fnP+PJv2Pm/WXWZsCw48=','length':10},"
                       "{'@type':'blob','content_type':'text/plain','digest':'sha1-2jmj7l5rSw0yVb/vlWAYkK/YBwk=','length':0}]}");
}


TEST_CASE_METHOD(ReplicatorLoopbackTest, "Pull Blobs Legacy Mode", "[Push][blob]") {
    vector<string> attachments = {"Hey, this is an attachment!", "So is this", ""};
    vector<C4BlobKey> blobKeys;
    {
        TransactionHelper t(db);
        blobKeys = addDocWithAttachments("att1"_sl, attachments, "text/plain"); //legacy
        _expectedDocumentCount = 1;
    }

    auto serverOpts = Replicator::Options::passive().setProperty("disable_blob_support"_sl, true);
    runReplicators(serverOpts, Replicator::Options::pulling(kC4OneShot));

    checkAttachments(db2, blobKeys, attachments);
}


#pragma mark - FILTERS & VALIDATION:


TEST_CASE_METHOD(ReplicatorLoopbackTest, "DocID Filtered Replication", "[Push][Pull]") {
    importJSONLines(sFixturesDir + "names_100.json");

    fleece::Encoder enc;
    enc.beginDict();
    enc.writeKey(C4STR(kC4ReplicatorOptionDocIDs));
    enc.beginArray();
    enc.writeString("0000001"_sl);
    enc.writeString("0000010"_sl);
    enc.writeString("0000100"_sl);
    enc.endArray();
    enc.endDict();
    AllocedDict properties(enc.finish());

    SECTION("Push") {
        auto pushOptions = Replicator::Options::pushing();
        pushOptions.properties = properties;
        _expectedDocumentCount = 3;
        runReplicators(pushOptions,
                       Replicator::Options::passive());
    }
    SECTION("Pull") {
        auto pullOptions = Replicator::Options::pulling();
        pullOptions.properties = properties;
        _expectedDocumentCount = 3;
        runReplicators(Replicator::Options::passive(),
                       pullOptions);
    }

    CHECK(c4db_getDocumentCount(db2) == 3);
    c4::ref<C4Document> doc = c4doc_get(db2, "0000001"_sl, true, nullptr);
    CHECK(doc != nullptr);
    doc = c4doc_get(db2, "0000010"_sl, true, nullptr);
    CHECK(doc != nullptr);
    doc = c4doc_get(db2, "0000100"_sl, true, nullptr);
    CHECK(doc != nullptr);
}


TEST_CASE_METHOD(ReplicatorLoopbackTest, "Pull Channels", "[Pull]") {
    fleece::Encoder enc;
    enc.beginDict();
    enc.writeKey("filter"_sl);
    enc.writeString("Melitta"_sl);
    enc.endDict();
    alloc_slice data = enc.finish();
    auto opts = Replicator::Options::pulling();
    opts.properties = AllocedDict(data);

    // LiteCore's replicator doesn't support filters, so we expect an Unsupported error back:
    _expectedError = {LiteCoreDomain, kC4ErrorUnsupported};
    runReplicators(opts, Replicator::Options::passive());
}


TEST_CASE_METHOD(ReplicatorLoopbackTest, "Push Validation Failure", "[Push]") {
    importJSONLines(sFixturesDir + "names_100.json");
    auto pullOptions = Replicator::Options::passive();
    atomic<int> validationCount {0};
    pullOptions.callbackContext = &validationCount;
    pullOptions.pullValidator = [](FLString docID, FLString revID, C4RevisionFlags flags, FLDict body, void *context)->bool {
        assert_always(flags == 0);      // can't use CHECK on a bg thread
        ++(*(atomic<int>*)context);
        return (Dict(body)["birthday"].asstring() < "1993");
    };
    _expectedDocPushErrors = set<string>{"0000052", "0000065", "0000071", "0000072"};
    _expectedDocumentCount = 100 - 4;
    runReplicators(Replicator::Options::pushing(),
                   pullOptions);
    validateCheckpoints(db, db2, "{\"local\":100}");
    
    // CBL-123: Change from == 100 to >= 100 to account for 403 getting
    // one retry before giving up
    CHECK(validationCount >= 100);
    CHECK(c4db_getDocumentCount(db2) == 96);
}


#pragma mark - CONFLICTS:


TEST_CASE_METHOD(ReplicatorLoopbackTest, "Pull Conflict", "[Push][Pull][Conflict]") {
    createFleeceRev(db,  C4STR("conflict"), kNonLocalRev1ID, C4STR("{}"));
    _expectedDocumentCount = 1;
    
    // Push db to db2, so both will have the doc:
    runPushReplication();
    validateCheckpoints(db, db2, "{\"local\":1}");

    // Update the doc differently in each db:
    createFleeceRev(db,  C4STR("conflict"), kConflictRev2AID, C4STR("{\"db\":1}"));
    createFleeceRev(db2, C4STR("conflict"), kConflictRev2BID, C4STR("{\"db\":2}"));

    if (isRevTrees()) {
        // Verify that rev 1 body is still available, for later use in conflict resolution:
        c4::ref<C4Document> doc = c4db_getDoc(db, C4STR("conflict"), true, kDocGetAll, nullptr);
        REQUIRE(doc);
        CHECK(doc->selectedRev.revID == kConflictRev2AID);
        CHECK(c4doc_getProperties(doc) != nullptr);
        REQUIRE(c4doc_selectParentRevision(doc));
        CHECK(doc->selectedRev.revID == kRev1ID);
        CHECK(c4doc_getProperties(doc) != nullptr);
        CHECK((doc->selectedRev.flags & kRevKeepBody) != 0);
    }

    // Now pull to db from db2, creating a conflict:
    C4Log("-------- Pull db <- db2 --------");
    _expectedDocPullErrors = set<string>{"conflict"};
    runReplicators(Replicator::Options::pulling(), Replicator::Options::passive());
    validateCheckpoints(db, db2, "{\"local\":1,\"remote\":2}");

    c4::ref<C4Document> doc = c4db_getDoc(db, C4STR("conflict"), true, kDocGetAll, nullptr);
    REQUIRE(doc);
    CHECK((doc->flags & kDocConflicted) != 0);
    CHECK(doc->selectedRev.revID == kConflictRev2AID);
    CHECK(c4doc_getProperties(doc) != nullptr);
    if (isRevTrees()) {
        REQUIRE(c4doc_selectParentRevision(doc));
        CHECK(doc->selectedRev.revID == kRev1ID);
        CHECK(c4doc_getProperties(doc) != nullptr);
        CHECK((doc->selectedRev.flags & kRevKeepBody) != 0);
    }
    REQUIRE(c4doc_selectCurrentRevision(doc));
    REQUIRE(c4doc_selectNextRevision(doc));
    CHECK(doc->selectedRev.revID == kConflictRev2BID);
    CHECK((doc->selectedRev.flags & kRevIsConflict) != 0);
    CHECK(c4doc_getProperties(doc) != nullptr);
    if (isRevTrees()) {
        REQUIRE(c4doc_selectParentRevision(doc));
        CHECK(doc->selectedRev.revID == kRev1ID);
    }
}


TEST_CASE_METHOD(ReplicatorLoopbackTest, "Push Conflict", "[Push][Conflict][NoConflicts]") {
    // In the default no-outgoing-conflicts mode, make sure a local conflict isn't pushed to server:
    auto serverOpts = Replicator::Options::passive();
    createFleeceRev(db,  C4STR("conflict"), kNonLocalRev1ID, C4STR("{}"));
    _expectedDocumentCount = 1;

    // Push db to db2, so both will have the doc:
    runReplicators(Replicator::Options::pushing(kC4OneShot), serverOpts);
    validateCheckpoints(db, db2, "{\"local\":1}");

    // Update the doc differently in each db:
    createFleeceRev(db,  C4STR("conflict"), kConflictRev2AID, C4STR("{\"db\":1}"));
    createFleeceRev(db2, C4STR("conflict"), kConflictRev2BID, C4STR("{\"db\":2}"));
    REQUIRE(c4db_getLastSequence(db2) == 2);

    // Push db to db2 again:
    _expectedDocumentCount = 0;
    _expectedDocPushErrors = {"conflict"};
    runReplicators(Replicator::Options::pushing(kC4OneShot), serverOpts);
    validateCheckpoints(db, db2, "{\"local\":2}");

    // Verify db2 didn't change:
    REQUIRE(c4db_getLastSequence(db2) == 2);
}


TEST_CASE_METHOD(ReplicatorLoopbackTest, "Push Conflict, NoIncomingConflicts", "[Push][Conflict][NoConflicts]") {
    // Put server in no-conflicts mode and verify that a conflict can't be pushed to it.
    auto serverOpts = Replicator::Options::passive().setNoIncomingConflicts();
    createFleeceRev(db,  C4STR("conflict"), kNonLocalRev1ID, C4STR("{}"));
    _expectedDocumentCount = 1;

    // Push db to db2, so both will have the doc:
    runReplicators(Replicator::Options::pushing(kC4OneShot), serverOpts);
    validateCheckpoints(db, db2, "{\"local\":1}");

    // Update the doc differently in each db:
    createFleeceRev(db,  C4STR("conflict"), kConflictRev2AID, C4STR("{\"db\":1}"));
    createFleeceRev(db2, C4STR("conflict"), kConflictRev2BID, C4STR("{\"db\":2}"));
    REQUIRE(c4db_getLastSequence(db2) == 2);

    // Push db to db2 again:
    _expectedDocumentCount = 0;
    _expectedDocPushErrors = {"conflict"};
    runReplicators(Replicator::Options::pushing(kC4OneShot), serverOpts);
    validateCheckpoints(db, db2, "{\"local\":2}");

    // Verify db2 didn't change:
    REQUIRE(c4db_getLastSequence(db2) == 2);
}


TEST_CASE_METHOD(ReplicatorLoopbackTest, "Pull Then Push No-Conflicts", "[Pull][Push][Conflict][NoConflicts]") {
    static constexpr slice kTreeRevs[7] = {"", "1-1111", "2-2222", "3-3333", "4-4444", "5-5555", "6-6666"};
    static constexpr slice kVersions[7] = {"", "1@*", "2@*", "1@*", "2@*", "3@*", "4@*"};
    const slice* kRevIDs = isRevTrees() ? kTreeRevs : kVersions;

    auto serverOpts = Replicator::Options::passive().setNoIncomingConflicts();

    createRev(kDocID, kRevIDs[1], kFleeceBody);
    createRev(kDocID, kRevIDs[2], kFleeceBody);
    _expectedDocumentCount = 1;

    Log("-------- First Replication db->db2 --------");
    runReplicators(serverOpts,
                   Replicator::Options::pulling());
    validateCheckpoints(db2, db, "{\"remote\":2}");

    Log("-------- Update Doc --------");
    alloc_slice body;
    {
        TransactionHelper t(db2);
        fleece::Encoder enc(c4db_createFleeceEncoder(db2));
        enc.beginDict();
        enc.writeKey("answer"_sl);
        enc.writeInt(666);
        enc.endDict();
        body = enc.finish();
        createNewRev(db2, kDocID, body);
        createNewRev(db2, kDocID, body);
        _expectedDocumentCount = 1;
    }


    Log("-------- Second Replication db2->db --------");
    runReplicators(serverOpts,
                   Replicator::Options::pushing());
    validateCheckpoints(db2, db, "{\"local\":3,\"remote\":2}");
    compareDatabases();

    Log("-------- Update Doc Again --------");
    createNewRev(db2, kDocID, body);
    createNewRev(db2, kDocID, body);
    _expectedDocumentCount = 1;

    Log("-------- Third Replication db2->db --------");
    runReplicators(serverOpts,
                   Replicator::Options::pushing());
    validateCheckpoints(db2, db, "{\"local\":5,\"remote\":2}");
    compareDatabases();
}


TEST_CASE_METHOD(ReplicatorLoopbackTest, "Conflict Resolved Equivalently", "[Pull][Push][Conflict][NoConflicts]") {
    // CBL-726: Push conflict but server rev is just a newer ancestor of the local rev.
    // Local:  1-abcd -- 2-c001d00d -- 3-deadbeef -- 4-baba    (known remote rev: 2)
    // Server: 1-abcd -- 2-c001d00d -- 3-deadbeef
    // Pusher will fail with a 409 because the remote rev is too old.
    // When the puller sees the server has 3-deadbeef and updates the remote-rev, the puller
    // can retry and this time succeed.
    auto serverOpts = Replicator::Options::passive().setNoIncomingConflicts();

    createRev(kDocID, kNonLocalRev1ID, kFleeceBody);
    createRev(kDocID, kNonLocalRev2ID, kFleeceBody);
    _expectedDocumentCount = 1;

    Log("-------- First Replication db<->db2 --------");
    runReplicators(Replicator::Options::pushpull(), serverOpts);

    Log("-------- Update Doc --------");
    if (isRevTrees()) {
        createRev(db, kDocID, kRev3ID, kFleeceBody);
        createRev(db, kDocID, "4-baba"_sl, kFleeceBody);

        createRev(db2, kDocID, kRev3ID, kFleeceBody);
    } else {
        createRev(db, kDocID, "1@d00d"_sl, kFleeceBody);
        createRev(db, kDocID, "1@*"_sl, kFleeceBody);

        createRev(db2, kDocID, "1@d00d"_sl, kFleeceBody);
    }

    Log("-------- Second Replication db<->db2 --------");
    runReplicators(Replicator::Options::pushpull(), serverOpts);
    compareDatabases();
}


TEST_CASE_METHOD(ReplicatorLoopbackTest, "Lost Checkpoint No-Conflicts", "[Push][Conflict][NoConflicts]") {
    auto serverOpts = Replicator::Options::passive().setNoIncomingConflicts();

    createRev(kDocID, kRevID, kFleeceBody);
    createRev(kDocID, kRev2ID, kFleeceBody);

    Log("-------- First Replication: push db->db2 --------");
    _expectedDocumentCount = 1;
    runReplicators(Replicator::Options::pushing(), serverOpts);
    validateCheckpoints(db, db2, "{\"local\":2}");

    clearCheckpoint(db, true);
    Log("-------- Second Replication: push db->db2 --------");
    _expectedDocumentCount = 0;
    runReplicators(Replicator::Options::pushing(), serverOpts);
    validateCheckpoints(db, db2, "{\"local\":2}");
}


TEST_CASE_METHOD(ReplicatorLoopbackTest, "Incoming Deletion Conflict", "[Pull][Conflict]") {
    C4Slice docID = C4STR("Khan");

    createFleeceRev(db,  docID, kRev1ID, C4STR("{}"));
    _expectedDocumentCount = 1;

    // Push db to db2, so both will have the doc:
    runPushReplication();

    // Update doc in db, delete it in db2
    createFleeceRev(db,  docID, kConflictRev2AID, C4STR("{\"db\":1}"));
    createFleeceRev(db2, docID, kConflictRev2BID, C4STR("{}"), kRevDeleted);

    // Now pull to db from db2, creating a conflict:
    C4Log("-------- Pull db <- db2 --------");
    _expectedDocPullErrors = set<string>{"Khan"};
    runReplicators(Replicator::Options::pulling(), Replicator::Options::passive());

    c4::ref<C4Document> doc = c4db_getDoc(db, docID, true, kDocGetAll, nullptr);
    REQUIRE(doc);
    CHECK(doc->selectedRev.revID == kConflictRev2AID);
    CHECK(c4doc_getProperties(doc) != nullptr);
    REQUIRE(c4doc_selectNextLeafRevision(doc, true, false, nullptr));
    CHECK(doc->selectedRev.revID == kConflictRev2BID);
    CHECK((doc->selectedRev.flags & kRevDeleted) != 0);
    CHECK((doc->selectedRev.flags & kRevIsConflict) != 0);

    // Resolve the conflict in favor of the remote revision:
    {
        c4::Transaction t(db);
        REQUIRE(t.begin(nullptr));
        C4Error error;
        CHECK(c4doc_resolveConflict(doc, kConflictRev2BID, kConflictRev2AID,
                                    kC4SliceNull, kRevDeleted, WITH_ERROR(&error)));
        CHECK(c4doc_save(doc, 0, WITH_ERROR(&error)));
        REQUIRE(t.commit(nullptr));
    }
    
    doc = c4doc_get(db, docID, true, nullptr);
    CHECK(doc->revID == revOrVersID(kConflictRev2BID, "2@*"));

    // Update the doc and push it to db2:
    createNewRev(db, docID, kFleeceBody);
    C4Log("-------- Push db -> db2 --------");
    runPushReplication();

    compareDatabases();
}


TEST_CASE_METHOD(ReplicatorLoopbackTest, "Local Deletion Conflict", "[Pull][Conflict]") {
    C4Slice docID = C4STR("Khan");

    createFleeceRev(db,  docID, kRev1ID, C4STR("{}"));
    _expectedDocumentCount = 1;

    // Push db to db2, so both will have the doc:
    runPushReplication();

    // Delete doc in db, update it in db2
    createFleeceRev(db,  docID, kConflictRev2AID, C4STR("{}"), kRevDeleted);
    createFleeceRev(db2, docID, kConflictRev2BID, C4STR("{\"db\":1}"));

    // Now pull to db from db2, creating a conflict:
    C4Log("-------- Pull db <- db2 --------");
    _expectedDocPullErrors = set<string>{"Khan"};
    runReplicators(Replicator::Options::pulling(), Replicator::Options::passive());

    c4::ref<C4Document> doc = c4db_getDoc(db, docID, true, kDocGetAll, nullptr);
    REQUIRE(doc);
    CHECK(doc->selectedRev.revID == kConflictRev2AID);
    CHECK((doc->selectedRev.flags & kRevDeleted) != 0);
    REQUIRE(c4doc_selectNextLeafRevision(doc, true, false, nullptr));
    CHECK(doc->selectedRev.revID == kConflictRev2BID);
    CHECK(c4doc_getProperties(doc) != nullptr);
    CHECK((doc->selectedRev.flags & kRevIsConflict) != 0);

    // Resolve the conflict in favor of the remote revision:
    {
        c4::Transaction t(db);
        REQUIRE(t.begin(nullptr));
        C4Error error;
        CHECK(c4doc_resolveConflict(doc, kConflictRev2BID, kConflictRev2AID,
                                    kC4SliceNull, kRevDeleted, WITH_ERROR(&error)));
        CHECK(c4doc_save(doc, 0, WITH_ERROR(&error)));
        REQUIRE(t.commit(nullptr));
    }

    doc = c4db_getDoc(db, docID, true, kDocGetAll, nullptr);
    alloc_slice mergedID(c4doc_getRevisionHistory(doc, 0, nullptr, 0));
    if (isRevTrees())
        CHECK(mergedID == "2-2b2b2b2b,1-abcd"_sl);
    else
        CHECK(mergedID == "2@*,1@babe2,1@babe1"_sl);

    // Update the doc and push it to db2:
    createNewRev(db, docID, kFleeceBody);
    runPushReplication();

    compareDatabases();
}


TEST_CASE_METHOD(ReplicatorLoopbackTest, "Server Conflict Branch-Switch", "[Pull][Conflict]") {
    if (!isRevTrees())
        return;     // this does not make sense with version vectors
    
    // For https://github.com/couchbase/sync_gateway/issues/3359
    C4Slice docID = C4STR("Khan");

    {
        TransactionHelper t(db);
        createRev(db,  docID, C4STR("1-11111111"), kFleeceBody);
        createConflictingRev(db, docID, C4STR("1-11111111"), C4STR("2-22222222"));
        createConflictingRev(db, docID, C4STR("1-11111111"), C4STR("2-ffffffff"));
        createConflictingRev(db, docID, C4STR("2-22222222"), C4STR("3-33333333"));
    }
    _expectedDocumentCount = 1;
    runPullReplication();

    c4::ref<C4Document> doc = c4doc_get(db2, docID, true, nullptr);
    REQUIRE(doc);
	C4Slice revID = C4STR("3-33333333");
    CHECK(doc->selectedRev.revID == revID);
    CHECK((doc->flags & kDocConflicted) == 0);  // locally in db there is no conflict

    {
        TransactionHelper t(db);
        createConflictingRev(db, docID, C4STR("3-33333333"), C4STR("4-dddddddd"), kFleeceBody, kRevDeleted);
    }

    doc = c4doc_get(db, docID, true, nullptr);
    REQUIRE(doc);
	revID = C4STR("2-ffffffff");
    CHECK(doc->revID == revID);
    CHECK(doc->selectedRev.revID == revID);

    SECTION("Unmodified") {
        Log("-------- Second pull --------");
        runPullReplication();

        doc = c4doc_get(db2, docID, true, nullptr);
        REQUIRE(doc);
        CHECK(doc->selectedRev.revID == revID);
        CHECK((doc->flags & kDocConflicted) == 0);
    }

    SECTION("Modify before 2nd pull") {
        {
            TransactionHelper t(db2);
            createRev(db2, docID, C4STR("4-4444"), kC4SliceNull);
            _expectedDocPullErrors = {"Khan"};
        }

        Log("-------- Second pull --------");
        runPullReplication();

        doc = c4db_getDoc(db2, docID, true, kDocGetAll, nullptr);
        REQUIRE(doc);
        CHECK((doc->flags & kDocConflicted) != 0);
		revID = C4STR("4-4444");
        CHECK(doc->selectedRev.revID == revID);
        CHECK((doc->selectedRev.flags & kRevIsConflict) == 0);
        CHECK(c4doc_selectNextLeafRevision(doc, true, false, nullptr));
		revID = C4STR("2-ffffffff");
        CHECK(doc->selectedRev.revID == revID);
        CHECK((doc->selectedRev.flags & kRevIsConflict) != 0);

        {
            TransactionHelper t(db2);
            C4Error error;
            CHECK(c4doc_resolveConflict(doc, C4STR("4-4444"), C4STR("2-ffffffff"), kC4SliceNull, 0, WITH_ERROR(&error)));
            CHECK(c4doc_save(doc, 0, WITH_ERROR(&error)));
        }

        doc = c4db_getDoc(db2, docID, true, kDocGetAll, nullptr);
        REQUIRE(doc);
        CHECK((doc->flags & kDocConflicted) == 0);
		revID = C4STR("4-4444");
        CHECK(doc->selectedRev.revID == revID);
        CHECK(!c4doc_selectNextLeafRevision(doc, false, false, nullptr));
        CHECK(c4doc_selectParentRevision(doc));
		revID = C4STR("3-33333333");
        CHECK(doc->selectedRev.revID == revID);
        CHECK(c4doc_selectParentRevision(doc));
		revID = C4STR("2-22222222");
        CHECK(doc->selectedRev.revID == revID);
        CHECK(c4doc_selectParentRevision(doc));
		revID = C4STR("1-11111111");
        CHECK(doc->selectedRev.revID == revID);
        CHECK(!c4doc_selectParentRevision(doc));
    }
}


TEST_CASE_METHOD(ReplicatorLoopbackTest, "Continuous Push From Both Sides", "[Push][Continuous][Conflict]") {
    // NOTE: Despite the name, both sides are not active. Client pushes & pulls, server is passive.
    //       But both sides are rapidly changing the single document.
    alloc_slice docID("doc");
    auto clientOpts = Replicator::Options(kC4Continuous, kC4Continuous);
    _clientProgressLevel = kC4ReplProgressPerDocument;
    auto serverOpts = Replicator::Options::passive().setNoIncomingConflicts();
    installConflictHandler();

    static const int intervalMs = -500;     // random interval
    static const int iterations = 30;

    atomic_int completed {0};
    unique_ptr<thread> thread1( runInParallel([&]() {
        addRevs(db, chrono::milliseconds(intervalMs), docID, 1, iterations, false);
        if (++completed == 2) {
            sleepFor(1s); // give replicator a moment to detect the latest revs
            stopWhenIdle();
        }
    }));
    unique_ptr<thread> thread2( runInParallel([&]() {
        addRevs(db2, chrono::milliseconds(intervalMs), docID, 1, iterations, false);
        if (++completed == 2) {
            sleepFor(1s); // give replicator a moment to detect the latest revs
            stopWhenIdle();
        }
    }));

    _expectedDocumentCount = -1;
    _expectedDocPushErrors = {"doc"};
    _ignoreTransientErrors = true;      // (retries will show up as transient errors)
    _checkDocsFinished = false;

    runReplicators(clientOpts, serverOpts);
    thread1->join();
    thread2->join();

    compareDatabases();
}


TEST_CASE_METHOD(ReplicatorLoopbackTest, "Push Doc Notifications", "[Push]") {
    importJSONLines(sFixturesDir + "names_100.json");
    _expectedDocumentCount = 100;
    for (int i = 1; i <= 100; ++i)
        _expectedDocsFinished.insert(format("%07d", i));
    auto opts = Replicator::Options::pushing();
    _clientProgressLevel = kC4ReplProgressPerDocument;
    runReplicators(opts, Replicator::Options::passive());
}


TEST_CASE_METHOD(ReplicatorLoopbackTest, "Pull Doc Notifications", "[Push]") {
    importJSONLines(sFixturesDir + "names_100.json");
    _expectedDocumentCount = 100;
    for (int i = 1; i <= 100; ++i)
        _expectedDocsFinished.insert(format("%07d", i));
    auto opts = Replicator::Options::pulling();
    _serverProgressLevel = kC4ReplProgressPerDocument;
    runReplicators(Replicator::Options::passive(), opts);
}


TEST_CASE_METHOD(ReplicatorLoopbackTest, "UnresolvedDocs", "[Push][Pull][Conflict]") {
    createFleeceRev(db, C4STR("conflict"), kRev1ID, C4STR("{}"));
    createFleeceRev(db, C4STR("non-conflict"), kRev1ID_Alt, C4STR("{}"));
    createFleeceRev(db, C4STR("db-deleted"), kRev1ID, C4STR("{}"));
    createFleeceRev(db, C4STR("db2-deleted"), kRev1ID, C4STR("{}"));
    _expectedDocumentCount = 4;
    
    // Push db to db2, so both will have docs:
    runPushReplication();
    
    // Update the docs differently in each db:
    createFleeceRev(db,  C4STR("conflict"),    revOrVersID("2-12121212", "1@cafe"), C4STR("{\"db\": 1}"));
    createFleeceRev(db2, C4STR("conflict"),    revOrVersID("2-13131313", "1@babe"), C4STR("{\"db\": 2}"));
    createFleeceRev(db,  C4STR("db-deleted"),  revOrVersID("2-31313131", "1@cafe"), C4STR("{\"db\":2}"), kRevDeleted);
    createFleeceRev(db2, C4STR("db-deleted"),  revOrVersID("2-32323232", "1@babe"), C4STR("{\"db\": 1}"));
    createFleeceRev(db,  C4STR("db2-deleted"), revOrVersID("2-41414141", "1@cafe"), C4STR("{\"db\": 1}"));
    createFleeceRev(db2, C4STR("db2-deleted"), revOrVersID("2-42424242", "1@babe"), C4STR("{\"db\":2}"), kRevDeleted);
    
    // Now pull to db from db2, creating conflicts:
    C4Log("-------- Pull db <- db2 --------");
    _expectedDocPullErrors = set<string>{"conflict", "db-deleted", "db2-deleted"};
    _expectedDocumentCount = 3;
    runReplicators(Replicator::Options::pulling(), Replicator::Options::passive());
    validateCheckpoints(db, db2, "{\"local\":4,\"remote\":7}");
    
    C4Error err = {};
    std::shared_ptr<DBAccess> acc = make_shared<DBAccess>(db, false);
    C4DocEnumerator* e = acc->unresolvedDocsEnumerator(true, ERROR_INFO(err));
    REQUIRE(e);
    
    // verify only returns the conflicted documents, including the deleted ones.
    vector<C4Slice> docIDs = {"conflict"_sl,
                              "db-deleted"_sl,
                              "db2-deleted"_sl};
    vector<C4Slice> revIDs = {revOrVersID("2-12121212", "1@cafe"),
                              revOrVersID("2-31313131", "1@cafe"),
                              revOrVersID("2-41414141", "1@cafe")};
    vector<bool> deleteds =  {false, true, false};

    for (int count = 0; count < 3; ++count) {
        REQUIRE(c4enum_next(e, WITH_ERROR(&err)));
        C4DocumentInfo info;
        c4enum_getDocumentInfo(e, &info);
        CHECK(info.docID == docIDs[count]);
        CHECK(info.revID == revIDs[count]);
        CHECK((info.flags & kDocConflicted) == kDocConflicted);
        bool deleted = ((info.flags & kDocDeleted) != 0);
        CHECK(deleted == deleteds[count]);
    }
    CHECK(!c4enum_next(e, WITH_ERROR(&err)));
    c4enum_free(e);
}


#pragma mark - DELTA:


static void mutateDoc(C4Database *db, slice docID, function<void(Dict,Encoder&)> mutator) {
    TransactionHelper t(db);
    C4Error error;
    c4::ref<C4Document> doc = c4doc_get(db, docID, false, ERROR_INFO(error));
    REQUIRE(doc);
    Dict props = c4doc_getProperties(doc);

    Encoder enc(c4db_createFleeceEncoder(db));
    mutator(props, enc);
    alloc_slice newBody = enc.finish();

    C4String history = doc->selectedRev.revID;
    C4DocPutRequest rq = {};
    rq.body = newBody;
    rq.docID = docID;
    rq.revFlags = (doc->selectedRev.flags & kRevHasAttachments);
    rq.history = &history;
    rq.historyCount = 1;
    rq.save = true;
    doc = c4doc_put(db, &rq, nullptr, ERROR_INFO(error));
    CHECK(doc);
}


static void mutateDoc(C4Database *db, slice docID, function<void(MutableDict)> mutator) {
    mutateDoc(db, docID, [&](Dict props, Encoder &enc) {
        MutableDict newProps = props.mutableCopy(kFLDeepCopyImmutables);
        mutator(newProps);
        enc.writeValue(newProps);
    });
}


static void mutationsForDelta(C4Database *db) {
    for (int i = 1; i <= 100; i += 7) {
        char docID[20];
        sprintf(docID, "%07u", i);
        mutateDoc(db, slice(docID), [](MutableDict props) {
            props["birthday"_sl] = "1964-11-28"_sl;
            props["memberSince"_sl].remove();
            props["aNewProperty"_sl] = "!!!!";
        });
    }
}


TEST_CASE_METHOD(ReplicatorLoopbackTest, "Delta Push+Push", "[Push][Delta]") {
    auto serverOpts = Replicator::Options::passive();

    // Push db --> db2:
    importJSONLines(sFixturesDir + "names_100.json");
    _expectedDocumentCount = 100;
    runReplicators(Replicator::Options::pushing(kC4OneShot), serverOpts);
    compareDatabases();
    validateCheckpoints(db, db2, "{\"local\":100}");

    Log("-------- Mutate Docs --------");
    mutationsForDelta(db);

    Log("-------- Second Push --------");
    atomic<int> validationCount {0};
    SECTION("No filter") {
    }
    SECTION("With filter") {
        // Using a pull filter forces deltas to be applied earlier, before rev insertion.
        serverOpts.callbackContext = &validationCount;
        serverOpts.pullValidator = [](FLString docID, FLString revID, C4RevisionFlags flags, FLDict body, void *context)->bool {
            assert_always(flags == 0);      // can't use CHECK on a bg thread
            ++(*(atomic<int>*)context);
            return true;
        };
    }

    _expectedDocumentCount = (100+6)/7;
    auto before = DBAccess::gNumDeltasApplied.load();
    runReplicators(Replicator::Options::pushing(kC4OneShot), serverOpts);
    compareDatabases();
    CHECK(DBAccess::gNumDeltasApplied - before == 15);
}


TEST_CASE_METHOD(ReplicatorLoopbackTest, "Bigger Delta Push+Push", "[Push][Delta]") {
    static constexpr int kNumDocs = 100, kNumProps = 1000;
    auto serverOpts = Replicator::Options::passive();

    // Push db --> db2:
    {
        TransactionHelper t(db);
        for (int docNo = 0; docNo < kNumDocs; ++docNo) {
            string docID = format("doc-%03d", docNo);
            Encoder enc(c4db_createFleeceEncoder(db));
            enc.beginDict();
            for (int p = 0; p < kNumProps; ++p) {
                enc.writeKey(format("field%03d", p));
                enc.writeInt(RandomNumber());
            }
            enc.endDict();
            alloc_slice body = enc.finish();
            createNewRev(db, slice(docID), body);
        }
    }

    _expectedDocumentCount = kNumDocs;
    runReplicators(Replicator::Options::pushing(kC4OneShot), serverOpts);
    compareDatabases();

    Log("-------- Mutate Docs --------");
    {
        TransactionHelper t(db);
        for (int docNo = 0; docNo < kNumDocs; ++docNo) {
            string docID = format("doc-%03d", docNo);
            mutateDoc(db, slice(docID), [](Dict doc, Encoder &enc) {
                enc.beginDict();
                for (Dict::iterator i(doc); i; ++i) {
                    enc.writeKey(i.key());
                    auto value = i.value().asInt();
                    if (RandomNumber() % 4 == 0)
                        value = RandomNumber();
                    enc.writeInt(value);
                }
                enc.endDict();
            });
        }
    }

    Log("-------- Second Push --------");
    _expectedDocumentCount = kNumDocs;
    auto before = DBAccess::gNumDeltasApplied.load();
    runReplicators(Replicator::Options::pushing(kC4OneShot), serverOpts);
    compareDatabases();
    CHECK(DBAccess::gNumDeltasApplied - before == kNumDocs);
}


TEST_CASE_METHOD(ReplicatorLoopbackTest, "Delta Push+Pull", "[Push][Pull][Delta]") {
    auto serverOpts = Replicator::Options::passive();

    // Push db --> db2:
    importJSONLines(sFixturesDir + "names_100.json");
    _expectedDocumentCount = 100;
    runReplicators(Replicator::Options::pushing(kC4OneShot), serverOpts);
    compareDatabases();
    validateCheckpoints(db, db2, "{\"local\":100}");

    Log("-------- Mutate Docs In db2 --------");
    mutationsForDelta(db2);

    Log("-------- Pull From db2 --------");
    _expectedDocumentCount = (100+6)/7;
    auto before = DBAccess::gNumDeltasApplied.load();
    runReplicators(Replicator::Options::pulling(kC4OneShot), serverOpts);
    compareDatabases();
    if (isRevTrees())       // VV does not currently send deltas from a passive replicator
        CHECK(DBAccess::gNumDeltasApplied - before == 15);
}


TEST_CASE_METHOD(ReplicatorLoopbackTest, "Delta Attachments Push+Push", "[Push][Delta][blob]") {
    // Simulate SG which requires old-school "_attachments" property:
    auto serverOpts = Replicator::Options::passive().setProperty("disable_blob_support"_sl, true);

    vector<string> attachments = {"Hey, this is an attachment!", "So is this", ""};
    vector<C4BlobKey> blobKeys;
    {
        TransactionHelper t(db);
        blobKeys = addDocWithAttachments("att1"_sl, attachments, "text/plain");
        _expectedDocumentCount = 1;
    }
    Log("-------- Push To db2 --------");
    runReplicators(Replicator::Options::pushing(kC4OneShot), serverOpts);
    validateCheckpoints(db, db2, "{\"local\":1}");

    Log("-------- Mutate Doc In db --------");
    bool modifiedDigest = false;
    SECTION("Not Modifying Digest") {
        // Modify attachment metadata (other than the digest):
        mutateDoc(db, "att1"_sl, [](MutableDict rev) {
            auto atts = rev["attached"_sl].asArray().asMutable();
            auto blob = atts[0].asDict().asMutable();
            blob["content_type"_sl] = "image/jpeg";
        });
    }
    SECTION("Not Modifying Digest") {
        // Simulate modifying an attachment, i.e. changing its "digest" property.
        // This goes through a different code path than other metadata changes; see comment in
        // IncomingRev::_handleRev()...
        // (In order to avoid having to save a new blob to the db, use same digest as 2nd blob.)
        mutateDoc(db, "att1"_sl, [](MutableDict rev) {
            auto atts = rev["attached"_sl].asArray().asMutable();
            auto blob = atts[0].asDict().asMutable();
            blob["digest"_sl] = "sha1-rATs731fnP+PJv2Pm/WXWZsCw48=";
            blob["content_type"_sl] = "image/jpeg";
        });
        modifiedDigest = true;
    }

    Log("-------- Push To db2 Again --------");
    _expectedDocumentCount = 1;
    auto before = DBAccess::gNumDeltasApplied.load();
    runReplicators(Replicator::Options::pushing(kC4OneShot), serverOpts);
    CHECK(DBAccess::gNumDeltasApplied - before == 1);

    c4::ref<C4Document> doc2 = c4doc_get(db2, "att1"_sl, true, nullptr);
    alloc_slice json = c4doc_bodyAsJSON(doc2, true, nullptr);
    if (modifiedDigest) {
        CHECK(string(json) ==
              "{\"_attachments\":{\"blob_/attached/0\":{\"content_type\":\"image/jpeg\",\"digest\":\"sha1-rATs731fnP+PJv2Pm/WXWZsCw48=\",\"length\":27,\"revpos\":1,\"stub\":true},"
              "\"blob_/attached/1\":{\"content_type\":\"text/plain\",\"digest\":\"sha1-rATs731fnP+PJv2Pm/WXWZsCw48=\",\"length\":10,\"revpos\":1,\"stub\":true},"
              "\"blob_/attached/2\":{\"content_type\":\"text/plain\",\"digest\":\"sha1-2jmj7l5rSw0yVb/vlWAYkK/YBwk=\",\"length\":0,\"revpos\":1,\"stub\":true}},"
              "\"attached\":[{\"@type\":\"blob\",\"content_type\":\"image/jpeg\",\"digest\":\"sha1-rATs731fnP+PJv2Pm/WXWZsCw48=\",\"length\":27},"
              "{\"@type\":\"blob\",\"content_type\":\"text/plain\",\"digest\":\"sha1-rATs731fnP+PJv2Pm/WXWZsCw48=\",\"length\":10},"
              "{\"@type\":\"blob\",\"content_type\":\"text/plain\",\"digest\":\"sha1-2jmj7l5rSw0yVb/vlWAYkK/YBwk=\",\"length\":0}]}");
    } else {
        CHECK(string(json) ==
              "{\"_attachments\":{\"blob_/attached/0\":{\"content_type\":\"image/jpeg\",\"digest\":\"sha1-ERWD9RaGBqLSWOQ+96TZ6Kisjck=\",\"length\":27,\"revpos\":1,\"stub\":true},"
              "\"blob_/attached/1\":{\"content_type\":\"text/plain\",\"digest\":\"sha1-rATs731fnP+PJv2Pm/WXWZsCw48=\",\"length\":10,\"revpos\":1,\"stub\":true},"
              "\"blob_/attached/2\":{\"content_type\":\"text/plain\",\"digest\":\"sha1-2jmj7l5rSw0yVb/vlWAYkK/YBwk=\",\"length\":0,\"revpos\":1,\"stub\":true}},"
              "\"attached\":[{\"@type\":\"blob\",\"content_type\":\"image/jpeg\",\"digest\":\"sha1-ERWD9RaGBqLSWOQ+96TZ6Kisjck=\",\"length\":27},"
              "{\"@type\":\"blob\",\"content_type\":\"text/plain\",\"digest\":\"sha1-rATs731fnP+PJv2Pm/WXWZsCw48=\",\"length\":10},"
              "{\"@type\":\"blob\",\"content_type\":\"text/plain\",\"digest\":\"sha1-2jmj7l5rSw0yVb/vlWAYkK/YBwk=\",\"length\":0}]}");
    }
}


TEST_CASE_METHOD(ReplicatorLoopbackTest, "Delta Attachments Pull+Pull", "[Pull][Delta][blob]") {
    // Simulate SG which requires old-school "_attachments" property:
    auto serverOpts = Replicator::Options::passive().setProperty("disable_blob_support"_sl, true);

    vector<string> attachments = {"Hey, this is an attachment!", "So is this", ""};
    vector<C4BlobKey> blobKeys;
    {
        TransactionHelper t(db);
        vector<string> legacyNames {"attachment1", "attachment2", "attachment3"};
        blobKeys = addDocWithAttachments("att1"_sl, attachments, "text/plain",
                                         &legacyNames,
                                         kRevKeepBody);
        _expectedDocumentCount = 1;
    }
    Log("-------- Pull To db2 --------");
    runReplicators(serverOpts, Replicator::Options::pulling(kC4OneShot));
    validateCheckpoints(db2, db, "{\"remote\":1}");

    Log("-------- Mutate Doc In db --------");
    bool modifiedDigest = false;
    SECTION("Not Modifying Digest") {
        // Modify attachment metadata (other than the digest):
        mutateDoc(db, "att1"_sl, [](MutableDict rev) {
            auto atts = rev["_attachments"_sl].asDict().asMutable();
            auto blob = atts["attachment1"_sl].asDict().asMutable();
            blob["content_type"_sl] = "image/jpeg";
        });
    }
    SECTION("Not Modifying Digest") {
        // Simulate modifying an attachment, i.e. changing its "digest" property.
        // This goes through a different code path than other metadata changes; see comment in
        // IncomingRev::_handleRev()...
        // (In order to avoid having to save a new blob to the db, use same digest as 2nd blob.)
        mutateDoc(db, "att1"_sl, [](MutableDict rev) {
            auto atts = rev["_attachments"_sl].asDict().asMutable();
            auto blob = atts["attachment1"_sl].asDict().asMutable();
            blob["digest"_sl] = "sha1-rATs731fnP+PJv2Pm/WXWZsCw48=";
            blob["content_type"_sl] = "image/jpeg";
        });
        modifiedDigest = true;
    }

    Log("-------- Pull To db2 Again --------");
    _expectedDocumentCount = 1;
    auto before = DBAccess::gNumDeltasApplied.load();
    runReplicators(serverOpts, Replicator::Options::pulling(kC4OneShot));
    if (isRevTrees())       // VV does not currently send deltas from a passive replicator
        CHECK(DBAccess::gNumDeltasApplied - before == 1);

    c4::ref<C4Document> doc2 = c4doc_get(db2, "att1"_sl, true, nullptr);
    alloc_slice json = c4doc_bodyAsJSON(doc2, true, nullptr);
    if (modifiedDigest) {
        CHECK(string(json) ==
              "{\"_attachments\":{\"attachment1\":{\"content_type\":\"image/jpeg\",\"digest\":\"sha1-rATs731fnP+PJv2Pm/WXWZsCw48=\",\"length\":27},"
              "\"attachment2\":{\"content_type\":\"text/plain\",\"digest\":\"sha1-rATs731fnP+PJv2Pm/WXWZsCw48=\",\"length\":10},"
              "\"attachment3\":{\"content_type\":\"text/plain\",\"digest\":\"sha1-2jmj7l5rSw0yVb/vlWAYkK/YBwk=\",\"length\":0}}}");
    } else {
        CHECK(string(json) ==
              "{\"_attachments\":{\"attachment1\":{\"content_type\":\"image/jpeg\",\"digest\":\"sha1-ERWD9RaGBqLSWOQ+96TZ6Kisjck=\",\"length\":27},"
              "\"attachment2\":{\"content_type\":\"text/plain\",\"digest\":\"sha1-rATs731fnP+PJv2Pm/WXWZsCw48=\",\"length\":10},"
              "\"attachment3\":{\"content_type\":\"text/plain\",\"digest\":\"sha1-2jmj7l5rSw0yVb/vlWAYkK/YBwk=\",\"length\":0}}}");
    }
}


TEST_CASE_METHOD(ReplicatorLoopbackTest, "Delta Attachments Push+Pull", "[Push][Pull][Delta][blob]") {
    // Simulate SG which requires old-school "_attachments" property:
    auto serverOpts = Replicator::Options::passive().setProperty("disable_blob_support"_sl, true);

    vector<string> attachments = {"Hey, this is an attachment!", "So is this", ""};
    vector<C4BlobKey> blobKeys;
    {
        TransactionHelper t(db);
        blobKeys = addDocWithAttachments("att1"_sl, attachments, "text/plain");
        _expectedDocumentCount = 1;
    }
    Log("-------- Push Doc To db2 --------");
    runReplicators(Replicator::Options::pushing(kC4OneShot), serverOpts);
    validateCheckpoints(db, db2, "{\"local\":1}");

    Log("-------- Mutate Doc In db2 --------");
    // Simulate modifying an attachment. In order to avoid having to save a new blob to the db,
    // use the same digest as the 2nd blob.
    mutateDoc(db2, "att1"_sl, [](MutableDict rev) {
        auto atts = rev["_attachments"_sl].asDict().asMutable();
        auto blob = atts["blob_/attached/0"_sl].asDict().asMutable();
        blob["digest"_sl] = "sha1-rATs731fnP+PJv2Pm/WXWZsCw48=";
        blob["content_type"_sl] = "image/jpeg";
    });

    Log("-------- Pull From db2 --------");
    _expectedDocumentCount = 1;
    auto before = DBAccess::gNumDeltasApplied.load();
    runReplicators(Replicator::Options::pulling(kC4OneShot), serverOpts);
    if (isRevTrees())       // VV does not currently send deltas from a passive replicator
        CHECK(DBAccess::gNumDeltasApplied - before == 1);

    c4::ref<C4Document> doc = c4doc_get(db, "att1"_sl, true, nullptr);
    alloc_slice json = c4doc_bodyAsJSON(doc, true, nullptr);
    CHECK(string(json) ==
          "{\"attached\":[{\"@type\":\"blob\",\"content_type\":\"image/jpeg\",\"digest\":\"sha1-rATs731fnP+PJv2Pm/WXWZsCw48=\",\"length\":27},"
          "{\"@type\":\"blob\",\"content_type\":\"text/plain\",\"digest\":\"sha1-rATs731fnP+PJv2Pm/WXWZsCw48=\",\"length\":10},"
          "{\"@type\":\"blob\",\"content_type\":\"text/plain\",\"digest\":\"sha1-2jmj7l5rSw0yVb/vlWAYkK/YBwk=\",\"length\":0}]}");
}

TEST_CASE_METHOD(ReplicatorLoopbackTest, "Pull replication checkpoint mismatch", "[Pull]") {
    // CBSE-7341
    auto serverOpts = Replicator::Options::passive();

    // Push db --> db2:
    importJSONLines(sFixturesDir + "names_100.json");
    _expectedDocumentCount = 100;
    runReplicators(Replicator::Options::pushing(kC4OneShot), serverOpts);
    compareDatabases();
    validateCheckpoints(db, db2, "{\"local\":100}");

    deleteAndRecreateDB(db2);
    _expectedDocumentCount = 0;

    // This line causes a null deference SIGSEGV before the fix
    runReplicators(Replicator::Options::pulling(kC4OneShot), serverOpts);
}

TEST_CASE_METHOD(ReplicatorLoopbackTest, "Resolve conflict with existing revision", "[Pull][Conflict]") {
    // CBL-1174
    createFleeceRev(db,  C4STR("doc1"), kRev1ID, C4STR("{}"));
    createFleeceRev(db,  C4STR("doc2"), kRev1ID_Alt, C4STR("{}"));
    _expectedDocumentCount = 2;
    runPushReplication();
    validateCheckpoints(db, db2, "{\"local\":2}");
    REQUIRE(c4db_getLastSequence(db) == 2);
    REQUIRE(c4db_getLastSequence(db2) == 2);

    const slice kDoc1Rev2A = revOrVersID("2-1111111a", "1@1a1a");
    const slice kDoc1Rev2B = revOrVersID("2-1111111b", "1@1b1b");
    const slice kDoc2Rev2A = revOrVersID("2-1111111a", "1@2a2a");
    const slice kDoc2Rev2B = revOrVersID("2-1111111b", "1@2b2b");

    createFleeceRev(db,  C4STR("doc1"), kDoc1Rev2A, C4STR("{\"db\":1}"));
    createFleeceRev(db2, C4STR("doc1"), kDoc1Rev2B, C4STR("{\"db\":2}"));
    createFleeceRev(db,  C4STR("doc2"), kDoc2Rev2A, C4STR("{\"db\":1}"));
    createFleeceRev(db2, C4STR("doc2"), kDoc2Rev2B, C4STR("{\"db\":2}"), kRevDeleted);
    REQUIRE(c4db_getLastSequence(db) == 4);
    REQUIRE(c4db_getLastSequence(db2) == 4);
    
    _expectedDocPullErrors = set<string> { "doc1", "doc2" };
    runReplicators(Replicator::Options::pulling(), Replicator::Options::passive());
    validateCheckpoints(db, db2, "{\"local\":2,\"remote\":4}");
    if (isRevTrees())
        REQUIRE(c4db_getLastSequence(db) == 6); // #5(doc1) and #6(doc2) seq, received from other side
    REQUIRE(c4db_getLastSequence(db2) == 4);
    
    // resolve doc1 and create a new revision(#7) which should bring the `_lastSequence` greater than the doc2's sequence
    c4::ref<C4Document> doc = c4db_getDoc(db, C4STR("doc1"), true, kDocGetAll, nullptr);
    REQUIRE(doc);
    CHECK(doc->selectedRev.revID == kDoc1Rev2A);
    REQUIRE(c4doc_selectNextLeafRevision(doc, true, false, nullptr));
    CHECK(doc->selectedRev.revID == kDoc1Rev2B);
    CHECK((doc->selectedRev.flags & kRevIsConflict) != 0);
    {
        c4::Transaction t(db);
        REQUIRE(t.begin(nullptr));
        C4Error error;
        CHECK(c4doc_resolveConflict(doc, kDoc1Rev2B, kDoc1Rev2A,
                                    json2fleece("{\"merged\":true}"), 0, WITH_ERROR(&error)));
        CHECK(c4doc_save(doc, 0, WITH_ERROR(&error)));
        REQUIRE(t.commit(nullptr));
    }
    doc = c4doc_get(db, C4STR("doc1"), true, nullptr);
    C4SequenceNumber seq = isRevTrees() ? 7 : 5;
    CHECK(doc->sequence == seq);
    CHECK(c4db_getLastSequence(db) == seq); // db-sequence is greater than #6(doc2)
    
    // resolve doc2; choose remote revision, so no need to create a new revision
    doc = c4db_getDoc(db, C4STR("doc2"), true, kDocGetAll, nullptr);
    REQUIRE(doc);
    CHECK(doc->selectedRev.revID == kDoc2Rev2A);
    CHECK(c4doc_getProperties(doc) != nullptr);
    REQUIRE(c4doc_selectNextLeafRevision(doc, true, false, nullptr));
    CHECK(doc->selectedRev.revID == kDoc2Rev2B);
    CHECK((doc->selectedRev.flags & kRevDeleted) != 0);
    CHECK((doc->selectedRev.flags & kRevIsConflict) != 0);
    {
        c4::Transaction t(db);
        REQUIRE(t.begin(nullptr));
        C4Error error;
        CHECK(c4doc_resolveConflict(doc, kDoc2Rev2B, kDoc2Rev2A,
                                    kC4SliceNull, kRevDeleted, ERROR_INFO(&error)));
        CHECK(c4doc_save(doc, 0, WITH_ERROR(&error)));
        REQUIRE(t.commit(nullptr));
    }
    
    doc = c4doc_get(db, C4STR("doc2"), true, nullptr);
    CHECK(doc->revID == revOrVersID(kDoc1Rev2B, "2@*"));
    CHECK((doc->selectedRev.flags & kRevIsConflict) == 0);
    seq = isRevTrees() ? 8 : 6;
    CHECK(doc->sequence == seq);
    CHECK(c4db_getLastSequence(db) == seq);
}<|MERGE_RESOLUTION|>--- conflicted
+++ resolved
@@ -80,12 +80,7 @@
     t1.fireAt(at);
     t2.fireAt(at);
 
-<<<<<<< HEAD
     REQUIRE_BEFORE(2s, counter == 2);
-=======
-    this_thread::sleep_for(chrono::milliseconds(1600));
-    CHECK(counter == 2);
->>>>>>> cc5da56d
 }
 
 
