//
// ReplicatorWalrusTest.cc
//
// Copyright 2019-Present Couchbase, Inc.
//
// Use of this software is governed by the Business Source License included
// in the file licenses/BSL-Couchbase.txt.  As of the Change Date specified
// in that file, in accordance with the Business Source License, use of this
// software will be governed by the Apache License, Version 2.0, included in
// the file licenses/APL2.txt.
//

#include "Base64.hh"
#include "ReplicatorAPITest.hh"
#include "CertHelper.hh"
#include "c4BlobStore.h"
#include "c4Document+Fleece.h"
#include "c4DocEnumerator.h"
#include "c4Index.h"
#include "c4Query.h"
#include "ReplicatorSGTest.hh"
#include "Stopwatch.hh"
#include "StringUtil.hh"
#include "SecureRandomize.hh"
#include "fleece/Fleece.hh"
#include <cstdlib>

#ifndef _MSC_VER
#include <unistd.h>
#endif

using namespace fleece;

constexpr size_t kDocBufSize = 40;


/* REAL-REPLICATOR (SYNC GATEWAY) TESTS

 The tests below are tagged [.SyncServerWalrus] to keep them from running during normal testing.
 Instead, they have to be invoked manually via the Catch command-line option `[.SyncServerWalrus]`.
 This is because they require that an external replication server is running.

 The default URL the tests connect to is blip://localhost:4984/scratch/, but this can be
 overridden by setting environment vars listed below.

 WARNING: The tests will erase the database named by REMOTE_DB (via the SG REST API.)

 Some tests connect to other databases by setting `_sg.remoteDBName`. These have fixed contents.
 The directory Replicator/tests/data/ contains Sync Gateway config files and Walrus data files,
 so if you `cd` to that directory and enter `sync_gateway config.json` you should be good to go.
 (For more details, see the README.md file in that directory.)

 Environment variables to configure the connection:
     REMOTE_TLS (or REMOTE_SSL)     If defined, use TLS
     REMOTE_HOST                    Hostname to connect to (default: localhost)
     REMOTE_PORT                    Port number (default: 4984)
     REMOTE_DB                      Database name (default: "scratch")
     REMOTE_PROXY                   HTTP proxy URL to use (default: none)
     USE_CLIENT_CERT                If defined, send a TLS client cert [EE only!]
 */

// Tests in this file work with SGW v3.0 in the walrus mode as instructed in the above.
// Except for few tests that involves pre-populated , most tests also work with SGW v3.1, non-walrus mode, by uncommenting
// the folllowing define,
//
//#define NOT_WALRUS
//
// The main differences between the walrus SG and non-walrus SG are:
// 1. Walrus SG connects to multiple databases. Some databases may require password, but some don't.
//    In particular, "scratch" does not require password. c.f. walrus_config.json.
//    For non-walrus SG, we use only one database, "scatch", and it requires password. For test cases
//    that use databases that require password in the walrus case, we run them in the unique database,
//    namely "scratch," with unqiue user with the same user/password as specified in walrus_config.json.
// 2. In walrus case, we flush the databses prefixed by "scratch_" because tests may push test documents
//    to them. Flushing a database is quite time-expensive in non-walrus case. Therefore, we don't
//    flush them, but, instead, we ensure that each test pushes documents with unique doc IDs to keep
//    the documents separate among tests
// To run the tests in "NOT_WALRUS" mode, the v3.1 SG must be configured without using the collections.

class ReplicatorWalrusTest : public ReplicatorAPITest {
public:
    ReplicatorWalrusTest() {
        if (getenv("USE_CLIENT_CERT")) {
#ifdef COUCHBASE_ENTERPRISE
            REQUIRE(Address::isSecure(_sg.address));
            Identity ca = CertHelper::readIdentity(sReplicatorFixturesDir + "ca_cert.pem",
                                                   sReplicatorFixturesDir + "ca_key.pem",
                                                   "Couchbase");
            // The Common Name in the client cert has to be the email address of a user account
            // in Sync Gateway, or you only get guest access.
            Identity id = CertHelper::createIdentity(false, kC4CertUsage_TLSClient,
                                                     "Pupshaw", "pupshaw@couchbase.org", &ca);
            _sg.identityCert = id.cert;
            _sg.identityKey  = id.key;
#else
            FAIL("USE_CLIENT_CERT only works with EE builds");
#endif
        }
    }

    enum AuthType {
        kAuthNone,
        kAuthBody,
        kAuthHeader
    };

    // With server-based SG:
    // A. we don't flush "scratch" databases.
    // B. we need to authenticate with "scratch" databases.
    void withServerBackedSG(AuthType authType =kAuthNone) {
        _flushedScratch = true;
        _sg.pinnedCert = C4Test::readFile(sReplicatorFixturesDir + "cert/cert.pem");
        if(getenv("NOTLS")) {
            _sg.address = {kC4Replicator2Scheme,
                           C4STR("localhost"),
                           4984};
        } else {
            _sg.address = {kC4Replicator2TLSScheme,
                           C4STR("localhost"),
                           4984};
        }
        switch (authType) {
            case kAuthBody: {
                Encoder enc;
                enc.beginDict();
                enc.writeKey(C4STR(kC4ReplicatorOptionAuthentication));
                enc.beginDict();
                enc.writeKey(C4STR(kC4ReplicatorAuthType));
                enc.writeString("Basic"_sl);
                enc.writeKey(C4STR(kC4ReplicatorAuthUserName));
                enc.writeString("sguser");
                enc.writeKey(C4STR(kC4ReplicatorAuthPassword));
                enc.writeString("password");
                enc.endDict();
                enc.endDict();
                _options = AllocedDict(enc.finish());
            } break;

            case kAuthHeader: {
                Encoder enc;
                enc.beginDict();
                enc.writeKey(C4STR(kC4ReplicatorOptionExtraHeaders));
                enc.beginDict();
                enc.writeKey("Authorization"_sl);
                enc.writeString("Basic c2d1c2VyOnBhc3N3b3Jk"_sl);  // sguser:password
                enc.endDict();
                enc.endDict();
                _options = AllocedDict(enc.finish());
            } break;

            default:
                break;
        }
    }
};

TEST_CASE_METHOD(ReplicatorWalrusTest, "API Auth Failure", "[.SyncServerWalrus]") {
#ifdef NOT_WALRUS
    withServerBackedSG();
#else
    _sg.remoteDBName = kProtectedDBName;
<<<<<<< HEAD
#endif
=======

    SECTION("No Credentials") { }

    SECTION("Wrong Credentials") {
        Encoder enc;
        enc.beginDict();
            enc.writeKey(C4STR(kC4ReplicatorOptionAuthentication));
            enc.beginDict();
                enc.writeKey(C4STR(kC4ReplicatorAuthType));
                enc.writeString("Basic"_sl);
                enc.writeKey(C4STR(kC4ReplicatorAuthUserName));
                enc.writeString("brown");
                enc.writeKey(C4STR(kC4ReplicatorAuthPassword));
                enc.writeString("sugar");
                enc.writeKey(C4STR(kC4ReplicatorAuthEnableChallengeAuth));
                SECTION("Preemptive Auth") {
                    enc.writeBool(false);
                }
                SECTION("Challenge Auth") {
                    enc.writeBool(true);
                }
            enc.endDict();
        enc.endDict();
        _options = AllocedDict(enc.finish());
    }

>>>>>>> df7cb10a
    replicate(kC4OneShot, kC4Disabled, false);
    CHECK(_callbackStatus.error.domain == WebSocketDomain);
    CHECK(_callbackStatus.error.code == 401);
    CHECK(_headers["Www-Authenticate"].asString() == "Basic realm=\"Couchbase Sync Gateway\""_sl);
}


TEST_CASE_METHOD(ReplicatorWalrusTest, "API Auth Success", "[.SyncServerWalrus]") {
#ifdef NOT_WALRUS
    withServerBackedSG();
    SG::TestUser testUser {_sg, "pupshaw", {}, "frank"};
#else
    _sg.remoteDBName = kProtectedDBName;
#endif
    Encoder enc;
    enc.beginDict();
        enc.writeKey(C4STR(kC4ReplicatorOptionAuthentication));
        enc.beginDict();
            enc.writeKey(C4STR(kC4ReplicatorAuthType));
            enc.writeString("Basic"_sl);
            enc.writeKey(C4STR(kC4ReplicatorAuthUserName));
            enc.writeString("pupshaw");
            enc.writeKey(C4STR(kC4ReplicatorAuthPassword));
            enc.writeString("frank");
            enc.writeKey(C4STR(kC4ReplicatorAuthEnableChallengeAuth));
            SECTION("Preemptive Auth") {
                enc.writeBool(false);
            }
            SECTION("Challenge Auth") {
                enc.writeBool(true);
            }
        enc.endDict();
    enc.endDict();
    _options = AllocedDict(enc.finish());

    replicate(kC4OneShot, kC4Disabled, true);
}


TEST_CASE_METHOD(ReplicatorWalrusTest, "API ExtraHeaders", "[.SyncServerWalrus]") {
#ifdef NOT_WALRUS
    withServerBackedSG();
#else
    _sg.remoteDBName = kProtectedDBName;
#endif
    // Use the extra-headers option to add HTTP Basic auth:
    Encoder enc;
    enc.beginDict();
    enc.writeKey(C4STR(kC4ReplicatorOptionExtraHeaders));
    enc.beginDict();
    enc.writeKey("Authorization"_sl);
#ifdef NOT_WALRUS
    enc.writeString("Basic c2d1c2VyOnBhc3N3b3Jk"_sl);  // sguser:password
#else
    enc.writeString("Basic cHVwc2hhdzpmcmFuaw=="_sl);  // that's user 'pupshaw', password 'frank'
#endif
    enc.endDict();
    enc.endDict();
    _options = AllocedDict(enc.finish());

    replicate(kC4OneShot, kC4Disabled, true);
}


TEST_CASE_METHOD(ReplicatorWalrusTest, "API Push Empty DB", "[.SyncServerWalrus]") {
#ifdef NOT_WALRUS
    withServerBackedSG(kAuthBody);
#endif
    replicate(kC4OneShot, kC4Disabled);
}


TEST_CASE_METHOD(ReplicatorWalrusTest, "API Push Non-Empty DB", "[.SyncServerWalrus]") {
#ifdef NOT_WALRUS
    withServerBackedSG(kAuthHeader);
#endif
    importJSONLines(sFixturesDir + "names_100.json");
    replicate(kC4OneShot, kC4Disabled);
}


TEST_CASE_METHOD(ReplicatorWalrusTest, "API Push Empty Doc", "[.SyncServerWalrus]") {
#ifdef NOT_WALRUS
    withServerBackedSG(kAuthBody);
#endif
    Encoder enc;
    enc.beginDict();
    enc.endDict();
    alloc_slice body = enc.finish();
    createRev("doc"_sl, kRevID, body);

    replicate(kC4OneShot, kC4Disabled);
}


TEST_CASE_METHOD(ReplicatorWalrusTest, "API Push Big DB", "[.SyncServerWalrus]") {
#ifdef NOT_WALRUS
    withServerBackedSG(kAuthBody);
    const string idPrefix = ReplicatorSGTest::timePrefix();
    importJSONLines(sFixturesDir + "iTunesMusicLibrary.json", 0.0, false, nullptr, 0, idPrefix);
#else
    importJSONLines(sFixturesDir + "iTunesMusicLibrary.json");
#endif
    replicate(kC4OneShot, kC4Disabled);
}


#if 0
TEST_CASE_METHOD(ReplicatorWalrusTest, "API Push Large-Docs DB", "[.SyncServerWalrus]") {
    importJSONLines(sFixturesDir + "en-wikipedia-articles-1000-1.json");
    replicate(kC4OneShot, kC4Disabled);
}
#endif


TEST_CASE_METHOD(ReplicatorWalrusTest, "API Push 5000 Changes", "[.SyncServerWalrus]") {
#ifdef NOT_WALRUS
    withServerBackedSG(kAuthBody);
    const string idPrefix = ReplicatorSGTest::timePrefix();
#endif
    string docID = "Doc";
#ifdef NOT_WALRUS
    docID = idPrefix + docID;
#endif
    string revID;
    {
        TransactionHelper t(db);
        revID = createNewRev(db, slice(docID), nullslice, kFleeceBody);
    }
    replicate(kC4OneShot, kC4Disabled);

    C4Log("-------- Mutations --------");
    {
        TransactionHelper t(db);
        for (int i = 2; i <= 5000; ++i)
            revID = createNewRev(db, slice(docID), slice(revID), kFleeceBody);
    }

    C4Log("-------- Second Replication --------");
    replicate(kC4OneShot, kC4Disabled);
}

#ifndef NOT_WALRUS
// Involves pre-populated db.
TEST_CASE_METHOD(ReplicatorWalrusTest, "API Pull", "[.SyncServerWalrus]") {
    _sg.remoteDBName = kITunesDBName;
    replicate(kC4Disabled, kC4OneShot);
}
#endif

#ifndef NOT_WALRUS
// Involves pre-populated db
TEST_CASE_METHOD(ReplicatorWalrusTest, "API Pull With Indexes", "[.SyncServerWalrus]") {
    // Indexes slow down doc insertion, so they affect replicator performance.
    REQUIRE(c4db_createIndex(db, C4STR("Name"),   C4STR("[[\".Name\"]]"), kC4FullTextIndex, nullptr, nullptr));
    REQUIRE(c4db_createIndex(db, C4STR("Artist"), C4STR("[[\".Artist\"]]"), kC4ValueIndex, nullptr, nullptr));
    REQUIRE(c4db_createIndex(db, C4STR("Year"),   C4STR("[[\".Year\"]]"), kC4ValueIndex, nullptr, nullptr));

    _sg.remoteDBName = kITunesDBName;
    replicate(kC4Disabled, kC4OneShot);
}
#endif

TEST_CASE_METHOD(ReplicatorWalrusTest, "API Continuous Push", "[.SyncServerWalrus]") {
#ifdef NOT_WALRUS
    withServerBackedSG(kAuthBody);
    const string idPrefix = ReplicatorSGTest::timePrefix();
    importJSONLines(sFixturesDir + "names_100.json", 0.0, false, nullptr, 0, idPrefix);
#else
    importJSONLines(sFixturesDir + "names_100.json");
#endif
    _stopWhenIdle = true;
    replicate(kC4Continuous, kC4Disabled);
}

#ifndef NOT_WALRUS
// Test requires pre-installed db.
TEST_CASE_METHOD(ReplicatorWalrusTest, "API Continuous Pull", "[.SyncServerWalrus]") {
    _sg.remoteDBName = kITunesDBName;
    _stopWhenIdle = true;
    replicate(kC4Disabled, kC4Continuous);
}
#endif

#ifndef NOT_WALRUS
TEST_CASE_METHOD(ReplicatorWalrusTest, "API Continuous Pull Forever", "[.SyncServer_Special]") {
    _sg.remoteDBName = kScratchDBName;
    _stopWhenIdle = false;  // This test will NOT STOP ON ITS OWN
    _mayGoOffline = true;
    replicate(kC4Disabled, kC4Continuous);
    // For CBL-2204: Wait for replicator to go idle, then shut down (Ctrl-C) SG process.
}
#endif


TEST_CASE_METHOD(ReplicatorWalrusTest, "Stop after Idle with Error", "[.SyncServerWalrus]") {
    // CBL-2501. This test is motivated by this bug. The bug bites when it finds a network error as the replicator
    // closes the socket after being stopped. Not able to find a way to inject the error, I tested
    // this case by tempering with the code in WebSocketImpl.onClose() and inject a transient error,
    // CloseStatus { kWebSocketClose, kCodeAbnormal }
    // Before the fix: continuous retry after Stopping;
    // after the fix: stop with the error regardless of it being transient.
#ifdef NOT_WALRUS
    withServerBackedSG(kAuthBody);
    const string idPrefix = ReplicatorSGTest::timePrefix();
#else
    _sg.remoteDBName = kScratchDBName;
#endif
    _mayGoOffline = true;
    _stopWhenIdle = true;
    ReplParams replParams { kC4Disabled, kC4Continuous };
#ifdef NOT_WALRUS
    std::unordered_map<alloc_slice, unsigned> docIDs {
        {alloc_slice(idPrefix), 1}
    };
    replParams.setDocIDs(docIDs);
#endif
    replicate(replParams, false);
}


TEST_CASE_METHOD(ReplicatorWalrusTest, "Push & Pull Deletion", "[.SyncServerWalrus]") {
    string docID {"doc"};
#ifdef NOT_WALRUS
    withServerBackedSG(kAuthBody);
    const string idPrefix = ReplicatorSGTest::timePrefix();
    docID = idPrefix + docID;
#endif
    createRev(slice(docID), kRevID, kFleeceBody);
    createRev(slice(docID), kRev2ID, kEmptyFleeceBody, kRevDeleted);

    replicate(kC4OneShot, kC4Disabled);

    C4Log("-------- Deleting and re-creating database --------");
    deleteAndRecreateDB();
    createRev(slice(docID), kRevID, kFleeceBody);
    ReplParams replParams { kC4Disabled, kC4OneShot };
#ifdef NOT_WALRUS
    auto docIDs = ReplicatorSGTest::getDocIDs(db);
    replParams.setDocIDs(docIDs);
#endif
    replicate(replParams);
    
    c4::ref<C4Document> doc = c4db_getDoc(db, slice(docID), true, kDocGetAll, nullptr);
    REQUIRE(doc);

    CHECK(doc->revID == kRev2ID);
    CHECK((doc->flags & kDocDeleted) != 0);
    CHECK((doc->selectedRev.flags & kRevDeleted) != 0);
    REQUIRE(c4doc_selectParentRevision(doc));
    CHECK(doc->selectedRev.revID == kRevID);
}

TEST_CASE_METHOD(ReplicatorWalrusTest, "Push & Pull Attachments", "[.SyncServerWalrus]") {
    string docID {"att1"};
#ifdef NOT_WALRUS
    withServerBackedSG(kAuthBody);
    const string idPrefix = ReplicatorSGTest::timePrefix();
    docID = idPrefix + docID;
#endif
    std::vector<string> attachments = {"Hey, this is an attachment!", "So is this", ""};
    std::vector<C4BlobKey> blobKeys;
    {
        TransactionHelper t(db);
        blobKeys = addDocWithAttachments(slice(docID), attachments, "text/plain");
    }

    C4Error error;
    c4::ref<C4Document> doc = c4doc_get(db, slice(docID), true, ERROR_INFO(error));
    REQUIRE(doc);
    alloc_slice before = c4doc_bodyAsJSON(doc, true, ERROR_INFO(error));
    CHECK(before);
    doc = nullptr;
    C4Log("Original doc: %.*s", SPLAT(before));

    replicate(kC4OneShot, kC4Disabled);
#ifdef NOT_WALRUS
    auto docIDs = ReplicatorSGTest::getDocIDs(db);
#endif
    C4Log("-------- Deleting and re-creating database --------");
    deleteAndRecreateDB();

    ReplParams replParams { kC4Disabled, kC4OneShot };
#ifdef NOT_WALRUS
    replParams.setDocIDs(docIDs);
#endif
    replicate(replParams);

    doc = c4doc_get(db, slice(docID), true, ERROR_INFO(error));
    REQUIRE(doc);
    alloc_slice after = c4doc_bodyAsJSON(doc, true, ERROR_INFO(error));
    CHECK(after);
    C4Log("Pulled doc: %.*s", SPLAT(after));

    // Is the pulled identical to the original?
    CHECK(after == before);

    // Did we get all of its attachments?
    auto blobStore = c4db_getBlobStore(db, ERROR_INFO(error));
    REQUIRE(blobStore);
    for( auto key : blobKeys) {
        alloc_slice blob = c4blob_getContents(blobStore, key, ERROR_INFO(error));
        CHECK(blob);
    }
}

TEST_CASE_METHOD(ReplicatorWalrusTest, "Prove Attachments", "[.SyncServerWalrus]") {
    string doc1 = "doc one";
    string doc2 = "doc two";
#ifdef NOT_WALRUS
    withServerBackedSG(kAuthBody);
    const string idPrefix = ReplicatorSGTest::timePrefix();
    doc1 = idPrefix + doc1;
    doc2 = idPrefix + doc2;
#endif
    std::vector<string> attachments = {"Hey, this is an attachment!"};
    {
        TransactionHelper t(db);
        addDocWithAttachments(slice(doc1), attachments, "text/plain");
    }
    replicate(kC4OneShot, kC4Disabled);

    C4Log("-------- Creating 2nd doc with same attachments --------");

    {
        TransactionHelper t(db);
        addDocWithAttachments(slice(doc2), attachments, "text/plain");
    }
    // Pushing the second doc will cause Sync Gateway to ask for proof (send "proveAttachment")
    // instead of requesting the attachment itself, since it already has the attachment.
    replicate(kC4OneShot, kC4Disabled);
}

#ifndef NOT_WALRUS
// The test requires pre-populated db
TEST_CASE_METHOD(ReplicatorWalrusTest, "API Pull Big Attachments", "[.SyncServerWalrus]") {
    _sg.remoteDBName = kImagesDBName;
    replicate(kC4Disabled, kC4OneShot);

    C4Error error;
    c4::ref<C4Document> doc = c4doc_get(db, "Abstract"_sl, true, ERROR_INFO(error));
    REQUIRE(doc);
    Dict root = c4doc_getProperties(doc);
    auto attach = root.get("_attachments"_sl).asDict().get("Abstract.jpg"_sl).asDict();
    REQUIRE(attach);
    CHECK(attach.get("content_type").asString() == "image/jpeg"_sl);
    slice digest = attach.get("digest").asString();
    CHECK(digest == "sha1-9g3HeOewh8//ctPcZkh03o+A+PQ="_sl);
    C4BlobKey blobKey;
    c4blob_keyFromString(digest, &blobKey);
    auto size = c4blob_getSize(c4db_getBlobStore(db, nullptr), blobKey);
    CHECK(size == 15198281);

    C4Log("-------- Pushing --------");
    _sg.remoteDBName = kScratchDBName;
    replicate(kC4OneShot, kC4Disabled);
}
#endif

TEST_CASE_METHOD(ReplicatorWalrusTest, "API Push Conflict", "[.SyncServerWalrus]") {
#ifdef NOT_WALRUS
    withServerBackedSG(kAuthBody);
    const string idPrefix = ReplicatorSGTest::timePrefix();
    importJSONLines(sFixturesDir + "names_100.json", 0.0, false, nullptr, 0, idPrefix);
#else
    importJSONLines(sFixturesDir + "names_100.json");
#endif
    const string originalRevID = "1-3cb9cfb09f3f0b5142e618553966ab73539b8888";

    string doc13 = "0000013";
#ifdef NOT_WALRUS
    doc13 = idPrefix + doc13;
    _sg.authHeader = HTTPLogic::basicAuth("sguser", "password");
#endif
    replicate(kC4OneShot, kC4Disabled);

<<<<<<< HEAD
    _sg.sendRemoteRequest("PUT", doc13, "{\"_rev\":\"" + originalRevID + "\","
=======
    _sg.sendRemoteRequest("PUT", "0000013", "{\"_rev\":\"" + originalRevID + "\","
>>>>>>> df7cb10a
                                          "\"serverSideUpdate\":true}", false, HTTPStatus::Created);

    createRev(slice(doc13), "2-f000"_sl, kFleeceBody);

    c4::ref<C4Document> doc = c4db_getDoc(db, slice(doc13), true, kDocGetAll, nullptr);
    REQUIRE(doc);
	C4Slice revID = C4STR("2-f000");
    CHECK(doc->selectedRev.revID == revID);
    CHECK(c4doc_getProperties(doc) != nullptr);
    REQUIRE(c4doc_selectParentRevision(doc));
	revID = slice(originalRevID);
    CHECK(doc->selectedRev.revID == revID);
    CHECK(c4doc_getProperties(doc) != nullptr);
    CHECK((doc->selectedRev.flags & kRevKeepBody) != 0);

    C4Log("-------- Pushing Again (conflict) --------");
    _expectedDocPushErrors = {doc13};
    replicate(kC4OneShot, kC4Disabled);

    C4Log("-------- Pulling --------");
    _expectedDocPushErrors = { };
    _expectedDocPullErrors = {doc13};
    ReplParams replParams { kC4Disabled, kC4OneShot };
#ifdef NOT_WALRUS
    auto docIDs = ReplicatorSGTest::getDocIDs(db);
    replParams.setDocIDs(docIDs);
#endif
    replicate(replParams);

    C4Log("-------- Checking Conflict --------");
    doc = c4db_getDoc(db, slice(doc13), true, kDocGetAll, nullptr);
    REQUIRE(doc);
    CHECK((doc->flags & kDocConflicted) != 0);
	revID = C4STR("2-f000");
    CHECK(doc->selectedRev.revID == revID);
    CHECK(c4doc_getProperties(doc) != nullptr);
    REQUIRE(c4doc_selectParentRevision(doc));
	revID = slice(originalRevID);
    CHECK(doc->selectedRev.revID == revID);
#if 0 // FIX: These checks fail due to issue #402; re-enable when fixing that bug
    CHECK(c4doc_getProperties(doc) != nullptr);
    CHECK((doc->selectedRev.flags & kRevKeepBody) != 0);
#endif
    REQUIRE(c4doc_selectCurrentRevision(doc));
    REQUIRE(c4doc_selectNextRevision(doc));
	revID = C4STR("2-883a2dacc15171a466f76b9d2c39669b");
    CHECK(doc->selectedRev.revID == revID);
    CHECK((doc->selectedRev.flags & kRevIsConflict) != 0);
    CHECK(c4doc_getProperties(doc) != nullptr);
    REQUIRE(c4doc_selectParentRevision(doc));
	revID = slice(originalRevID);
    CHECK(doc->selectedRev.revID == revID);
}


TEST_CASE_METHOD(ReplicatorWalrusTest, "Update Once-Conflicted Doc", "[.SyncServerWalrus]") {
    string docID = "doc";
#ifdef NOT_WALRUS
    withServerBackedSG(kAuthBody);
    const string idPrefix = ReplicatorSGTest::timePrefix();
    docID = idPrefix + docID;
#endif
    const string path = docID + "?new_edits=false";
    // For issue #448.
    // Create a conflicted doc on SG, and resolve the conflict:
#ifdef NOT_WALRUS
    _sg.authHeader = HTTPLogic::basicAuth("sguser", "password");
#else
    _sg.remoteDBName = "scratch_allows_conflicts"_sl;
    flushScratchDatabase();
<<<<<<< HEAD
#endif
    _sg.sendRemoteRequest("PUT", path, "{\"_rev\":\"1-aaaa\",\"foo\":1}"_sl, false, HTTPStatus::Created);
    _sg.sendRemoteRequest("PUT", path, "{\"_revisions\":{\"start\":2,\"ids\":[\"bbbb\",\"aaaa\"]},\"foo\":2.1}"_sl, false, HTTPStatus::Created);
    _sg.sendRemoteRequest("PUT", path, "{\"_revisions\":{\"start\":2,\"ids\":[\"cccc\",\"aaaa\"]},\"foo\":2.2}"_sl, false, HTTPStatus::Created);
    _sg.sendRemoteRequest("PUT", path, "{\"_revisions\":{\"start\":3,\"ids\":[\"dddd\",\"cccc\"]},\"_deleted\":true}"_sl, false, HTTPStatus::Created);
=======
    _sg.sendRemoteRequest("PUT", "doc?new_edits=false", "{\"_rev\":\"1-aaaa\",\"foo\":1}"_sl, false, HTTPStatus::Created);
    _sg.sendRemoteRequest("PUT", "doc?new_edits=false", "{\"_revisions\":{\"start\":2,\"ids\":[\"bbbb\",\"aaaa\"]},\"foo\":2.1}"_sl, false, HTTPStatus::Created);
    _sg.sendRemoteRequest("PUT", "doc?new_edits=false", "{\"_revisions\":{\"start\":2,\"ids\":[\"cccc\",\"aaaa\"]},\"foo\":2.2}"_sl, false, HTTPStatus::Created);
    _sg.sendRemoteRequest("PUT", "doc?new_edits=false", "{\"_revisions\":{\"start\":3,\"ids\":[\"dddd\",\"cccc\"]},\"_deleted\":true}"_sl, false, HTTPStatus::Created);
>>>>>>> df7cb10a

    // Pull doc into CBL:
    C4Log("-------- Pulling");
    ReplParams replParams { kC4OneShot, kC4OneShot };
#ifdef NOT_WALRUS
    std::unordered_map<alloc_slice, unsigned> docIDs {
        {alloc_slice(docID), 1}
    };
    replParams.setDocIDs(docIDs);
#endif
    replicate(replParams);

    // Verify doc:
    c4::ref<C4Document> doc = c4db_getDoc(db, slice(docID), true, kDocGetAll, nullptr);
    REQUIRE(doc);
	C4Slice revID = C4STR("2-bbbb");
    CHECK(doc->revID == revID);
    CHECK((doc->flags & kDocDeleted) == 0);
    REQUIRE(c4doc_selectParentRevision(doc));
    CHECK(doc->selectedRev.revID == "1-aaaa"_sl);

    // Update doc:
    createRev(slice(docID), "3-ffff"_sl, kFleeceBody);

    // Push change back to SG:
    C4Log("-------- Pushing");
    replicate(replParams);

    // Verify doc is updated on SG:
    auto body = _sg.sendRemoteRequest("GET", docID);
    string expectedBody = R"({"_id":")" + docID + R"(","_rev":"3-ffff","ans*wer":42})";
    CHECK(string(body) == expectedBody);
}


TEST_CASE_METHOD(ReplicatorWalrusTest, "Pull multiply-updated", "[.SyncServerWalrus]") {
    // From <https://github.com/couchbase/couchbase-lite-core/issues/652>:
    // 1. Setup CB cluster & Configure SG
    // 2. Create a document using POST API via SG
    // 3. Create a cblite db on local server using cblite serve
    //      ./cblite/build/cblite serve  --create db.cblite2
    // 4. Replicate between SG -> db.cblite2
    //      ./cblite/build/cblite pull  ws://172.23.100.204:4985/db db.cblite2
    // 5. Validate number of records on db.cblite2 ->Should be  equal to number of documents created in Step2
    // 6. Update existing document using update API via SG (more than twice)
    //      PUT sghost:4985/bd/doc_id?=rev_id
    // 7. run replication between SG -> db.cblite2 again
    string docID = "doc";
#ifdef NOT_WALRUS
    withServerBackedSG(kAuthBody);
    const string idPrefix = ReplicatorSGTest::timePrefix();
    docID = idPrefix + docID;
    _sg.authHeader = HTTPLogic::basicAuth("sguser", "password");
#else
    flushScratchDatabase();
<<<<<<< HEAD
#endif
    _sg.sendRemoteRequest("PUT", docID+"?new_edits=false", "{\"count\":1, \"_rev\":\"1-1111\"}"_sl, false, HTTPStatus::Created);
=======
    _sg.sendRemoteRequest("PUT", "doc?new_edits=false", "{\"count\":1, \"_rev\":\"1-1111\"}"_sl, false, HTTPStatus::Created);
>>>>>>> df7cb10a

    ReplParams replParams { kC4Disabled, kC4OneShot };
#ifdef NOT_WALRUS
    std::unordered_map<alloc_slice, unsigned> docIDs { {alloc_slice(docID), 1} };
    replParams.setDocIDs(docIDs);
#endif
    replicate(replParams);
    c4::ref<C4Document> doc = c4doc_get(db, slice(docID), true, nullptr);
    REQUIRE(doc);
    CHECK(doc->revID == "1-1111"_sl);

<<<<<<< HEAD
    _sg.sendRemoteRequest("PUT", docID, "{\"count\":2, \"_rev\":\"1-1111\"}"_sl, false, HTTPStatus::Created);
    _sg.sendRemoteRequest("PUT", docID, "{\"count\":3, \"_rev\":\"2-c5557c751fcbfe4cd1f7221085d9ff70\"}"_sl, false, HTTPStatus::Created);
    _sg.sendRemoteRequest("PUT", docID, "{\"count\":4, \"_rev\":\"3-2284e35327a3628df1ca8161edc78999\"}"_sl, false, HTTPStatus::Created);
=======
    _sg.sendRemoteRequest("PUT", "doc", "{\"count\":2, \"_rev\":\"1-1111\"}"_sl, false, HTTPStatus::Created);
    _sg.sendRemoteRequest("PUT", "doc", "{\"count\":3, \"_rev\":\"2-c5557c751fcbfe4cd1f7221085d9ff70\"}"_sl, false, HTTPStatus::Created);
    _sg.sendRemoteRequest("PUT", "doc", "{\"count\":4, \"_rev\":\"3-2284e35327a3628df1ca8161edc78999\"}"_sl, false, HTTPStatus::Created);
>>>>>>> df7cb10a

    replicate(replParams);
    doc = c4doc_get(db, slice(docID), true, nullptr);
    REQUIRE(doc);
    CHECK(doc->revID == "4-ffa3011c5ade4ec3a3ec5fe2296605ce"_sl);
}


TEST_CASE_METHOD(ReplicatorWalrusTest, "Pull deltas from SG", "[.SyncServerWalrus][Delta]") {
    static constexpr int kNumDocs = 1000, kNumProps = 1000;
#ifdef NOT_WALRUS
    const string idPrefix = ReplicatorSGTest::timePrefix();
    withServerBackedSG(kAuthBody);
    _sg.authHeader = HTTPLogic::basicAuth("sguser", "password");
#else
    flushScratchDatabase();
    _logRemoteRequests = false;
#endif

    C4Log("-------- Populating local db --------");
    auto populateDB = [&]() {
        TransactionHelper t(db);
        std::srand(123456); // start random() sequence at a known place
        for (int docNo = 0; docNo < kNumDocs; ++docNo) {
            char docID[kDocBufSize];
#ifdef NOT_WALRUS
            snprintf(docID, kDocBufSize, "%sdoc-%03d", idPrefix.c_str(), docNo);
#else
            snprintf(docID, kDocBufSize, "doc-%03d", docNo);
#endif
            Encoder enc(c4db_createFleeceEncoder(db));
            enc.beginDict();
            for (int p = 0; p < kNumProps; ++p) {
                enc.writeKey(format("field%03d", p));
                enc.writeInt(std::rand());
            }
            enc.endDict();
            alloc_slice body = enc.finish();
            string revID = createNewRev(db, slice(docID), body);
        }
    };
    populateDB();

    C4Log("-------- Pushing to SG --------");
    ReplParams replParams { kC4OneShot, kC4Disabled };
#ifdef NOT_WALRUS
    auto docIDs = ReplicatorSGTest::getDocIDs(db);
    replParams.setDocIDs(docIDs);
#endif
    replicate(replParams);

    C4Log("-------- Updating docs on SG --------");
    // Now update the docs on SG:
    {
        JSONEncoder enc;
        enc.beginDict();
        enc.writeKey("docs"_sl);
        enc.beginArray();
        for (int docNo = 0; docNo < kNumDocs; ++docNo) {
            char docID[kDocBufSize];
#ifdef NOT_WALRUS
            snprintf(docID, kDocBufSize, "%sdoc-%03d", idPrefix.c_str(), docNo);
#else
            snprintf(docID, kDocBufSize, "doc-%03d", docNo);
#endif
            C4Error error;
            c4::ref<C4Document> doc = c4doc_get(db, slice(docID), false, ERROR_INFO(error));
            REQUIRE(doc);
            Dict props = c4doc_getProperties(doc);

            enc.beginDict();
            enc.writeKey("_id"_sl);
            enc.writeString(docID);
            enc.writeKey("_rev"_sl);
            enc.writeString(doc->revID);
            for (Dict::iterator i(props); i; ++i) {
                enc.writeKey(i.keyString());
                auto value = i.value().asInt();
                if (RandomNumber() % 8 == 0)
                    value = RandomNumber();
                enc.writeInt(value);
            }
            enc.endDict();
        }
        enc.endArray();
        enc.endDict();
        REQUIRE(_sg.insertBulkDocs(enc.finish(), 30));
    }

    double timeWithDelta = 0, timeWithoutDelta = 0;
    for (int pass = 1; pass <= 3; ++pass) {
        if (pass == 3) {
            C4Log("-------- DISABLING DELTA SYNC --------");
            replParams.setOption(kC4ReplicatorOptionDisableDeltas, true);
        }

        C4Log("-------- PASS #%d: Repopulating local db --------", pass);
        deleteAndRecreateDB();
        populateDB();
        C4Log("-------- PASS #%d: Pulling changes from SG --------", pass);
        Stopwatch st;
        replParams.setPushPull(kC4Disabled, kC4OneShot);
        replicate(replParams);
        double time = st.elapsed();
        C4Log("-------- PASS #%d: Pull took %.3f sec (%.0f docs/sec) --------", pass, time, kNumDocs/time);
        if (pass == 2)
            timeWithDelta = time;
        else if (pass == 3)
            timeWithoutDelta = time;

        int n = 0;
        C4Error error;
        c4::ref<C4DocEnumerator> e = c4db_enumerateAllDocs(db, nullptr, ERROR_INFO(error));
        REQUIRE(e);
        while (c4enum_next(e, ERROR_INFO(error))) {
            C4DocumentInfo info;
            c4enum_getDocumentInfo(e, &info);
#ifdef NOT_WALRUS
            CHECK(slice(info.docID).hasPrefix(slice(idPrefix+"doc-")));
#else
            CHECK(slice(info.docID).hasPrefix("doc-"_sl));
#endif
            CHECK(slice(info.revID).hasPrefix("2-"_sl));
            ++n;
        }
        CHECK(error.code == 0);
        CHECK(n == kNumDocs);
    }

    C4Log("-------- %.3f sec with deltas, %.3f sec without; %.2fx speed",
          timeWithDelta, timeWithoutDelta, timeWithoutDelta/timeWithDelta);
}


TEST_CASE_METHOD(ReplicatorWalrusTest, "Pull iTunes deltas from SG", "[.SyncServerWalrus][Delta]") {
#ifdef NOT_WALRUS
    const string idPrefix = ReplicatorSGTest::timePrefix();
    withServerBackedSG(kAuthBody);
    _sg.authHeader = HTTPLogic::basicAuth("sguser", "password");
#else
    flushScratchDatabase();
    _logRemoteRequests = false;
#endif

    C4Log("-------- Populating local db --------");
    auto populateDB = [&]() {
        TransactionHelper t(db);
#ifdef NOT_WALRUS
        importJSONLines(sFixturesDir + "iTunesMusicLibrary.json", 0.0, false, nullptr, 0, idPrefix);
#else
        importJSONLines(sFixturesDir + "iTunesMusicLibrary.json");
#endif
    };
    populateDB();
    auto numDocs = c4db_getDocumentCount(db);

    C4Log("-------- Pushing to SG --------");
    ReplParams replParams { kC4OneShot, kC4Disabled };
#ifdef NOT_WALRUS
    auto docIDs = ReplicatorSGTest::getDocIDs(db);
    replParams.setDocIDs(docIDs);
#endif
    replicate(replParams);

    C4Log("-------- Updating docs on SG --------");
    // Now update the docs on SG:
    {
        JSONEncoder enc;
        enc.beginDict();
        enc.writeKey("docs"_sl);
        enc.beginArray();
        for (int docNo = 0; docNo < numDocs; ++docNo) {
            char docID[kDocBufSize];
#ifdef NOT_WALRUS
            snprintf(docID, kDocBufSize, "%s%07u", idPrefix.c_str(), docNo + 1);
#else
            snprintf(docID, kDocBufSize, "%07u", docNo + 1);
#endif
            C4Error error;
            c4::ref<C4Document> doc = c4doc_get(db, slice(docID), false, ERROR_INFO(error));
            REQUIRE(doc);
            Dict props = c4doc_getProperties(doc);

            enc.beginDict();
            enc.writeKey("_id"_sl);
            enc.writeString(docID);
            enc.writeKey("_rev"_sl);
            enc.writeString(doc->revID);
            for (Dict::iterator i(props); i; ++i) {
                enc.writeKey(i.keyString());
                auto value = i.value();
                if (i.keyString() == "Play Count"_sl)
                    enc.writeInt(value.asInt() + 1);
                else
                    enc.writeValue(value);
            }
            enc.endDict();
        }
        enc.endArray();
        enc.endDict();
        REQUIRE(_sg.insertBulkDocs(enc.finish(), 120));
    }

    double timeWithDelta = 0, timeWithoutDelta = 0;
    for (int pass = 1; pass <= 3; ++pass) {
        if (pass == 3) {
            C4Log("-------- DISABLING DELTA SYNC --------");
            replParams.setOption(kC4ReplicatorOptionDisableDeltas, true);
        }

        C4Log("-------- PASS #%d: Repopulating local db --------", pass);
        deleteAndRecreateDB();
        populateDB();
        C4Log("-------- PASS #%d: Pulling changes from SG --------", pass);
        Stopwatch st;
        replParams.setPushPull(kC4Disabled, kC4OneShot);
        replicate(replParams);
        double time = st.elapsed();
        C4Log("-------- PASS #%d: Pull took %.3f sec (%.0f docs/sec) --------", pass, time, numDocs/time);
        if (pass == 2)
            timeWithDelta = time;
        else if (pass == 3)
            timeWithoutDelta = time;

        int n = 0;
        C4Error error;
        c4::ref<C4DocEnumerator> e = c4db_enumerateAllDocs(db, nullptr, ERROR_INFO(error));
        REQUIRE(e);
        while (c4enum_next(e, ERROR_INFO(error))) {
            C4DocumentInfo info;
            c4enum_getDocumentInfo(e, &info);
            //CHECK(slice(info.docID).hasPrefix("doc-"_sl));
            CHECK(slice(info.revID).hasPrefix("2-"_sl));
            ++n;
        }
        CHECK(error.code == 0);
        CHECK(n == numDocs);
    }

    C4Log("-------- %.3f sec with deltas, %.3f sec without; %.2fx speed",
          timeWithDelta, timeWithoutDelta, timeWithoutDelta/timeWithDelta);
}

// This test requires SG 3.0
TEST_CASE_METHOD(ReplicatorWalrusTest, "Auto Purge Enabled - Revoke Access", "[.SyncServerWalrus]") {
    string docID = "doc1";
    string channelIDa = "a";
    string channelIDb = "b";
#ifdef NOT_WALRUS
    withServerBackedSG(kAuthBody);
    const string idPrefix = ReplicatorSGTest::timePrefix();
    docID = idPrefix + docID;
    channelIDa = idPrefix + channelIDa;
    channelIDb = idPrefix + channelIDb;
    SG::TestUser testUser {_sg, "pupshaw", {channelIDa, channelIDb}, "frank"};
#else
    _sg.remoteDBName = "scratch_revocation"_sl;
    flushScratchDatabase();
#endif

    // Create docs on SG:
    _sg.authHeader = "Basic cHVwc2hhdzpmcmFuaw=="_sl;
<<<<<<< HEAD
    REQUIRE(_sg.upsertDoc(docID, "{}", {channelIDa, channelIDb}));
=======
    _sg.sendRemoteRequest("PUT", "doc1", "{\"channels\":[\"a\", \"b\"]}"_sl, false, HTTPStatus::Created);
>>>>>>> df7cb10a

    // Setup Replicator Options:
    Encoder enc;
    enc.beginDict();
        enc.writeKey(C4STR(kC4ReplicatorOptionAuthentication));
        enc.beginDict();
            enc.writeKey(C4STR(kC4ReplicatorAuthType));
            enc.writeString("Basic"_sl);
            enc.writeKey(C4STR(kC4ReplicatorAuthUserName));
            enc.writeString("pupshaw");
            enc.writeKey(C4STR(kC4ReplicatorAuthPassword));
            enc.writeString("frank");
        enc.endDict();
    enc.endDict();
    _options = AllocedDict(enc.finish());

    // Setup onDocsEnded:
    _enableDocProgressNotifications = true;
    _onDocsEnded = [](C4Replicator* repl,
                      bool pushing,
                      size_t numDocs,
                      const C4DocumentEnded* docs[],
                      void* context) {
        for (size_t i = 0; i < numDocs; ++i) {
            auto doc = docs[i];
            if ((doc->flags & kRevPurged) == kRevPurged) {
                ((ReplicatorAPITest*)context)->_docsEnded++;
            }
        }
    };
    
    // Setup pull filter:
    _pullFilter = [](C4String collectionName, C4String docID, C4String revID,
                     C4RevisionFlags flags, FLDict flbody, void *context) {
        if ((flags & kRevPurged) == kRevPurged) {
            ((ReplicatorAPITest*)context)->_counter++;
            Dict body(flbody);
            CHECK(body.count() == 0);
        }
        return true;
    };
    
    // Pull doc into CBL:
    C4Log("-------- Pulling");
    replicate(kC4Disabled, kC4OneShot);

    // Verify:
    c4::ref<C4Document> doc1 = c4doc_get(db, slice(docID), true, nullptr);
    REQUIRE(doc1);
    CHECK(slice(doc1->revID).hasPrefix("1-"_sl));
    CHECK(_docsEnded == 0);
    CHECK(_counter == 0);
    
    // Revoked access to channel 'a':
    HTTPStatus status;
    C4Error error;
#ifdef NOT_WALRUS
    REQUIRE(testUser.setChannels({channelIDb}));
#else
    _sg.sendRemoteRequest("PUT", "_user/pupshaw", &status, &error, "{\"admin_channels\":[\"b\"]}"_sl, true);
    REQUIRE(status == HTTPStatus::OK);
#endif
    
    // Check if update to doc1 is still pullable:
    auto oRevID = slice(doc1->revID).asString();
<<<<<<< HEAD
    REQUIRE(_sg.upsertDoc(docID, oRevID, "{}", {channelIDb}));
=======
    _sg.sendRemoteRequest("PUT", "doc1", "{\"_rev\":\"" + oRevID + "\", \"channels\":[\"b\"]}", false, HTTPStatus::Created);
>>>>>>> df7cb10a
    
    C4Log("-------- Pull update");
    replicate(kC4Disabled, kC4OneShot);
    
    // Verify the update:
    doc1 = c4doc_get(db, slice(docID), true, nullptr);
    REQUIRE(doc1);
    CHECK(slice(doc1->revID).hasPrefix("2-"_sl));
    CHECK(_docsEnded == 0);
    CHECK(_counter == 0);
    
    // Revoke access to all channels:
    _sg.sendRemoteRequest("PUT", "_user/pupshaw", &status, &error, "{\"admin_channels\":[]}"_sl, true);
    REQUIRE(status == HTTPStatus::OK);

    C4Log("-------- Pull the revoked");
    replicate(kC4Disabled, kC4OneShot);
    
    // Verify if doc1 is purged:
    doc1 = c4doc_get(db, slice(docID), true, nullptr);
    REQUIRE(!doc1);
    CHECK(_docsEnded == 1);
    CHECK(_counter == 1);
}

// This test requires SG 3.0
TEST_CASE_METHOD(ReplicatorWalrusTest, "Auto Purge Enabled - Filter Revoked Revision", "[.SyncServerWalrus]") {
    string docID = "doc1";
    string channelIDa = "a";
#ifdef NOT_WALRUS
    withServerBackedSG(kAuthBody);
    const string idPrefix = ReplicatorSGTest::timePrefix();
    docID = idPrefix + docID;
    channelIDa = idPrefix + channelIDa;
    SG::TestUser testUser {_sg, "pupshaw", {channelIDa}, "frank"};
#else
    _sg.remoteDBName = "scratch_revocation"_sl;
    flushScratchDatabase();
#endif

    // Create docs on SG:
    _sg.authHeader = "Basic cHVwc2hhdzpmcmFuaw=="_sl;
<<<<<<< HEAD
    REQUIRE(_sg.upsertDoc(docID, "{}", {channelIDa}));
=======
    _sg.sendRemoteRequest("PUT", "doc1", "{\"channels\":[\"a\"]}"_sl, false, HTTPStatus::Created);
>>>>>>> df7cb10a

    // Setup Replicator Options:
    Encoder enc;
    enc.beginDict();
        enc.writeKey(C4STR(kC4ReplicatorOptionAuthentication));
        enc.beginDict();
            enc.writeKey(C4STR(kC4ReplicatorAuthType));
            enc.writeString("Basic"_sl);
            enc.writeKey(C4STR(kC4ReplicatorAuthUserName));
            enc.writeString("pupshaw");
            enc.writeKey(C4STR(kC4ReplicatorAuthPassword));
            enc.writeString("frank");
        enc.endDict();
    enc.endDict();
    _options = AllocedDict(enc.finish());
    
    // Setup onDocsEnded:
    _enableDocProgressNotifications = true;
    _onDocsEnded = [](C4Replicator* repl,
                      bool pushing,
                      size_t numDocs,
                      const C4DocumentEnded* docs[],
                      void* context) {
        for (size_t i = 0; i < numDocs; ++i) {
            auto doc = docs[i];
            if ((doc->flags & kRevPurged) == kRevPurged) {
                ((ReplicatorAPITest*)context)->_docsEnded++;
            }
        }
    };
    
    // Setup pull filter to filter the _removed rev:
    _pullFilter = [](C4String collectionName, C4String docID, C4String revID,
                     C4RevisionFlags flags, FLDict flbody, void *context) {
        if ((flags & kRevPurged) == kRevPurged) {
            ((ReplicatorAPITest*)context)->_counter++;
            Dict body(flbody);
            CHECK(body.count() == 0);
            return false;
        }
        return true;
    };
    
    // Pull doc into CBL:
    C4Log("-------- Pulling");
    replicate(kC4Disabled, kC4OneShot);

    // Verify:
    c4::ref<C4Document> doc1 = c4doc_get(db, slice(docID), true, nullptr);
    REQUIRE(doc1);
    CHECK(_docsEnded == 0);
    CHECK(_counter == 0);
    
    // Revoke access to all channels:
    HTTPStatus status;
    C4Error error;
    _sg.sendRemoteRequest("PUT", "_user/pupshaw", &status, &error, "{\"admin_channels\":[]}"_sl, true);
    REQUIRE(status == HTTPStatus::OK);
    
    C4Log("-------- Pull the revoked");
    replicate(kC4Disabled, kC4OneShot);
    
    // Verify if doc1 is not purged as the revoked rev is filtered:
    doc1 = c4doc_get(db, slice(docID), true, nullptr);
    REQUIRE(doc1);
    CHECK(_docsEnded == 1);
    CHECK(_counter == 1);
}

// This test requires SG 3.0
TEST_CASE_METHOD(ReplicatorWalrusTest, "Auto Purge Disabled - Revoke Access", "[.SyncServerWalrus]") {
    string docID = "doc1";
    string channelIDa = "a";
#ifdef NOT_WALRUS
    withServerBackedSG(kAuthBody);
    const string idPrefix = ReplicatorSGTest::timePrefix();
    docID = idPrefix + docID;
    channelIDa = idPrefix + channelIDa;
    SG::TestUser testUser {_sg, "pupshaw", {channelIDa}, "frank"};
#else
    _sg.remoteDBName = "scratch_revocation"_sl;
    flushScratchDatabase();
#endif

    // Create docs on SG:
    _sg.authHeader = "Basic cHVwc2hhdzpmcmFuaw=="_sl;
<<<<<<< HEAD
    REQUIRE(_sg.upsertDoc(docID, "{}", {channelIDa}));
=======
    _sg.sendRemoteRequest("PUT", "doc1", "{\"channels\":[\"a\"]}"_sl, false, HTTPStatus::Created);
>>>>>>> df7cb10a

    // Setup Replicator Options:
    Encoder enc;
    enc.beginDict();
        enc.writeKey(C4STR(kC4ReplicatorOptionAutoPurge));
        enc.writeBool(false);
        enc.writeKey(C4STR(kC4ReplicatorOptionAuthentication));
        enc.beginDict();
            enc.writeKey(C4STR(kC4ReplicatorAuthType));
            enc.writeString("Basic"_sl);
            enc.writeKey(C4STR(kC4ReplicatorAuthUserName));
            enc.writeString("pupshaw");
            enc.writeKey(C4STR(kC4ReplicatorAuthPassword));
            enc.writeString("frank");
        enc.endDict();
    enc.endDict();
    _options = AllocedDict(enc.finish());
    
    // Setup onDocsEnded:
    _enableDocProgressNotifications = true;
    _onDocsEnded = [](C4Replicator* repl,
                      bool pushing,
                      size_t numDocs,
                      const C4DocumentEnded* docs[],
                      void* context) {
        for (size_t i = 0; i < numDocs; ++i) {
            auto doc = docs[i];
            if ((doc->flags & kRevPurged) == kRevPurged) {
                ((ReplicatorAPITest*)context)->_docsEnded++;
            }
        }
    };
    
    // Setup pull filter:
    _pullFilter = [](C4String collectionName, C4String docID, C4String revID,
                     C4RevisionFlags flags, FLDict flbody, void *context) {
        if ((flags & kRevPurged) == kRevPurged) {
            ((ReplicatorAPITest*)context)->_counter++;
        }
        return true;
    };
    
    // Pull doc into CBL:
    C4Log("-------- Pulling");
    replicate(kC4Disabled, kC4OneShot);

    // Verify:
    c4::ref<C4Document> doc1 = c4doc_get(db, slice(docID), true, nullptr);
    REQUIRE(doc1);
    CHECK(_docsEnded == 0);
    CHECK(_counter == 0);
    
    // Revoke access to all channels:
    HTTPStatus status;
    C4Error error;
    _sg.sendRemoteRequest("PUT", "_user/pupshaw", &status, &error, "{\"admin_channels\":[]}"_sl, true);
    REQUIRE(status == HTTPStatus::OK);
    
    C4Log("-------- Pulling the revoked");
    replicate(kC4Disabled, kC4OneShot);
    
    // Verify if the doc1 is not purged as the auto purge is disabled:
    doc1 = c4doc_get(db, slice(docID), true, nullptr);
    REQUIRE(doc1);
    CHECK(_docsEnded == 1);
    // No pull filter called
    CHECK(_counter == 0);
}


TEST_CASE_METHOD(ReplicatorWalrusTest, "Auto Purge Enabled - Remove Doc From Channel", "[.SyncServerWalrus]") {
    string docID = "doc1";
    string channelIDa = "a";
    string channelIDb = "b";
#ifdef NOT_WALRUS
    withServerBackedSG(kAuthBody);
    const string idPrefix = ReplicatorSGTest::timePrefix();
    docID = idPrefix + docID;
    channelIDa = idPrefix + channelIDa;
    channelIDb = idPrefix + channelIDb;
    SG::TestUser testUser {_sg, "pupshaw", {channelIDa, channelIDb}, "frank"};
#else
    _sg.remoteDBName = "scratch_revocation"_sl;
    flushScratchDatabase();
#endif

    // Create docs on SG:
    _sg.authHeader = "Basic cHVwc2hhdzpmcmFuaw=="_sl;
<<<<<<< HEAD
    REQUIRE(_sg.upsertDoc(docID, "{}", {channelIDa, channelIDb}));
=======
    _sg.sendRemoteRequest("PUT", "doc1", "{\"channels\":[\"a\", \"b\"]}"_sl, false, HTTPStatus::Created);
>>>>>>> df7cb10a

    // Setup Replicator Options:
    Encoder enc;
    enc.beginDict();
        enc.writeKey(C4STR(kC4ReplicatorOptionAuthentication));
        enc.beginDict();
            enc.writeKey(C4STR(kC4ReplicatorAuthType));
            enc.writeString("Basic"_sl);
            enc.writeKey(C4STR(kC4ReplicatorAuthUserName));
            enc.writeString("pupshaw");
            enc.writeKey(C4STR(kC4ReplicatorAuthPassword));
            enc.writeString("frank");
        enc.endDict();
    enc.endDict();
    _options = AllocedDict(enc.finish());
    
    // Setup onDocsEnded:
    _enableDocProgressNotifications = true;
    _onDocsEnded = [](C4Replicator* repl,
                      bool pushing,
                      size_t numDocs,
                      const C4DocumentEnded* docs[],
                      void* context) {
        for (size_t i = 0; i < numDocs; ++i) {
            auto doc = docs[i];
            if ((doc->flags & kRevPurged) == kRevPurged) {
                ((ReplicatorAPITest*)context)->_docsEnded++;
            }
        }
    };
    
    // Setup pull filter:
    _pullFilter = [](C4String collectionName, C4String docID, C4String revID,
                     C4RevisionFlags flags, FLDict flbody, void *context) {
        if ((flags & kRevPurged) == kRevPurged) {
            ((ReplicatorAPITest*)context)->_counter++;
            Dict body(flbody);
            CHECK(body.count() == 0);
        }
        return true;
    };
    
    // Pull doc into CBL:
    C4Log("-------- Pulling");
    replicate(kC4Disabled, kC4OneShot);

    // Verify:
    c4::ref<C4Document> doc1 = c4doc_get(db, slice(docID), true, nullptr);
    REQUIRE(doc1);
    CHECK(slice(doc1->revID).hasPrefix("1-"_sl));
    CHECK(_docsEnded == 0);
    CHECK(_counter == 0);
    
    // Removed doc from channel 'a':
    auto oRevID = slice(doc1->revID).asString();
<<<<<<< HEAD
    REQUIRE(_sg.upsertDoc(docID, oRevID, "{}", {channelIDb}));

=======
    _sg.sendRemoteRequest("PUT", "doc1", "{\"_rev\":\"" + oRevID + "\", \"channels\":[\"b\"]}", false, HTTPStatus::Created);
    
>>>>>>> df7cb10a
    C4Log("-------- Pull update");
    replicate(kC4Disabled, kC4OneShot);
    
    // Verify the update:
    doc1 = c4doc_get(db, slice(docID), true, nullptr);
    REQUIRE(doc1);
    CHECK(slice(doc1->revID).hasPrefix("2-"_sl));
    CHECK(_docsEnded == 0);
    CHECK(_counter == 0);
    
    // Remove doc from all channels:
    oRevID = slice(doc1->revID).asString();
<<<<<<< HEAD
    REQUIRE(_sg.upsertDoc(docID, oRevID, "{}", {}));
=======
    _sg.sendRemoteRequest("PUT", "doc1", "{\"_rev\":\"" + oRevID + "\", \"channels\":[]}", false, HTTPStatus::Created);
>>>>>>> df7cb10a
    
    C4Log("-------- Pull the removed");
    replicate(kC4Disabled, kC4OneShot);

    // Verify if doc1 is purged:
    doc1 = c4doc_get(db, slice(docID), true, nullptr);
    REQUIRE(!doc1);
    CHECK(_docsEnded == 1);
    CHECK(_counter == 1);
}


TEST_CASE_METHOD(ReplicatorWalrusTest, "Auto Purge Enabled - Filter Removed Revision", "[.SyncServerWalrus]") {
    string docID = "doc1";
    string channelIDa = "a";
#ifdef NOT_WALRUS
    withServerBackedSG(kAuthBody);
    const string idPrefix = ReplicatorSGTest::timePrefix();
    docID = idPrefix + docID;
    channelIDa = idPrefix + channelIDa;
    SG::TestUser testUser {_sg, "pupshaw", {channelIDa}, "frank"};
#else
    _sg.remoteDBName = "scratch_revocation"_sl;
    flushScratchDatabase();
#endif

    // Create docs on SG:
    _sg.authHeader = "Basic cHVwc2hhdzpmcmFuaw=="_sl;
<<<<<<< HEAD
    REQUIRE(_sg.upsertDoc(docID, "{}", {channelIDa}));
=======
    _sg.sendRemoteRequest("PUT", "doc1", "{\"channels\":[\"a\"]}"_sl, false, HTTPStatus::Created);
>>>>>>> df7cb10a

    // Setup Replicator Options:
    Encoder enc;
    enc.beginDict();
        enc.writeKey(C4STR(kC4ReplicatorOptionAuthentication));
        enc.beginDict();
            enc.writeKey(C4STR(kC4ReplicatorAuthType));
            enc.writeString("Basic"_sl);
            enc.writeKey(C4STR(kC4ReplicatorAuthUserName));
            enc.writeString("pupshaw");
            enc.writeKey(C4STR(kC4ReplicatorAuthPassword));
            enc.writeString("frank");
        enc.endDict();
    enc.endDict();
    _options = AllocedDict(enc.finish());
    
    // Setup onDocsEnded:
    _enableDocProgressNotifications = true;
    _onDocsEnded = [](C4Replicator* repl,
                      bool pushing,
                      size_t numDocs,
                      const C4DocumentEnded* docs[],
                      void* context) {
        for (size_t i = 0; i < numDocs; ++i) {
            auto doc = docs[i];
            if ((doc->flags & kRevPurged) == kRevPurged) {
                ((ReplicatorAPITest*)context)->_docsEnded++;
            }
        }
    };
    
    // Setup pull filter to filter the _removed rev:
    _pullFilter = [](C4String collectionName, C4String docID, C4String revID,
                     C4RevisionFlags flags, FLDict flbody, void *context) {
        if ((flags & kRevPurged) == kRevPurged) {
            ((ReplicatorAPITest*)context)->_counter++;
            Dict body(flbody);
            CHECK(body.count() == 0);
            return false;
        }
        return true;
    };
    
    // Pull doc into CBL:
    C4Log("-------- Pulling");
    replicate(kC4Disabled, kC4OneShot);

    // Verify:
    c4::ref<C4Document> doc1 = c4doc_get(db, slice(docID), true, nullptr);
    REQUIRE(doc1);
    CHECK(_docsEnded == 0);
    CHECK(_counter == 0);
    
    // Remove doc from all channels
    auto oRevID = slice(doc1->revID).asString();
<<<<<<< HEAD
    _sg.sendRemoteRequest("PUT", docID, "{\"_rev\":\"" + oRevID + "\", \"channels\":[]}", false, HTTPStatus::Created);
=======
    _sg.sendRemoteRequest("PUT", "doc1", "{\"_rev\":\"" + oRevID + "\", \"channels\":[]}", false, HTTPStatus::Created);
>>>>>>> df7cb10a
    
    C4Log("-------- Pull the removed");
    replicate(kC4Disabled, kC4OneShot);
    
    // Verify if doc1 is not purged as the removed rev is filtered:
    doc1 = c4doc_get(db, slice(docID), true, nullptr);
    REQUIRE(doc1);
    CHECK(_docsEnded == 1);
    CHECK(_counter == 1);
}


TEST_CASE_METHOD(ReplicatorWalrusTest, "Auto Purge Disabled - Remove Doc From Channel", "[.SyncServerWalrus]") {
    string docID = "doc1";
    string channelIDa = "a";
#ifdef NOT_WALRUS
    withServerBackedSG(kAuthBody);
    const string idPrefix = ReplicatorSGTest::timePrefix();
    docID = idPrefix + docID;
    channelIDa = idPrefix + channelIDa;
    SG::TestUser testUser {_sg, "pupshaw", {channelIDa}, "frank"};
#else
    _sg.remoteDBName = "scratch_revocation"_sl;
    flushScratchDatabase();
#endif

    // Create docs on SG:
    _sg.authHeader = "Basic cHVwc2hhdzpmcmFuaw=="_sl;
<<<<<<< HEAD
    REQUIRE(_sg.upsertDoc(docID, "{}", {channelIDa}));
=======
    _sg.sendRemoteRequest("PUT", "doc1", "{\"channels\":[\"a\"]}"_sl, false, HTTPStatus::Created);
>>>>>>> df7cb10a

    // Setup Replicator Options:
    Encoder enc;
    enc.beginDict();
        enc.writeKey(C4STR(kC4ReplicatorOptionAutoPurge));
        enc.writeBool(false);
        enc.writeKey(C4STR(kC4ReplicatorOptionAuthentication));
        enc.beginDict();
            enc.writeKey(C4STR(kC4ReplicatorAuthType));
            enc.writeString("Basic"_sl);
            enc.writeKey(C4STR(kC4ReplicatorAuthUserName));
            enc.writeString("pupshaw");
            enc.writeKey(C4STR(kC4ReplicatorAuthPassword));
            enc.writeString("frank");
        enc.endDict();
    enc.endDict();
    _options = AllocedDict(enc.finish());
    
    // Setup onDocsEnded:
    _enableDocProgressNotifications = true;
    _onDocsEnded = [](C4Replicator* repl,
                      bool pushing,
                      size_t numDocs,
                      const C4DocumentEnded* docs[],
                      void* context) {
        for (size_t i = 0; i < numDocs; ++i) {
            auto doc = docs[i];
            if ((doc->flags & kRevPurged) == kRevPurged) {
                ((ReplicatorAPITest*)context)->_docsEnded++;
            }
        }
    };
    
    // Setup pull filter:
    _pullFilter = [](C4String collectionName, C4String docID, C4String revID,
                     C4RevisionFlags flags, FLDict flbody, void *context) {
        if ((flags & kRevPurged) == kRevPurged) {
            ((ReplicatorAPITest*)context)->_counter++;
        }
        return true;
    };
    
    // Pull doc into CBL:
    C4Log("-------- Pulling");
    replicate(kC4Disabled, kC4OneShot);

    // Verify:
    c4::ref<C4Document> doc1 = c4doc_get(db, slice(docID), true, nullptr);
    REQUIRE(doc1);
    CHECK(_docsEnded == 0);
    CHECK(_counter == 0);
    
    // Remove doc from all channels
    auto oRevID = slice(doc1->revID).asString();
<<<<<<< HEAD
    _sg.sendRemoteRequest("PUT", docID, "{\"_rev\":\"" + oRevID + "\", \"channels\":[]}", false, HTTPStatus::Created);
=======
    _sg.sendRemoteRequest("PUT", "doc1", "{\"_rev\":\"" + oRevID + "\", \"channels\":[]}", false, HTTPStatus::Created);
>>>>>>> df7cb10a
    
    C4Log("-------- Pulling the removed");
    replicate(kC4Disabled, kC4OneShot);
    
    // Verify if the doc1 is not purged as the auto purge is disabled:
    doc1 = c4doc_get(db, slice(docID), true, nullptr);
    REQUIRE(doc1);
    CHECK(_docsEnded == 1);
    // No pull filter called
    CHECK(_counter == 0);
}


TEST_CASE_METHOD(ReplicatorWalrusTest, "Auto Purge Enabled(default) - Delete Doc", "[.SyncServerWalrus]") {
    string docIDStr = "doc";
    string channelIDa = "a";
#ifdef NOT_WALRUS
    withServerBackedSG(kAuthBody);
    const string idPrefix = ReplicatorSGTest::timePrefix();
    docIDStr = idPrefix + docIDStr;
    channelIDa = idPrefix + channelIDa;
    SG::TestUser testUser {_sg, "pupshaw", {channelIDa}, "frank"};
#else
    _sg.remoteDBName = "scratch_revocation"_sl;
    flushScratchDatabase();
#endif

    // Setup Replicator Options:
    Encoder enc;
    enc.beginDict();
        enc.writeKey(C4STR(kC4ReplicatorOptionAuthentication));
        enc.beginDict();
            enc.writeKey(C4STR(kC4ReplicatorAuthType));
            enc.writeString("Basic"_sl);
            enc.writeKey(C4STR(kC4ReplicatorAuthUserName));
            enc.writeString("pupshaw");
            enc.writeKey(C4STR(kC4ReplicatorAuthPassword));
            enc.writeString("frank");
        enc.endDict();
    enc.endDict();
    _options = AllocedDict(enc.finish());

    // Create a doc and push it:
    c4::ref<C4Document> doc;
    FLSlice docID = slice(docIDStr);
    string channelJSON = R"({channels:[')"+channelIDa+R"(']})";
    {
        TransactionHelper t(db);
        C4Error error;
        doc = c4doc_create(db, docID, json2fleece(channelJSON.c_str()), 0, ERROR_INFO(error));
        CHECK(error.code == 0);
        REQUIRE(doc);
    }
    CHECK(c4db_getDocumentCount(db) == 1);
    replicate(kC4OneShot, kC4Disabled);

    // Delete the doc and push it:
    {
        TransactionHelper t(db);
        C4Error error;
        doc = c4doc_update(doc, kC4SliceNull, kRevDeleted, ERROR_INFO(error));
        CHECK(error.code == 0);
        REQUIRE(doc);
        REQUIRE(doc->flags == (C4DocumentFlags)(kDocExists | kDocDeleted));
    }
    CHECK(c4db_getDocumentCount(db) == 0);
    replicate(kC4OneShot, kC4Disabled);

    // Apply a pull and verify that the document is not purged.
    replicate(kC4Disabled, kC4OneShot);
    C4Error error;
    doc = c4db_getDoc(db, docID, true, kDocGetAll, ERROR_INFO(error));
    CHECK(error.code == 0);
    CHECK(doc != nullptr);
    REQUIRE(doc->flags == (C4DocumentFlags)(kDocExists | kDocDeleted));
    CHECK(c4db_getDocumentCount(db) == 0);
}


TEST_CASE_METHOD(ReplicatorWalrusTest, "Auto Purge Enabled(default) - Delete then Create Doc", "[.SyncServerWalrus]") {
    string docIDStr = "doc";
    string channelIDa = "a";
#ifdef NOT_WALRUS
    withServerBackedSG(kAuthBody);
    const string idPrefix = ReplicatorSGTest::timePrefix();
    docIDStr = idPrefix + docIDStr;
    channelIDa = idPrefix + channelIDa;
    SG::TestUser testUser {_sg, "pupshaw", {channelIDa}, "frank"};
#else
    _sg.remoteDBName = "scratch_revocation"_sl;
    flushScratchDatabase();
#endif

    // Setup Replicator Options:
    Encoder enc;
    enc.beginDict();
        enc.writeKey(C4STR(kC4ReplicatorOptionAuthentication));
        enc.beginDict();
            enc.writeKey(C4STR(kC4ReplicatorAuthType));
            enc.writeString("Basic"_sl);
            enc.writeKey(C4STR(kC4ReplicatorAuthUserName));
            enc.writeString("pupshaw");
            enc.writeKey(C4STR(kC4ReplicatorAuthPassword));
            enc.writeString("frank");
        enc.endDict();
    enc.endDict();
    _options = AllocedDict(enc.finish());

    // Create a new doc and push it:
    c4::ref<C4Document> doc;
    string channelJSON = R"({channels:[')"+channelIDa+R"(']})";
    FLSlice docID = slice(docIDStr);
    {
        TransactionHelper t(db);
        C4Error error;
        doc = c4doc_create(db, docID, json2fleece(channelJSON.c_str()), 0, ERROR_INFO(error));
        CHECK(error.code == 0);
        REQUIRE(doc);
    }
    CHECK(c4db_getDocumentCount(db) == 1);
    replicate(kC4OneShot, kC4Disabled);

    // Delete the doc and push it:
    {
        TransactionHelper t(db);
        C4Error error;
        doc = c4doc_update(doc, kC4SliceNull, kRevDeleted, ERROR_INFO(error));
        CHECK(error.code == 0);
        REQUIRE(doc);
        REQUIRE(doc->flags == (C4DocumentFlags)(kDocExists | kDocDeleted));
    }
    CHECK(c4db_getDocumentCount(db) == 0);
    replicate(kC4OneShot, kC4Disabled);

    // Create a new doc with the same id that was deleted:
    {
        TransactionHelper t(db);
        C4Error error;
        doc = c4doc_create(db, docID, json2fleece(channelJSON.c_str()), 0, ERROR_INFO(error));
        CHECK(error.code == 0);
        REQUIRE(doc);
    }
    CHECK(c4db_getDocumentCount(db) == 1);

    // Apply a pull and verify the document is not purged:
    replicate(kC4Disabled, kC4OneShot);
    C4Error error;
    c4::ref<C4Document> doc2 = c4db_getDoc(db, docID, true, kDocGetAll, ERROR_INFO(error));
    CHECK(error.code == 0);
    CHECK(doc2 != nullptr);
    CHECK(c4db_getDocumentCount(db) == 1);
    CHECK(doc2->revID == doc->revID);
}

TEST_CASE_METHOD(ReplicatorWalrusTest, "Pinned Certificate Failure", "[.SyncServerWalrus]") {
#ifdef NOT_WALRUS
    _sg.address = {kC4Replicator2TLSScheme,
                   C4STR("localhost"),
                   4984};
    withServerBackedSG(kAuthBody);
#else
    if (!Address::isSecure(_sg.address)) {
        return;
    }
    flushScratchDatabase();
#endif

    // Using an unmatched pinned cert:
    _sg.pinnedCert =                                                               \
        "-----BEGIN CERTIFICATE-----\r\n"                                      \
        "MIICpDCCAYwCCQCskbhc/nbA5jANBgkqhkiG9w0BAQsFADAUMRIwEAYDVQQDDAls\r\n" \
        "b2NhbGhvc3QwHhcNMjIwNDA4MDEwNDE1WhcNMzIwNDA1MDEwNDE1WjAUMRIwEAYD\r\n" \
        "VQQDDAlsb2NhbGhvc3QwggEiMA0GCSqGSIb3DQEBAQUAA4IBDwAwggEKAoIBAQDQ\r\n" \
        "vl0M5D7ZglW76p428x7iQoSkhNyRBEjZgSqvQW3jAIsIElWu7mVIIAm1tpZ5i5+Q\r\n" \
        "CHnFLha1TDACb0MUa1knnGj/8EsdOADvBfdBq7AotypiqBayRUNdZmLoQEhDDsen\r\n" \
        "pEHMDmBrDsWrgNG82OMFHmjK+x0RioYTOlvBbqMAX8Nqp6Yu/9N2vW7YBZ5ovsr7\r\n" \
        "vdFJkSgUYXID9zw/MN4asBQPqMT6jMwlxR1bPqjsNgXrMOaFHT/2xXdfCvq2TBXu\r\n" \
        "H7evR6F7ayNcMReeMPuLOSWxA6Fefp8L4yDMW23jizNIGN122BgJXTyLXFtvg7CQ\r\n" \
        "tMnE7k07LLYg3LcIeamrAgMBAAEwDQYJKoZIhvcNAQELBQADggEBABdQVNSIWcDS\r\n" \
        "sDPXk9ZMY3stY9wj7VZF7IO1V57n+JYV1tJsyU7HZPgSle5oGTSkB2Dj1oBuPqnd\r\n" \
        "8XTS/b956hdrqmzxNii8sGcHvWWaZhHrh7Wqa5EceJrnyVM/Q4uoSbOJhLntLE+a\r\n" \
        "FeFLQkPpJxdtjEUHSAB9K9zCO92UC/+mBUelHgztsTl+PvnRRGC+YdLy521ST8BI\r\n" \
        "luKJ3JANncQ4pCTrobH/EuC46ola0fxF8G5LuP+kEpLAh2y2nuB+FWoUatN5FQxa\r\n" \
        "+4F330aYRvDKDf8r+ve3DtchkUpV9Xa1kcDFyTcYGKBrINtjRmCIblA1fezw59ZT\r\n" \
        "S5TnM2/TjtQ=\r\n"                                                     \
        "-----END CERTIFICATE-----\r\n";

    replicate(kC4OneShot, kC4Disabled, false);
    CHECK(_callbackStatus.error.domain == NetworkDomain);
    CHECK(_callbackStatus.error.code == kC4NetErrTLSCertUntrusted);
}


TEST_CASE_METHOD(ReplicatorWalrusTest, "Pinned Certificate Success", "[.SyncServerWalrus]") {
#ifdef NOT_WALRUS
    _sg.address = {kC4Replicator2TLSScheme,
                   C4STR("localhost"),
                   4984};
    withServerBackedSG(kAuthBody);
#else
    if (!Address::isSecure(_sg.address)) {
        return;
    }
    flushScratchDatabase();
#endif

    // Leaf:
#ifdef NOT_WALRUS
    _sg.pinnedCert = slice(R"(-----BEGIN CERTIFICATE-----
MIICqzCCAZMCFCbvSAAFwn8RVp3Rn26N2VKOc1oGMA0GCSqGSIb3DQEBCwUAMBAx
DjAMBgNVBAMMBUludGVyMB4XDTIzMDEyNTE3MjUzNVoXDTMzMDEyMjE3MjUzNVow
FDESMBAGA1UEAwwJbG9jYWxob3N0MIIBIjANBgkqhkiG9w0BAQEFAAOCAQ8AMIIB
CgKCAQEAt8zuD5uA4gIGVronjX3krmyH34KqD+Gsj6vu5KvFS5+/yJ5DdLZGS7BX
MsGUCfHa6WFalLEfH7BTdaualJyQxGM1qYFOtW5L/5H7x/uJcAtVnrujc/kUAUKW
eI037q+WQmBPvnUxYix5o1qOxjs2F92Loq6UrWZxub/rxkPkLZOAkSfCos00eodO
+Hrbb8HtkW8sJg0nYMYqYiJnBFnN8EMXSLkUQ+8ph4LgYl+8vUX3hdbIRGUUKFjJ
8bAOruThPaUP32JB13b4ww4rZ7rNIqDzJ2TMi+YgetxTdichbwVChcHCGeXIq8DQ
v6Qt8lhD8g74zeMjGlUvrJb5cEhtEQIDAQABMA0GCSqGSIb3DQEBCwUAA4IBAQAK
dPpw5OP8sGocCs/P43o8rSkFJPn7LdTkfCTyBWyjp9WjWztBelPsTw99Stsy/bgr
LOFkNtimtZVlv0SWKO9ZXVjkVF3JdMsy2mRlTy9530Bk9H/UJChJaX2Q9cwNivZX
SJT7Psv+gypR1pwU6Mp0mELXunnQndsuaZ+mzHbzVcci+c3nO/7g4xRNWNbTeCas
gNI1Nqt21+/kWwgpkuBbphSJUrTKE1NkVMsh/bfzDNTe2UiDszuU1Aq1HuctHilJ
I2RIXDu4xLSHFyHtsn2OKQyLzCAUCTOlFzpwUgjj917chG4cLGiy0ARQh+6q1+lM
4oW1jtacEQ0hW1u2y2De
-----END CERTIFICATE-----)");
#else
    _sg.pinnedCert =                                                               \
        "-----BEGIN CERTIFICATE-----\r\n"                                      \
        "MIICoDCCAYgCCQDOqeOThcl0DTANBgkqhkiG9w0BAQsFADAQMQ4wDAYDVQQDDAVJ\r\n" \
        "bnRlcjAeFw0yMjA0MDgwNDE2MjNaFw0zMjA0MDUwNDE2MjNaMBQxEjAQBgNVBAMM\r\n" \
        "CWxvY2FsaG9zdDCCASIwDQYJKoZIhvcNAQEBBQADggEPADCCAQoCggEBAMt7VQ0j\r\n" \
        "74/GJVnTfC0YQZHeCFoZbZyJ/4KPOpe1UoqRQ1xNtllPMHf4ukIeNd3tS4CHQDqK\r\n" \
        "83a7uGXEOzY3JFaVRnTpMcHRMnpmZQLWZs+WMCP5fzI4EcaJjFmqQSUjfZiocdh/\r\n" \
        "n5vKc64bhKyUStE2CSObMnJ/L5mPY1JUAgxQrXtK4lw1T/ppV2m4hiutr+gkhXjc\r\n" \
        "Sam4DheuMg7hSUZSwh7VI253ev1Hp4JdSmndQHvle99S+N5jJ11NZnEuQxcImmOI\r\n" \
        "MBVfRFpREFPOH+JrqsnYSic2GQvv31nAJsXzYX2t/VT0a3TUes3B9OZfAVA7nMFA\r\n" \
        "r3E9mjVGYVtn7skCAwEAATANBgkqhkiG9w0BAQsFAAOCAQEADbjYO9VxOGZT5LAv\r\n" \
        "ON+U+2FPG5Tons1ubWslThROqml7CCfNKPVhZCwe0BUQLWc35NYvqVjoSAenCHu6\r\n" \
        "EUANfqtuNxQAoeDCaP1epGYZ8fakJXvuyTjek3RV2PeiuFUIZQP/HWGfI640kh4V\r\n" \
        "xvUBa3joelnt+KjDB/yJemmf0dIXJ0dLtFBTN+YVp4aSFTtzcbqh50H6BSAgSiWR\r\n" \
        "ocTu5YpDXHZ6ufaMTRa2HUcSmFeWi75sS6ySgECTbeld1/mFZcSf1zXHU9WFg39D\r\n" \
        "knQNR2i1cJMbMZ3GCRyB6y3SxFb7/9BS70DV3p4n5BjYMlhNnHJx4u1JUTLWgybV\r\n" \
        "qrV+HA==\r\n"                                                         \
        "-----END CERTIFICATE-----\r\n";
#endif
    replicate(kC4OneShot, kC4Disabled, true);
    
    // Intermediate:
#ifdef NOT_WALRUS
    _sg.pinnedCert = slice(R"(-----BEGIN CERTIFICATE-----
MIIDRzCCAi+gAwIBAgIUNts/9gIBEy+cXri5JRHZuXbRkPQwDQYJKoZIhvcNAQEL
BQAwHDEaMBgGA1UEAwwRQ291Y2hiYXNlIFJvb3QgQ0EwHhcNMjMwMTI1MTcyNTM1
WhcNMzMwMTIyMTcyNTM1WjAQMQ4wDAYDVQQDDAVJbnRlcjCCASIwDQYJKoZIhvcN
AQEBBQADggEPADCCAQoCggEBAKfT6m0Nby0BMDU/IW4aGqAO5w2i+W5Vn6V2E4Og
lNqweBDg+pPWwGyacaGXgsWMcFtxtxsmBDVRIuLzgo/tXDtN7yNdlGVq9WiOtbWB
ovKq0KiFrOGXbKHLPyRahGulXwZ5eI4nLIwPoxk6+q8jEiRzcvAWbKz+Qy51Iygq
k8MRQ8OZkinmWKcJ31cBjMuPzNgPCWn18iU7jkes5M0rBTK4M98gkR2SaqAo1L1b
QDLiEZRWD0dlwxkLgIWqjFj1yW3iVf/jILPuS4XK4C6byGewSVsS5f7OjXDrAuVI
igEbhRlTNEmsTfYjGBLNkbPRNM0VWEMc9gmtzbT5VZr7Ir8CAwEAAaOBjDCBiTAP
BgNVHRMBAf8EBTADAQH/MB0GA1UdDgQWBBRloKIjYpry1TzFRKj3gMhTfN2fjzBX
BgNVHSMEUDBOgBQWNMmtETrZ1TO4Q6L+7enjksvyGKEgpB4wHDEaMBgGA1UEAwwR
Q291Y2hiYXNlIFJvb3QgQ0GCFEdmMdLR5K2lSu89v4YGnYd/hWQTMA0GCSqGSIb3
DQEBCwUAA4IBAQCORuTuWd2nWEl1DjcpUVXnbE4S6xG4YjC5VfGj36Gj5bjjZj+y
S4TWigwLvc8Rokx+ZqLHyTgrPcLKl/6DrFNNGZC6ByMEDH0XQQWYCLHDAfgkhBng
qD8eZmZ8tYvkZHf4At35RGfiZAtJBNrfxFtKodT0SeUT+qwGcuVLU5B6vgsH/Gib
82cxMLnXcqbyX2rW2yGpypB8Qb+K8qaotFqxxRFRT0+n40Bh86G8ik5/vEuYvlnv
nLMtWOJixTekuOrOh8TB0DgDVIx9gGu4xv4SYGKqseb9z4teJpSaI7LKws0buuHu
G6SJD+EJQ4UPaeYNjnFeh0DNlIHBkkZhdDtw
-----END CERTIFICATE-----)");
#else
    _sg.pinnedCert =                                                               \
        "-----BEGIN CERTIFICATE-----\r\n"                                      \
        "MIIDFTCCAf2gAwIBAgIJANZ8gSANI5jNMA0GCSqGSIb3DQEBCwUAMA8xDTALBgNV\r\n" \
        "BAMMBFJvb3QwHhcNMjIwNDA4MDQxNjIzWhcNMzIwNDA1MDQxNjIzWjAQMQ4wDAYD\r\n" \
        "VQQDDAVJbnRlcjCCASIwDQYJKoZIhvcNAQEBBQADggEPADCCAQoCggEBAOm1MUNQ\r\n" \
        "xZKOCXw93eB/pmyCk5kEV3+H8RQC5Nq7orHvnHL6D/YVfVsobZyHkMSP3FVzl0bo\r\n" \
        "s1s+8kCjJ7O+M3TpzuSL8y4uLSEPmZF5qY2N7QobabrKVYueFxFmOD7+ypILx2QC\r\n" \
        "+hWd3J3XiLiiXqOO2jtjtwwy2+pD21DjmcPHGC4GKyv8/jp7hH4MFF6ux1wRQej1\r\n" \
        "on5jJQNFERUFdfX3wAmZgjww8bfyCEkHxnyIfJjEhyOtMLGGNUu8Hms7az+uYT6I\r\n" \
        "S4Q6VeBJ5WTKyhk7aJB1Rl6zZbROvTIq+ZaxAJNwsIzd/HiaoTwFUe3EFilIeGFK\r\n" \
        "w3vnPwiq99tDBHsCAwEAAaNzMHEwDwYDVR0TAQH/BAUwAwEB/zAdBgNVHQ4EFgQU\r\n" \
        "WXW5x/ufCrRKhv3F5wBqY0JVUEswPwYDVR0jBDgwNoAUefIiQi9GC9aBspej7UJT\r\n" \
        "zQzs/mKhE6QRMA8xDTALBgNVBAMMBFJvb3SCCQD1tOzs5zPQ/zANBgkqhkiG9w0B\r\n" \
        "AQsFAAOCAQEAEJhO1fA0d8Hu/5IHTlsGfmtcXOyXDcQQVz/3FKWrTPgDOYeMMNbG\r\n" \
        "WqvuG4YxmXt/+2OC1IYK/slrIK5XXldfRu90UM4wVXeD3ATLS3AG0Z/+yPRGbUbF\r\n" \
        "y5+11nXySGyKdV1ik0KgLGeYf0cuJ/vu+/7mkj4mGDfmTQv+8/HYKNaOqgKuVRlf\r\n" \
        "LHBh/RlbHMBn2nwL79vbrIeDaQ0zq9srt9F3CEy+SvlxX63Txmrym3fqTQjPUi5s\r\n" \
        "rEsy+eNr4N+aDWqGRcUkbP/C/ktGGNBHYG1NaPJq7CV1tdLe+usIcRWRR9vOBWbr\r\n" \
        "EkBGJMvCdhlWRv2FnrQ+VUQ+mhYHBS2Kng==\r\n"                             \
        "-----END CERTIFICATE-----\r\n";
#endif
    replicate(kC4OneShot, kC4Disabled, true);

    // Root:
#ifdef NOT_WALRUS
    _sg.pinnedCert = slice(R"(-----BEGIN CERTIFICATE-----
MIIDUzCCAjugAwIBAgIUR2Yx0tHkraVK7z2/hgadh3+FZBMwDQYJKoZIhvcNAQEL
BQAwHDEaMBgGA1UEAwwRQ291Y2hiYXNlIFJvb3QgQ0EwHhcNMjMwMTI1MTcyNTM1
WhcNMzMwMTIyMTcyNTM1WjAcMRowGAYDVQQDDBFDb3VjaGJhc2UgUm9vdCBDQTCC
ASIwDQYJKoZIhvcNAQEBBQADggEPADCCAQoCggEBANnHe9guNaE6Epcchx72GJy3
Tn4lmd0tcCBviZIti4FfyFu2tFai6S7Mj0JHWltuaLv5AD402dxb8gxG3ZKIPOPt
b38I/yJbQSs+ND3Ee056R5qnV22Fuw37X5Bu9+dZn1YgSM7lt1RnqpgW/yxLii8q
J5pRG6AUsIsr3NAE3EcLWcRA3kW1vinmm9bI1wD+lJBo9v3QJOXw+ndEWtcu5hqC
r4gQcGDvnOGTbaHOrhMIDgkl46gJSi3j2NNX093SlK23/84ZZmJOESHpE+1+JkeL
z6gawOmR8wHBlixOV1Y7SZrGPJ9Vp1cFqeUnDqButad+2C1cXZ2XlTUi5t32IIsC
AwEAAaOBjDCBiTAPBgNVHRMBAf8EBTADAQH/MB0GA1UdDgQWBBQWNMmtETrZ1TO4
Q6L+7enjksvyGDBXBgNVHSMEUDBOgBQWNMmtETrZ1TO4Q6L+7enjksvyGKEgpB4w
HDEaMBgGA1UEAwwRQ291Y2hiYXNlIFJvb3QgQ0GCFEdmMdLR5K2lSu89v4YGnYd/
hWQTMA0GCSqGSIb3DQEBCwUAA4IBAQBIXmvcoWW0VZmjSEUmwFcyWq+38/AbPfRs
0MbhpHBvCau7/wOyTI/cq838yJYL+71BmXJNKFp8nF7Yc+PU6UkypXCsj2rHpblz
2bkjHJoEGw/HIPFo/ZywUiGfb/Jc6/t2PdHHBSkZO28oRnAt+q2Ehvqf/iT9bHO8
068JQXO5ttsA8JFQu26Thk/37559sruAn8/Lz3b8P6s6Ql3gg2LmCAh9v7gIcj64
kr6iDunu9X9glrd+1DV9otDwXh1iM2kd7MrCituUgTt7tclDFQMxuSSW2mc3k51Y
E1/H1T7j/M/LhIzUPNO80oPxLXl3TQFc+ZYwh5nSHeHbo91dY+vj
-----END CERTIFICATE-----)");
#else
    _sg.pinnedCert =                                                               \
        "-----BEGIN CERTIFICATE-----\r\n"                                      \
        "MIIDFDCCAfygAwIBAgIJAPW07OznM9D/MA0GCSqGSIb3DQEBCwUAMA8xDTALBgNV\r\n" \
        "BAMMBFJvb3QwHhcNMjIwNDA4MDQxNjIzWhcNMzIwNDA1MDQxNjIzWjAPMQ0wCwYD\r\n" \
        "VQQDDARSb290MIIBIjANBgkqhkiG9w0BAQEFAAOCAQ8AMIIBCgKCAQEAvJV+Ptou\r\n" \
        "R1BS/0XXN+JImdNesaBJ2tcHrFHq2yK9V4qu2iUX8LgOcBpPg8yR0zJlzjwF+SLE\r\n" \
        "R8jBhD79YF8kF+r7cqBhsvy+e/ri0AaBiGsdP7NFPFEUCOukhnMIvLt10BvsRoCd\r\n" \
        "+eFrDZO0ZJer3ylp2GeB01rTgngWfrenhZdyGR8ISn+ijtN+J2IhAxsoLGDWiAL/\r\n" \
        "XWX55agSuAGi6zlomkReTMuyfkidLfrejUQCnrcDQQ7xqjdCB1QYBt6o1U1oHN3F\r\n" \
        "D6ICXirXJyVDJ2Ry6q+FrGJbJDUPlNwlPqAyukFFbeOINPKWiFQUw8nSo3i3DFMG\r\n" \
        "UZ3HhkQ/xfboZQIDAQABo3MwcTAPBgNVHRMBAf8EBTADAQH/MB0GA1UdDgQWBBR5\r\n" \
        "8iJCL0YL1oGyl6PtQlPNDOz+YjA/BgNVHSMEODA2gBR58iJCL0YL1oGyl6PtQlPN\r\n" \
        "DOz+YqETpBEwDzENMAsGA1UEAwwEUm9vdIIJAPW07OznM9D/MA0GCSqGSIb3DQEB\r\n" \
        "CwUAA4IBAQANxGwoeEBaibMQAqSWPnDBISiwk9uKy3buateXOtLlBSpM9ohE4iPG\r\n" \
        "GDFZ+9LoKJGy4vWmv6XD4zBeoqZ9hOgnvdEu0P+JITffjXCsfb0JPsOOjwbcJ+5+\r\n" \
        "TnfoXCyPRTEi/6OG1sKO2ibav5vMTUuUDdVYbPA2hfEAdn/n0GrN4fQ1USMKk+Ld\r\n" \
        "KWgWGZto+l0fKIXdHHpxr01V9Q/+6kzbpZOSxw41m/o1TwJxYSuRXZfK67YpBYGO\r\n" \
        "N4X2c7Qsvjd52vcZdRra+bkS0BJXwEDZZdmrZOlRAYIhE7lZ5ojqcZ+/UJztyPZq\r\n" \
        "Dbr9kMLDVeMuJfGyebdZ0zeMhVSv0PlD\r\n"                                 \
        "-----END CERTIFICATE-----\r\n";
#endif
    replicate(kC4OneShot, kC4Disabled, true);
}

#ifdef COUCHBASE_ENTERPRISE

static alloc_slice UnbreakableEncryption(slice cleartext, int8_t delta) {
    alloc_slice ciphertext(cleartext);
    for (size_t i = 0; i < ciphertext.size; ++i)
        (uint8_t&)ciphertext[i] += delta;        // "I've got patent pending on that!" --Wallace
    return ciphertext;
}

struct TestEncryptorContext {
    slice docID;
    slice keyPath;
    int called {0};
    std::optional<C4Error> simulateError;
};

static C4SliceResult testEncryptor(void* rawCtx,
                                   C4String documentID,
                                   FLDict properties,
                                   C4String keyPath,
                                   C4Slice input,
                                   C4StringResult* outAlgorithm,
                                   C4StringResult* outKeyID,
                                   C4Error* outError)
{
    auto context = (TestEncryptorContext*)((ReplicatorAPITest*)rawCtx)->_encCBContext;
    context->called++;
    CHECK(documentID == context->docID);
    CHECK(keyPath == context->keyPath);
    return C4SliceResult(UnbreakableEncryption(input, 1));
}

static C4SliceResult testEncryptorError(void* rawCtx,
                                        C4String documentID,
                                        FLDict properties,
                                        C4String keyPath,
                                        C4Slice input,
                                        C4StringResult* outAlgorithm,
                                        C4StringResult* outKeyID,
                                        C4Error* outError)
{
    auto context = (TestEncryptorContext*)((ReplicatorAPITest*)rawCtx)->_encCBContext;
    if (context->called++ == 0) {
        *outError = *context->simulateError;
        return C4SliceResult(nullslice);
    } else {
        CHECK(documentID == context->docID);
        CHECK(keyPath == context->keyPath);
        return C4SliceResult(UnbreakableEncryption(input, 1));
    }
}

static C4SliceResult testDecryptor(void* rawCtx,
                                   C4String documentID,
                                   FLDict properties,
                                   C4String keyPath,
                                   C4Slice input,
                                   C4String algorithm,
                                   C4String keyID,
                                   C4Error* outError)
{
    auto context = (TestEncryptorContext*)rawCtx;
    context->called++;
    CHECK(documentID == context->docID);
    CHECK(keyPath == context->keyPath);
    return C4SliceResult(UnbreakableEncryption(input, -1));
}

static C4SliceResult testDecryptorError(void* rawCtx,
                                        C4String documentID,
                                        FLDict properties,
                                        C4String keyPath,
                                        C4Slice input,
                                        C4String algorithm,
                                        C4String keyID,
                                        C4Error* outError)
{
    auto context = (TestEncryptorContext*)((ReplicatorAPITest*)rawCtx)->_decCBContext;
    if (context->called++ == 0) {
        *outError = *context->simulateError;
        return C4SliceResult(nullslice);
    } else {
        CHECK(documentID == context->docID);
        CHECK(keyPath == context->keyPath);
        return C4SliceResult(UnbreakableEncryption(input, -1));
    }
}

TEST_CASE_METHOD(ReplicatorWalrusTest, "Replicate Encryptor Error", "[.SyncServerWalrus]") {
    string doc1 = "doc01";
    string doc2 = "seekrit";
    string doc3 = "doc03";
#ifdef NOT_WALRUS
    withServerBackedSG(kAuthBody);
    const string idPrefix = ReplicatorSGTest::timePrefix();
    doc1 = idPrefix + doc1;
    doc2 = idPrefix + doc2;
    doc3 = idPrefix + doc3;
#endif

    slice originalJSON = R"({"SSN":{"@type":"encryptable","value":"123-45-6789"}})"_sl;
    slice unencryptedJSON = R"({"ans*wer": 42})"_sl;
    {
        TransactionHelper t(db);
        createFleeceRev(db, slice(doc1), kRevID, unencryptedJSON);
        createFleeceRev(db, slice(doc2), kRevID, originalJSON);
        createFleeceRev(db, slice(doc3), kRevID, unencryptedJSON);
    }

    TestEncryptorContext encryptContext = {doc2, "SSN"};
    _initParams.propertyEncryptor = &testEncryptorError;
    _encCBContext = &encryptContext;

    SECTION("LiteCoreDomain, kC4ErrorCrypto") {
        ExpectingExceptions x;
        encryptContext.simulateError = C4Error {LiteCoreDomain, kC4ErrorCrypto};
        _expectedDocPushErrors = { doc2 };
        replicate(kC4OneShot, kC4Disabled);
        CHECK(_callbackStatus.progress.documentCount == 2);
        CHECK(encryptContext.called == 1);

        // Try it again with good encryptor, but crypto errors will move the checkpoint
        // past the doc. The second attempt won't help.
        _initParams.propertyEncryptor = &testEncryptor;
        _expectedDocPushErrors = {};
        replicate(kC4OneShot, kC4Disabled);
        CHECK(_callbackStatus.progress.documentCount == 0);
        CHECK(encryptContext.called == 1);
    }

    SECTION("WebSocketDomain/503") {
        ExpectingExceptions x;
        encryptContext.simulateError = C4Error {WebSocketDomain, 503};
        _mayGoOffline = true;
        _expectedDocPushErrorsAfterOffline = { doc2 };
        replicate(kC4OneShot, kC4Disabled);
        CHECK(_wentOffline);
        CHECK(encryptContext.called == 2);

        Encoder enc;
        enc.beginDict();
        enc.writeKey(C4STR(kC4ReplicatorOptionDisablePropertyDecryption));
        enc.writeBool(true);
        // Copy any preexisting options:
        for (Dict::iterator i(_options); i; ++i) {
            enc.writeKey(i.keyString());
            enc.writeValue(i.value());
        }
        enc.endDict();
        _options = AllocedDict(enc.finish());
        ReplParams replParams { kC4Disabled, kC4OneShot };
#ifdef NOT_WALRUS
        auto docIDs = ReplicatorSGTest::getDocIDs(db);
        replParams.setDocIDs(docIDs);
#endif
        deleteAndRecreateDB();
        replicate(replParams);
        CHECK(c4db_getDocumentCount(db) == 3);

        // verify the content
        c4::ref<C4Document> doc = c4db_getDoc(db, slice(doc2), true, kDocGetAll, ERROR_INFO());
        REQUIRE(doc);
        Dict props = c4doc_getProperties(doc);
        CHECK(props.toJSON(false, true)
              == R"({"encrypted$SSN":{"alg":"CB_MOBILE_CUSTOM","ciphertext":"IzIzNC41Ni43ODk6Iw=="}})"_sl);
        // Decrypt the "ciphertext" property by hand. We disabled decryption on the destination,
        // so the property won't be converted back from the server schema.
        slice       cipherb64 = props["encrypted$SSN"].asDict()["ciphertext"].asString();
        auto        cipher    = base64::decode(cipherb64);
        alloc_slice clear     = UnbreakableEncryption(cipher, -1);
        CHECK(clear == "\"123-45-6789\"");
    }
}

TEST_CASE_METHOD(ReplicatorWalrusTest, "Replicate Decryptor Error", "[.SyncServerWalrus]") {
    string doc1 = "doc01";
    string doc2 = "seekrit";
    string doc3 = "doc03";
#ifdef NOT_WALRUS
    withServerBackedSG(kAuthBody);
    const string idPrefix = ReplicatorSGTest::timePrefix();
    doc1 = idPrefix + doc1;
    doc2 = idPrefix + doc2;
    doc3 = idPrefix + doc3;
#endif

    slice originalJSON = R"({"SSN":{"@type":"encryptable","value":"123-45-6789"}})"_sl;
    slice unencryptedJSON = R"({"ans*wer": 42})"_sl;
    {
        TransactionHelper t(db);
        createFleeceRev(db, slice(doc1), kRevID, unencryptedJSON);
        createFleeceRev(db, slice(doc2), kRevID, originalJSON);
        createFleeceRev(db, slice(doc3), kRevID, unencryptedJSON);
    }

    TestEncryptorContext encryptContext = {doc2, "SSN"};
    _initParams.propertyEncryptor = &testEncryptor;
    _encCBContext = &encryptContext;
    replicate(kC4OneShot, kC4Disabled);

    // check the 3 documents are pushed and clear the local db
    // Get ready for Pull/Decyption
    CHECK(c4db_getDocumentCount(db) == 3);
    ReplParams replParams { kC4Disabled, kC4OneShot };
#ifdef NOT_WALRUS
    auto docIDs = ReplicatorSGTest::getDocIDs(db);
    replParams.setDocIDs(docIDs);
#endif

    deleteAndRecreateDB();
    _encCBContext = NULL;
    TestEncryptorContext decryptContext = {doc2, "SSN"};
    _initParams.propertyDecryptor = &testDecryptorError;
    _decCBContext = &decryptContext;

    SECTION("LiteCoreDomain, kC4ErrorCrypto") {
        ExpectingExceptions x;
        decryptContext.simulateError = C4Error {LiteCoreDomain, kC4ErrorCrypto};
        _expectedDocPullErrors = { doc2 };
        replicate(replParams);
        CHECK(_callbackStatus.progress.documentCount == 2);
        CHECK(decryptContext.called == 1);

        // Try it again with good decryptor, but crypto errors will move the checkpoint
        // past the doc. The second attempt won't help.
        _initParams.propertyDecryptor = &testDecryptor;
        _expectedDocPullErrors = {};
        decryptContext.called = 0;
        replicate(replParams);
        CHECK(_callbackStatus.progress.documentCount == 0);
        CHECK(decryptContext.called == 0);
    }

    SECTION("WebSocketDomain/503") {
        ExpectingExceptions x;
        decryptContext.simulateError = C4Error {WebSocketDomain, 503};
        _mayGoOffline = true;
        _expectedDocPullErrorsAfterOffline = { doc2 };
        CHECK(decryptContext.called == 0);
        replicate(replParams);
        CHECK(_wentOffline);
        CHECK(decryptContext.called == 2);
        CHECK(c4db_getDocumentCount(db) == 3);

        // verify the content
        c4::ref<C4Document> doc = c4db_getDoc(db, slice(doc2), true, kDocGetAll, ERROR_INFO());
        REQUIRE(doc);
        Dict props = c4doc_getProperties(doc);
        CHECK(props.toJSON(false, true) == originalJSON);
    }
}
#endif //#ifdef COUCHBASE_ENTERPRISE
<|MERGE_RESOLUTION|>--- conflicted
+++ resolved
@@ -159,9 +159,7 @@
     withServerBackedSG();
 #else
     _sg.remoteDBName = kProtectedDBName;
-<<<<<<< HEAD
-#endif
-=======
+#endif
 
     SECTION("No Credentials") { }
 
@@ -188,7 +186,6 @@
         _options = AllocedDict(enc.finish());
     }
 
->>>>>>> df7cb10a
     replicate(kC4OneShot, kC4Disabled, false);
     CHECK(_callbackStatus.error.domain == WebSocketDomain);
     CHECK(_callbackStatus.error.code == 401);
@@ -264,8 +261,11 @@
 TEST_CASE_METHOD(ReplicatorWalrusTest, "API Push Non-Empty DB", "[.SyncServerWalrus]") {
 #ifdef NOT_WALRUS
     withServerBackedSG(kAuthHeader);
-#endif
+    const string idPrefix = ReplicatorSGTest::timePrefix();
+    importJSONLines(sFixturesDir + "names_100.json", 0.0, false, nullptr, 0, idPrefix);
+#else
     importJSONLines(sFixturesDir + "names_100.json");
+#endif
     replicate(kC4OneShot, kC4Disabled);
 }
 
@@ -565,11 +565,7 @@
 #endif
     replicate(kC4OneShot, kC4Disabled);
 
-<<<<<<< HEAD
     _sg.sendRemoteRequest("PUT", doc13, "{\"_rev\":\"" + originalRevID + "\","
-=======
-    _sg.sendRemoteRequest("PUT", "0000013", "{\"_rev\":\"" + originalRevID + "\","
->>>>>>> df7cb10a
                                           "\"serverSideUpdate\":true}", false, HTTPStatus::Created);
 
     createRev(slice(doc13), "2-f000"_sl, kFleeceBody);
@@ -640,18 +636,11 @@
 #else
     _sg.remoteDBName = "scratch_allows_conflicts"_sl;
     flushScratchDatabase();
-<<<<<<< HEAD
 #endif
     _sg.sendRemoteRequest("PUT", path, "{\"_rev\":\"1-aaaa\",\"foo\":1}"_sl, false, HTTPStatus::Created);
     _sg.sendRemoteRequest("PUT", path, "{\"_revisions\":{\"start\":2,\"ids\":[\"bbbb\",\"aaaa\"]},\"foo\":2.1}"_sl, false, HTTPStatus::Created);
     _sg.sendRemoteRequest("PUT", path, "{\"_revisions\":{\"start\":2,\"ids\":[\"cccc\",\"aaaa\"]},\"foo\":2.2}"_sl, false, HTTPStatus::Created);
     _sg.sendRemoteRequest("PUT", path, "{\"_revisions\":{\"start\":3,\"ids\":[\"dddd\",\"cccc\"]},\"_deleted\":true}"_sl, false, HTTPStatus::Created);
-=======
-    _sg.sendRemoteRequest("PUT", "doc?new_edits=false", "{\"_rev\":\"1-aaaa\",\"foo\":1}"_sl, false, HTTPStatus::Created);
-    _sg.sendRemoteRequest("PUT", "doc?new_edits=false", "{\"_revisions\":{\"start\":2,\"ids\":[\"bbbb\",\"aaaa\"]},\"foo\":2.1}"_sl, false, HTTPStatus::Created);
-    _sg.sendRemoteRequest("PUT", "doc?new_edits=false", "{\"_revisions\":{\"start\":2,\"ids\":[\"cccc\",\"aaaa\"]},\"foo\":2.2}"_sl, false, HTTPStatus::Created);
-    _sg.sendRemoteRequest("PUT", "doc?new_edits=false", "{\"_revisions\":{\"start\":3,\"ids\":[\"dddd\",\"cccc\"]},\"_deleted\":true}"_sl, false, HTTPStatus::Created);
->>>>>>> df7cb10a
 
     // Pull doc into CBL:
     C4Log("-------- Pulling");
@@ -707,12 +696,8 @@
     _sg.authHeader = HTTPLogic::basicAuth("sguser", "password");
 #else
     flushScratchDatabase();
-<<<<<<< HEAD
 #endif
     _sg.sendRemoteRequest("PUT", docID+"?new_edits=false", "{\"count\":1, \"_rev\":\"1-1111\"}"_sl, false, HTTPStatus::Created);
-=======
-    _sg.sendRemoteRequest("PUT", "doc?new_edits=false", "{\"count\":1, \"_rev\":\"1-1111\"}"_sl, false, HTTPStatus::Created);
->>>>>>> df7cb10a
 
     ReplParams replParams { kC4Disabled, kC4OneShot };
 #ifdef NOT_WALRUS
@@ -724,15 +709,9 @@
     REQUIRE(doc);
     CHECK(doc->revID == "1-1111"_sl);
 
-<<<<<<< HEAD
     _sg.sendRemoteRequest("PUT", docID, "{\"count\":2, \"_rev\":\"1-1111\"}"_sl, false, HTTPStatus::Created);
     _sg.sendRemoteRequest("PUT", docID, "{\"count\":3, \"_rev\":\"2-c5557c751fcbfe4cd1f7221085d9ff70\"}"_sl, false, HTTPStatus::Created);
     _sg.sendRemoteRequest("PUT", docID, "{\"count\":4, \"_rev\":\"3-2284e35327a3628df1ca8161edc78999\"}"_sl, false, HTTPStatus::Created);
-=======
-    _sg.sendRemoteRequest("PUT", "doc", "{\"count\":2, \"_rev\":\"1-1111\"}"_sl, false, HTTPStatus::Created);
-    _sg.sendRemoteRequest("PUT", "doc", "{\"count\":3, \"_rev\":\"2-c5557c751fcbfe4cd1f7221085d9ff70\"}"_sl, false, HTTPStatus::Created);
-    _sg.sendRemoteRequest("PUT", "doc", "{\"count\":4, \"_rev\":\"3-2284e35327a3628df1ca8161edc78999\"}"_sl, false, HTTPStatus::Created);
->>>>>>> df7cb10a
 
     replicate(replParams);
     doc = c4doc_get(db, slice(docID), true, nullptr);
@@ -995,11 +974,7 @@
 
     // Create docs on SG:
     _sg.authHeader = "Basic cHVwc2hhdzpmcmFuaw=="_sl;
-<<<<<<< HEAD
     REQUIRE(_sg.upsertDoc(docID, "{}", {channelIDa, channelIDb}));
-=======
-    _sg.sendRemoteRequest("PUT", "doc1", "{\"channels\":[\"a\", \"b\"]}"_sl, false, HTTPStatus::Created);
->>>>>>> df7cb10a
 
     // Setup Replicator Options:
     Encoder enc;
@@ -1065,11 +1040,7 @@
     
     // Check if update to doc1 is still pullable:
     auto oRevID = slice(doc1->revID).asString();
-<<<<<<< HEAD
     REQUIRE(_sg.upsertDoc(docID, oRevID, "{}", {channelIDb}));
-=======
-    _sg.sendRemoteRequest("PUT", "doc1", "{\"_rev\":\"" + oRevID + "\", \"channels\":[\"b\"]}", false, HTTPStatus::Created);
->>>>>>> df7cb10a
     
     C4Log("-------- Pull update");
     replicate(kC4Disabled, kC4OneShot);
@@ -1112,11 +1083,7 @@
 
     // Create docs on SG:
     _sg.authHeader = "Basic cHVwc2hhdzpmcmFuaw=="_sl;
-<<<<<<< HEAD
     REQUIRE(_sg.upsertDoc(docID, "{}", {channelIDa}));
-=======
-    _sg.sendRemoteRequest("PUT", "doc1", "{\"channels\":[\"a\"]}"_sl, false, HTTPStatus::Created);
->>>>>>> df7cb10a
 
     // Setup Replicator Options:
     Encoder enc;
@@ -1203,11 +1170,7 @@
 
     // Create docs on SG:
     _sg.authHeader = "Basic cHVwc2hhdzpmcmFuaw=="_sl;
-<<<<<<< HEAD
     REQUIRE(_sg.upsertDoc(docID, "{}", {channelIDa}));
-=======
-    _sg.sendRemoteRequest("PUT", "doc1", "{\"channels\":[\"a\"]}"_sl, false, HTTPStatus::Created);
->>>>>>> df7cb10a
 
     // Setup Replicator Options:
     Encoder enc;
@@ -1296,11 +1259,7 @@
 
     // Create docs on SG:
     _sg.authHeader = "Basic cHVwc2hhdzpmcmFuaw=="_sl;
-<<<<<<< HEAD
     REQUIRE(_sg.upsertDoc(docID, "{}", {channelIDa, channelIDb}));
-=======
-    _sg.sendRemoteRequest("PUT", "doc1", "{\"channels\":[\"a\", \"b\"]}"_sl, false, HTTPStatus::Created);
->>>>>>> df7cb10a
 
     // Setup Replicator Options:
     Encoder enc;
@@ -1356,13 +1315,8 @@
     
     // Removed doc from channel 'a':
     auto oRevID = slice(doc1->revID).asString();
-<<<<<<< HEAD
     REQUIRE(_sg.upsertDoc(docID, oRevID, "{}", {channelIDb}));
 
-=======
-    _sg.sendRemoteRequest("PUT", "doc1", "{\"_rev\":\"" + oRevID + "\", \"channels\":[\"b\"]}", false, HTTPStatus::Created);
-    
->>>>>>> df7cb10a
     C4Log("-------- Pull update");
     replicate(kC4Disabled, kC4OneShot);
     
@@ -1375,11 +1329,7 @@
     
     // Remove doc from all channels:
     oRevID = slice(doc1->revID).asString();
-<<<<<<< HEAD
     REQUIRE(_sg.upsertDoc(docID, oRevID, "{}", {}));
-=======
-    _sg.sendRemoteRequest("PUT", "doc1", "{\"_rev\":\"" + oRevID + "\", \"channels\":[]}", false, HTTPStatus::Created);
->>>>>>> df7cb10a
     
     C4Log("-------- Pull the removed");
     replicate(kC4Disabled, kC4OneShot);
@@ -1408,11 +1358,7 @@
 
     // Create docs on SG:
     _sg.authHeader = "Basic cHVwc2hhdzpmcmFuaw=="_sl;
-<<<<<<< HEAD
     REQUIRE(_sg.upsertDoc(docID, "{}", {channelIDa}));
-=======
-    _sg.sendRemoteRequest("PUT", "doc1", "{\"channels\":[\"a\"]}"_sl, false, HTTPStatus::Created);
->>>>>>> df7cb10a
 
     // Setup Replicator Options:
     Encoder enc;
@@ -1468,11 +1414,7 @@
     
     // Remove doc from all channels
     auto oRevID = slice(doc1->revID).asString();
-<<<<<<< HEAD
     _sg.sendRemoteRequest("PUT", docID, "{\"_rev\":\"" + oRevID + "\", \"channels\":[]}", false, HTTPStatus::Created);
-=======
-    _sg.sendRemoteRequest("PUT", "doc1", "{\"_rev\":\"" + oRevID + "\", \"channels\":[]}", false, HTTPStatus::Created);
->>>>>>> df7cb10a
     
     C4Log("-------- Pull the removed");
     replicate(kC4Disabled, kC4OneShot);
@@ -1501,11 +1443,7 @@
 
     // Create docs on SG:
     _sg.authHeader = "Basic cHVwc2hhdzpmcmFuaw=="_sl;
-<<<<<<< HEAD
     REQUIRE(_sg.upsertDoc(docID, "{}", {channelIDa}));
-=======
-    _sg.sendRemoteRequest("PUT", "doc1", "{\"channels\":[\"a\"]}"_sl, false, HTTPStatus::Created);
->>>>>>> df7cb10a
 
     // Setup Replicator Options:
     Encoder enc;
@@ -1560,11 +1498,7 @@
     
     // Remove doc from all channels
     auto oRevID = slice(doc1->revID).asString();
-<<<<<<< HEAD
     _sg.sendRemoteRequest("PUT", docID, "{\"_rev\":\"" + oRevID + "\", \"channels\":[]}", false, HTTPStatus::Created);
-=======
-    _sg.sendRemoteRequest("PUT", "doc1", "{\"_rev\":\"" + oRevID + "\", \"channels\":[]}", false, HTTPStatus::Created);
->>>>>>> df7cb10a
     
     C4Log("-------- Pulling the removed");
     replicate(kC4Disabled, kC4OneShot);
