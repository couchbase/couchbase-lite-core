--- conflicted
+++ resolved
@@ -17,11 +17,8 @@
 #include "Increment.hh"
 #include "StringUtil.hh"
 #include "c4BlobStore.hh"
-<<<<<<< HEAD
 #include "c4Document.hh"
 #include "LegacyAttachments.hh"
-=======
->>>>>>> dbdbc981
 #include "Instrumentation.hh"
 #include "FleeceImpl.hh"
 #include "fleece/Mutable.hh"
@@ -291,18 +288,11 @@
         // Strip out any "_"-prefixed properties like _id, just in case, and also any attachments
         // in _attachments that are redundant with blobs elsewhere in the doc.
         // This also re-encodes the document if it was modified by the decryptor.
-<<<<<<< HEAD
         if ((legacy_attachments::hasOldMetaProperties(root) && !_db->disableBlobSupport())
                 || decryptedRoot) {
             auto sk = fleeceDoc.sharedKeys();
             alloc_slice body = legacy_attachments::encodeStrippingOldMetaProperties(root, sk);
             if (!body) {
-=======
-        if ( (C4Document::hasOldMetaProperties(root) && !_db->disableBlobSupport()) || decryptedRoot ) {
-            auto        sk   = fleeceDoc.sharedKeys();
-            alloc_slice body = C4Document::encodeStrippingOldMetaProperties(root, sk);
-            if ( !body ) {
->>>>>>> dbdbc981
                 failWithError(WebSocketDomain, 500, "invalid legacy attachments"_sl);
                 return;
             }
