//
// IncomingRev.cc
//
// Copyright 2017-Present Couchbase, Inc.
//
// Use of this software is governed by the Business Source License included
// in the file licenses/BSL-Couchbase.txt.  As of the Change Date specified
// in that file, in accordance with the Business Source License, use of this
// software will be governed by the Apache License, Version 2.0, included in
// the file licenses/APL2.txt.
//

#include "IncomingRev.hh"
#include "Puller.hh"
#include "DBAccess.hh"
#include "PropertyEncryption.hh"
#include "Increment.hh"
#include "StringUtil.hh"
#include "c4BlobStore.hh"
#include "Instrumentation.hh"
#include "FleeceImpl.hh"
#include "fleece/Mutable.hh"
#include <atomic>
#include <deque>
#include <set>

using namespace std;
using namespace fleece;
using namespace litecore::blip;

namespace litecore::repl {

    // Docs with JSON bodies larger than this get parsed asynchronously (off the Puller thread)
    static constexpr size_t kMaxImmediateParseSize = 32 * 1024;

    IncomingRev::IncomingRev(Puller* puller) : Worker(puller, "inc", puller->collectionIndex()), _puller(puller) {
        setParentObjectRef(puller->getObjectRef());
        _importance = false;
        static atomic<uint32_t> sRevSignpostCount{0};
        _serialNumber = ++sRevSignpostCount;
    }

    // (Re)initialize state (I can be used multiple times by the Puller):
    void IncomingRev::reinitialize() {
        Signpost::begin(Signpost::handlingRev, _serialNumber);
        _parent                = _puller;  // Necessary because Worker clears _parent when first completed
        _provisionallyInserted = false;
        DebugAssert(_pendingCallbacks == 0 && !_writer && _pendingBlobs.empty());
        _blob = _pendingBlobs.end();
    }

    // Read the 'rev' message, then parse either synchronously or asynchronously.
    // This runs on the caller's (Puller's) thread.
    void IncomingRev::handleRev(blip::MessageIn* msg, uint64_t bodySize) {
        reinitialize();
        _bodySize = bodySize;

        // Set up to handle the current message:
        DebugAssert(!_revMessage);
        _revMessage = msg;

        _rev                = new RevToInsert(this, _revMessage->property("id"_sl), _revMessage->property("rev"_sl),
                                              _revMessage->property("history"_sl), _revMessage->boolProperty("deleted"_sl),
                                              _revMessage->boolProperty("noconflicts"_sl) || _options->noIncomingConflicts(),
                                              getCollection()->getSpec(), _options->collectionCallbackContext(collectionIndex()));
        _rev->deltaSrcRevID = _revMessage->property("deltaSrc"_sl);
        slice sequenceStr   = _revMessage->property(slice("sequence"));
        _remoteSequence     = RemoteSequence(sequenceStr);

        _peerError = (int)_revMessage->intProperty("error"_sl);
        if ( _peerError ) {
            // The sender had a last-minute failure getting the promised revision. Give up.
            warn("Peer was unable to send '%.*s'/%.*s: error %d", SPLAT(_rev->docID), SPLAT(_rev->revID), _peerError);
            finish();
            return;
        }

        if ( const auto replacedRev = _revMessage->property("replacedRev"); replacedRev ) {
            logVerbose("Received revision '%.*s' #%.*s (seq '%.*s') (replaced rev #%.*s)", SPLAT(_rev->docID),
                       SPLAT(_rev->revID), SPLAT(sequenceStr), SPLAT(replacedRev));
        } else {
            logVerbose("Received revision '%.*s' #%.*s (seq '%.*s')", SPLAT(_rev->docID), SPLAT(_rev->revID),
                       SPLAT(sequenceStr));
        }
        // Validate the docID, revID, and sequence:
<<<<<<< HEAD
        if ( const auto replacedRev = _revMessage->property("replacedRev"); replacedRev ) {
            logVerbose("Received revision '%.*s' #%.*s (seq '%.*s') (replaced rev #%.*s)", SPLAT(_rev->docID),
                       SPLAT(_rev->revID), SPLAT(sequenceStr), SPLAT(replacedRev));
        } else {
            logVerbose("Received revision '%.*s' #%.*s (seq '%.*s')", SPLAT(_rev->docID), SPLAT(_rev->revID),
                       SPLAT(sequenceStr));
        }
=======
>>>>>>> 36aec1c4
        if ( _rev->docID.size == 0 ) {
            failWithError(WebSocketDomain, 400, "received invalid docID ''"_sl);
            return;
        }

        bool valid = false;
        switch ( C4Document::typeOfRevID(_rev->revID) ) {
            case RevIDType::Invalid:
                break;
            case RevIDType::Tree:
                if ( !_db->usingVersionVectors() ) {
                    valid = true;
                    if ( !_rev->historyBuf && C4Document::getRevIDGeneration(_rev->revID) > 1 )
                        warn("Server sent no history with '%.*s' #%.*s", SPLAT(_rev->docID), SPLAT(_rev->revID));
                }
                break;
            case RevIDType::Version:
                // Incoming version IDs must be in absolute form (no '*')
                valid = _db->usingVersionVectors() && !_rev->revID.findByte('*');
                break;
        }
        if ( !valid ) {
            warn("Invalid version ID in 'rev': '%.*s' #%.*s", SPLAT(_rev->docID), SPLAT(_rev->revID));
            failWithError(WebSocketDomain, 400, "received invalid version ID"_sl);
            return;
        }

        if ( !_remoteSequence && !passive() ) {
            failWithError(WebSocketDomain, 400, "received 'rev' message with missing 'sequence'"_sl);
            return;
        }

        auto jsonBody = _revMessage->extractBody();
        if ( _revMessage->noReply() ) _revMessage = nullptr;

        auto checkBlob = [](bool isDelta, alloc_slice jsonBody) -> bool {
            if ( !isDelta ) { return jsonBody.containsBytes("\"digest\""_sl); }

            alloc_slice fleeceBody = impl::JSONConverter::convertJSON(jsonBody);
            Value       v          = FLValue_FromData((C4Slice)fleeceBody, kFLTrusted);
            Dict        dictBody   = v.asDict();
            if ( !dictBody ) {
                // It should be a dictionary. But in case, simply fallback to the old way.
                return jsonBody.containsBytes("\"digest\""_sl);
            }

            for ( DeepIterator iter(dictBody); iter; ++iter ) {
                if ( iter.key() == C4Blob::kLegacyAttachmentsProperty ) {
                    //_attachments

                    if ( Array arr = iter.value().asArray(); arr ) {
                        // _attachments: [] or [ new value ]
                        // JSON diff syntax for overwrite or delete
                        return true;
                    }
                    if ( Dict attachments = iter.value().asDict(); attachments ) {
                        for ( Dict::iterator attIter(attachments); attIter; ++attIter ) {
                            if ( Dict att = attIter.value().asDict(); att ) {
                                if ( att.get(C4Blob::kDigestProperty) ) { return true; }
                            } else if ( Array arr = attIter.value().asArray(); arr ) {
                                // _attachments: { blob_/attached/1: [] or [ new value ] }
                                // JSON diff syntax for overwrite or delete
                                return true;
                            }
                        }
                    }
                    // We already inspected _attachments.
                    iter.skipChildren();
                } else {
                    // Other than _attachments

                    if ( Dict dict = iter.value().asDict(); dict ) {
                        if ( C4Blob::isBlob(dict) ) {
                            // newly added blob will be found here.
                            return true;
                        }
                    }
                    // We only detect when a new blob is added. We cannot know whether a removed
                    // element is a blob without checking with the delta base. It should not
                    // affect what we want to do with result.
                }
            }
            return false;
        };
        _mayContainBlobChanges = checkBlob(!(_rev->deltaSrcRevID == nullslice), jsonBody);

        _mayContainEncryptedProperties =
                !_options->disablePropertyDecryption() && MayContainPropertiesToDecrypt(jsonBody);

        logVerbose("_mayContainBlobChanges=%d", _mayContainBlobChanges);
        logVerbose("_mayContainEncryptedProperties=%d", _mayContainEncryptedProperties);

        // Decide whether to continue now (on the Puller thread) or asynchronously on my own:
        if ( _options->pullFilter(collectionIndex()) || jsonBody.size > kMaxImmediateParseSize || _mayContainBlobChanges
             || _mayContainEncryptedProperties )
            enqueue(FUNCTION_TO_QUEUE(IncomingRev::parseAndInsert), std::move(jsonBody));
        else
            parseAndInsert(std::move(jsonBody));
    }

    // We've lost access to this doc on the server; it should be purged.
    void IncomingRev::handleRevokedDoc(RevToInsert* rev) {
        reinitialize();
        _rev       = rev;
        rev->owner = this;

        // Do not purge if the auto-purge is not enabled:
        if ( !_options->enableAutoPurge() ) {
            finish();
            return;
        }

        // Call the custom validation function if any:
        if ( _options->pullFilter(collectionIndex()) ) {
            // Revoked rev body is empty when sent to the filter:
            auto body = Dict::emptyDict();
            if ( !performPullValidation(body) ) return;
        }

        insertRevision();
    }

    void IncomingRev::parseAndInsert(alloc_slice jsonBody) {
        // First create a Fleece document:
        Doc     fleeceDoc;
        C4Error err           = {};
        bool    didApplyDelta = false;
        if ( _rev->deltaSrcRevID == nullslice ) {
            // It's not a delta. Convert body to Fleece and process:
            FLError encodeErr;
            fleeceDoc = _db->tempEncodeJSON(jsonBody, &encodeErr);
            if ( !fleeceDoc ) err = C4Error::make(FleeceDomain, (int)encodeErr, "Incoming rev failed to encode"_sl);

        } else if ( _options->pullFilter(collectionIndex()) || _mayContainBlobChanges
                    || _mayContainEncryptedProperties ) {
            // It's a delta, but we need the entire document body now because either it has to be
            // passed to the validation function, it may contain new blobs to download, or it may
            // have properties to decrypt.
            logVerbose("Need to apply delta immediately for '%.*s' #%.*s ...", SPLAT(_rev->docID), SPLAT(_rev->revID));
            try {
                fleeceDoc = _db->applyDelta(getCollection(), _rev->docID, _rev->deltaSrcRevID, jsonBody);
                if ( !fleeceDoc ) {
                    // Don't have the body of the source revision. This might be because I'm in
                    // no-conflict mode and the peer is trying to push me a now-obsolete revision.
                    if ( _options->noIncomingConflicts() ) err = {WebSocketDomain, 409};
                    else
                        err = C4Error::printf(LiteCoreDomain, kC4ErrorDeltaBaseUnknown,
                                              "Couldn't apply delta: Don't have body of '%.*s' #%.*s",
                                              SPLAT(_rev->docID), SPLAT(_rev->deltaSrcRevID));
                }
            } catch ( ... ) { err = C4Error::fromCurrentException(); }

            _rev->deltaSrcRevID = nullslice;
            didApplyDelta       = true;

        } else {
            // It's a delta, but it can be applied later while inserting.
            _rev->deltaSrc = jsonBody;
            insertRevision();
            return;
        }

        if ( !fleeceDoc ) {
            failWithError(err);
            return;
        }

        // Note: fleeceDoc is _not_ yet suitable for inserting into the
        // database because it doesn't use the same SharedKeys, but it lets us look at the doc
        // metadata and blobs.
        Dict root = fleeceDoc.asDict();

        // SG sends a fake revision with a "_removed":true property, to indicate that the doc is
        // no longer accessible (not in any channel the client has access to.)
        if ( root["_removed"_sl].asBool() ) {
            logInfo("Receiving removed rev \"%.*s.%.*s.%.*s/%.*s\"", SPLAT(_rev->collectionSpec.scope),
                    SPLAT(_rev->collectionSpec.name), SPLAT(_rev->docID), SPLAT(_rev->revID));
            _rev->flags |= kRevPurged;
            if ( !_options->enableAutoPurge() ) {
                finish();
                return;
            }
        }

        // Decrypt properties:
        MutableDict decryptedRoot;
        if ( _mayContainEncryptedProperties ) {
            C4Error error;
            decryptedRoot = DecryptDocumentProperties(_rev->collectionSpec, _rev->docID, root,
                                                      _options->propertyDecryptor, _options->callbackContext, &error);
            if ( decryptedRoot ) {
                root = decryptedRoot;
            } else if ( error ) {
                failWithError(error);
                if ( error.domain == WebSocketDomain && error.code == 503 ) { onError(error); }
                return;
            }
        }

        // Save the attachments in _attachments
        std::optional<set<string>> attachmentsFromSG;
        Value                      legacyAttachments = root[C4Blob::kLegacyAttachmentsProperty];
        if ( Dict attachments = legacyAttachments.asDict(); attachments ) {
            attachmentsFromSG.emplace();
            for ( Dict::iterator it(attachments); it; ++it ) {
                if ( Dict v = it.value().asDict(); v ) {
                    auto digest = v[C4Blob::kDigestProperty];
                    if ( digest.asString() ) { attachmentsFromSG->emplace(digest.asString()); }
                }
            }
        }

        // Strip out any "_"-prefixed properties like _id, just in case, and also any attachments
        // in _attachments that are redundant with blobs elsewhere in the doc.
        // This also re-encodes the document if it was modified by the decryptor.
        if ( (C4Document::hasOldMetaProperties(root) && !_db->disableBlobSupport()) || decryptedRoot ) {
            auto        sk   = fleeceDoc.sharedKeys();
            alloc_slice body = C4Document::encodeStrippingOldMetaProperties(root, sk);
            if ( !body ) {
                failWithError(WebSocketDomain, 500, "invalid legacy attachments"_sl);
                return;
            }
            fleeceDoc = Doc(body, kFLTrusted, sk);
            root      = fleeceDoc.asDict();
        }

        _rev->doc = fleeceDoc;

        // Check for blobs, and queue up requests for any I don't have yet:
        if ( _mayContainBlobChanges ) {
            _db->findBlobReferences(root, true, [=](FLDeepIterator i, Dict blob, const C4BlobKey& key) {
                // Note: this flag is set here after we applied the delta above in this method.
                // If _mayContainBlobs is false, we will apply the delta in deltaCB. The flag will
                // updated inside the callback after the delta is applied.
                _rev->flags |= kRevHasAttachments;
                _pendingBlobs.push_back({_rev->docID, alloc_slice(FLDeepIterator_GetPathString(i)), key,
                                         blob["length"_sl].asUnsigned(), C4Blob::isLikelyCompressible(blob)});
                _blob = _pendingBlobs.begin();
            });
        } else if ( didApplyDelta ) {
            if ( _db->hasBlobReferences(root) && !(_rev->flags & kRevHasAttachments) )
                _rev->flags |= kRevHasAttachments;
        }

        // Call the custom validation function if any:
        if ( !performPullValidation(root) ) {
            _pendingBlobs.clear();
            _blob = _pendingBlobs.end();
            return;
        }

        std::vector<PendingBlob> danglingBlobs;
        if ( attachmentsFromSG.has_value() ) {
            for ( const auto& blob : _pendingBlobs ) {
                auto digest = blob.key.digestString();
                if ( attachmentsFromSG->find(digest) == attachmentsFromSG->end() ) { danglingBlobs.push_back(blob); }
            }
        }

        if ( !danglingBlobs.empty() ) {
            bool   plural = danglingBlobs.size() > 1;
            string errmsg = "There ";
            if ( plural ) {
                errmsg += "are no contents for the blobs with digests ";
            } else {
                errmsg += "is no content for the blob with digest ";
            }
            bool first = true;
            for ( const auto& blob : danglingBlobs ) {
                if ( !first ) errmsg += ", ";
                errmsg += blob.key.digestString();
                first = false;
            }
            errmsg += " in the attachments for document " + _rev->docID.asString();
            C4Error c4Error = C4Error::make(LiteCoreDomain, kC4ErrorNotFound, slice(errmsg));
            failWithError(c4Error);
            return;
        }

        // Request the first blob, or if there are none, insert the revision into the DB:
        if ( !_pendingBlobs.empty() ) {
            fetchNextBlob();
        } else {
            insertRevision();
        }
    }

    // Calls the custom pull validator if available.
    bool IncomingRev::performPullValidation(Dict body) {
        if ( _options->pullFilter(collectionIndex()) ) {
            if ( !_options->pullFilter(collectionIndex())(getCollection()->getSpec(), _rev->docID, _rev->revID,
                                                          _rev->flags, body,
                                                          _options->collectionCallbackContext(collectionIndex())) ) {
                failWithError(WebSocketDomain, 403, "rejected by validation function"_sl);
                return false;
            }
        }
        return true;
    }

    // Asks the Inserter (via the Puller) to insert the revision into the database.
    void IncomingRev::insertRevision() {
        Assert(_blob == _pendingBlobs.end());
        Assert(_rev->error.code == 0);
        Assert(_rev->deltaSrc || _rev->doc || _rev->revocationMode != RevocationMode::kNone);
        increment(_pendingCallbacks);
        //Signpost::mark(Signpost::gotRev, _serialNumber);
        _puller->insertRevision(_rev);
    }

    // Called by the Inserter after inserting the revision, but before committing the transaction.
    void IncomingRev::revisionProvisionallyInserted(const bool revoked) {
        // CAUTION: For performance reasons this method is called directly, without going through the
        // Actor event queue, so it runs on the Inserter's thread, NOT the IncomingRev's! Thus, it
        // needs to pay attention to thread-safety.
        _provisionallyInserted = true;
        revoked ? _puller->revWasProvisionallyHandled<true>() : _puller->revWasProvisionallyHandled<false>();
    }

    // Called by the Inserter after the revision is safely committed to disk.
    void IncomingRev::revisionInserted() {
        Retained<IncomingRev> retainSelf = this;
        decrement(_pendingCallbacks);
        finish();
    }

    void IncomingRev::failWithError(C4ErrorDomain domain, int code, slice message) {
        failWithError(C4Error::make(domain, code, message));
    }

    void IncomingRev::failWithError(C4Error err) {
        logError("failed with error: %s", err.description().c_str());
        Assert(err.code != 0);
        _rev->error = err;
        finish();
    }

    // Finish up, on success or failure.
    void IncomingRev::finish() {
        if ( _rev->error.domain == LiteCoreDomain
             && (_rev->error.code == kC4ErrorDeltaBaseUnknown || _rev->error.code == kC4ErrorCorruptDelta) ) {
            // CBL-936: Make sure that the puller knows this revision is coming again
            // NOTE: Important that this be done before _revMessage->respond to avoid
            // racing with the newly requested rev
            _puller->revReRequested(_bodySize);
        }

        if ( _revMessage ) {
            MessageBuilder response(_revMessage);
            if ( _rev->error.code != 0 ) response.makeError((Error)c4ToBLIPError(_rev->error));
            _revMessage->respond(response);
            _revMessage = nullptr;
        }
        Signpost::end(Signpost::handlingRev, _serialNumber);

        if ( _rev->error.code == 0 && _peerError )
            _rev->error = C4Error::make(WebSocketDomain, 502, "Peer failed to send revision"_sl);

        // Free up memory now that I'm done:
        Assert(_pendingCallbacks == 0);
        closeBlobWriter();
        _pendingBlobs.clear();
        _blob = _pendingBlobs.end();
        _rev->trim();

        _puller->revWasHandled(this);
    }

    void IncomingRev::reset() {
        _rev            = nullptr;
        _parent         = nullptr;
        _remoteSequence = {};
        _bodySize       = 0;
    }

    Worker::ActivityLevel IncomingRev::computeActivityLevel(std::string* reason) const {
        std::string           parentReason;
        Worker::ActivityLevel workerLevel = Worker::computeActivityLevel(reason ? &parentReason : nullptr);
        Worker::ActivityLevel level;
        if ( workerLevel == kC4Busy || _pendingCallbacks > 0 || (_blob != _pendingBlobs.end()) ) {
            level = kC4Busy;
        } else {
            level = kC4Stopped;
        }

        if ( reason ) {
            if ( level == kC4Busy ) {
                if ( workerLevel == kC4Busy ) *reason = std::move(parentReason);
                else if ( _pendingCallbacks > 0 )
                    *reason = format("pendingCallbacks/%d", _pendingCallbacks);
                else
                    *reason = "pendingBlob";
            } else {
                *reason = "notBusy";
            }
        }

        return level;
    }

}  // namespace litecore::repl<|MERGE_RESOLUTION|>--- conflicted
+++ resolved
@@ -57,8 +57,7 @@
 
         // Set up to handle the current message:
         DebugAssert(!_revMessage);
-        _revMessage = msg;
-
+        _revMessage         = msg;
         _rev                = new RevToInsert(this, _revMessage->property("id"_sl), _revMessage->property("rev"_sl),
                                               _revMessage->property("history"_sl), _revMessage->boolProperty("deleted"_sl),
                                               _revMessage->boolProperty("noconflicts"_sl) || _options->noIncomingConflicts(),
@@ -75,6 +74,7 @@
             return;
         }
 
+        // Validate the docID, revID, and sequence:
         if ( const auto replacedRev = _revMessage->property("replacedRev"); replacedRev ) {
             logVerbose("Received revision '%.*s' #%.*s (seq '%.*s') (replaced rev #%.*s)", SPLAT(_rev->docID),
                        SPLAT(_rev->revID), SPLAT(sequenceStr), SPLAT(replacedRev));
@@ -82,17 +82,6 @@
             logVerbose("Received revision '%.*s' #%.*s (seq '%.*s')", SPLAT(_rev->docID), SPLAT(_rev->revID),
                        SPLAT(sequenceStr));
         }
-        // Validate the docID, revID, and sequence:
-<<<<<<< HEAD
-        if ( const auto replacedRev = _revMessage->property("replacedRev"); replacedRev ) {
-            logVerbose("Received revision '%.*s' #%.*s (seq '%.*s') (replaced rev #%.*s)", SPLAT(_rev->docID),
-                       SPLAT(_rev->revID), SPLAT(sequenceStr), SPLAT(replacedRev));
-        } else {
-            logVerbose("Received revision '%.*s' #%.*s (seq '%.*s')", SPLAT(_rev->docID), SPLAT(_rev->revID),
-                       SPLAT(sequenceStr));
-        }
-=======
->>>>>>> 36aec1c4
         if ( _rev->docID.size == 0 ) {
             failWithError(WebSocketDomain, 400, "received invalid docID ''"_sl);
             return;
