--- conflicted
+++ resolved
@@ -92,6 +92,14 @@
         return _options.push == kC4Continuous || _options.pull == kC4Continuous;
     }
 
+    C4SliceResult pendingDocumentIDs(C4Error* outErr) const {
+        return (C4SliceResult)_replicator->pendingDocumentIDs(outErr);
+    }
+
+    bool isDocumentPending(C4Slice docID, C4Error* outErr) const {
+        return _replicator->isDocumentPending(docID, outErr);
+    }
+
 protected:
     // base constructor
     C4Replicator(C4Database* db NONNULL, const C4ReplicatorParameters &params)
@@ -149,28 +157,7 @@
         _replicator->start();
     }
 
-<<<<<<< HEAD
-=======
-    C4SliceResult pendingDocumentIDs(C4Error* outErr) const {
-        return (C4SliceResult)_replicator->pendingDocumentIDs(outErr);
-    }
-
-    bool isDocumentPending(C4Slice docID, C4Error* outErr) const {
-        return _replicator->isDocumentPending(docID, outErr);
-    }
-
-private:
-    // base constructor
-    C4Replicator(Replicator *replicator,
-                 Replicator *otherReplicator,
-                 const C4ReplicatorParameters &params)
-    :_replicator(replicator)
-    ,_otherReplicator(otherReplicator)
-    ,_params(params)
-    ,_status(_replicator->status())
-    { }
->>>>>>> 65687049
-
+    
     // ---- ReplicatorDelegate API:
 
 
