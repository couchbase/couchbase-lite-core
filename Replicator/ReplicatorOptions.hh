--- conflicted
+++ resolved
@@ -319,20 +319,10 @@
     }
 
     inline void Options::trimDisabledCollections() {
-<<<<<<< HEAD
-        auto iter = collectionOpts.begin();
-        while (iter != collectionOpts.end()) {
-            if (iter->push == kC4Disabled && iter->pull == kC4Disabled) {
-                // Removing collection whose push and pull are both disabled.
-                iter = collectionOpts.erase(iter);
-            } else {
-                iter++;
-=======
         for (size_t i = collectionOpts.size(); i-- > 0; ) {
             if (collectionOpts[i].push == kC4Disabled
                 && collectionOpts[i].pull == kC4Disabled) {
                 collectionOpts.erase(collectionOpts.begin() + i);
->>>>>>> 9abd4e8e
             }
         }
 
