--- conflicted
+++ resolved
@@ -132,7 +132,6 @@
             return uniqueID ? uniqueID : remoteURL;
         }
 
-<<<<<<< HEAD
         fleece::Dict namedQueries() const {
             return dictProperty(kC4ReplicatorOptionNamedQueries);
         }
@@ -147,11 +146,6 @@
         fleece::Dict dictProperty(const char *name) const {
             return properties[name].asDict();
         }
-=======
-        fleece::Array arrayProperty(const char* name) const { return properties[name].asArray(); }
-
-        fleece::Dict dictProperty(const char* name) const { return properties[name].asDict(); }
->>>>>>> dbdbc981
 
         //---- Property setters (used only by tests)
 
