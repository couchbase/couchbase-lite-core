//
// RevFinder.cc
//
// Copyright 2019-Present Couchbase, Inc.
//
// Use of this software is governed by the Business Source License included
// in the file licenses/BSL-Couchbase.txt.  As of the Change Date specified
// in that file, in accordance with the Business Source License, use of this
// software will be governed by the Apache License, Version 2.0, included in
// the file licenses/APL2.txt.
//

#include "RevFinder.hh"
#include "Replicator.hh"
#include "Pusher.hh"
#include "ReplicatorTuning.hh"
#include "DBAccess.hh"
#include "Increment.hh"
#include "VersionVector.hh"
#include "StringUtil.hh"
#include "Instrumentation.hh"
#include "fleece/Fleece.hh"

using namespace std;
using namespace fleece;
using namespace litecore::blip;

namespace litecore::repl {

    RevFinder::RevFinder(Replicator* replicator, Delegate* delegate, CollectionIndex coll)
        : Worker(replicator, "RevFinder", coll), _delegate(delegate) {
        setParentObjectRef(replicator->getObjectRef());
        _mustBeProposed = passive() && _options->noIncomingConflicts() && !_db->usingVersionVectors();
        replicator->registerWorkerHandler(this, "changes", &RevFinder::handleChanges);
        replicator->registerWorkerHandler(this, "proposeChanges", &RevFinder::handleChanges);
    }

    void RevFinder::onError(C4Error err) {
        // If the database closes on replication stop, this error might happen
        // but it is inconsequential so suppress it.  It will still be logged, but
        // not in the worker's error property.
        if ( err.domain != LiteCoreDomain || err.code != kC4ErrorNotOpen ) { Worker::onError(err); }
    }

    // Receiving an incoming "changes" (or "proposeChanges") message
    void RevFinder::handleChanges(Retained<MessageIn> req) {
        if ( pullerHasCapacity() ) {
            handleChangesNow(req);
        } else {
<<<<<<< HEAD
            logVerbose("Queued '%.*s' REQ#%" PRIu64 " (now %zu)",
                       SPLAT(req->profile()), req->number(),
=======
            logVerbose("Queued '%.*s' REQ#%" PRIu64 " (now %zu)", SPLAT(req->property("Profile"_sl)), req->number(),
>>>>>>> dbdbc981
                       _waitingChangesMessages.size() + 1);
            Signpost::begin(Signpost::handlingChanges, (uintptr_t)req->number());
            _waitingChangesMessages.push_back(std::move(req));
        }
    }

    void RevFinder::_reRequestingRev() { increment(_numRevsBeingRequested); }

    void RevFinder::_revReceived() {
        decrement(_numRevsBeingRequested);

        // Process waiting "changes" messages if not throttled:
        while ( !_waitingChangesMessages.empty() && pullerHasCapacity() ) {
            auto req = _waitingChangesMessages.front();
            _waitingChangesMessages.pop_front();
            handleChangesNow(req);
        }
    }

    void RevFinder::_revokedHandled(unsigned count) {
        decrement(_numRevokedBeingHandled, count);

        // Process waiting "changes" messages if not throttled:
        while ( !_waitingChangesMessages.empty() && pullerHasCapacity() ) {
            auto req = _waitingChangesMessages.front();
            _waitingChangesMessages.pop_front();
            handleChangesNow(req);
        }
    }

    // Actually handle a "changes" (or "proposeChanges") message:
    void RevFinder::handleChangesNow(MessageIn* req) {
        try {
<<<<<<< HEAD
            slice reqType = req->profile();
            bool proposed = (reqType == "proposeChanges"_sl);
=======
            slice reqType  = req->property("Profile"_sl);
            bool  proposed = (reqType == "proposeChanges"_sl);
>>>>>>> dbdbc981
            logVerbose("Handling '%.*s' REQ#%" PRIu64, SPLAT(reqType), req->number());

            auto changes  = req->JSONBody().asArray();
            auto nChanges = changes.count();
            if ( !changes && req->body() != "null"_sl ) {
                warn("Invalid body of 'changes' message");
<<<<<<< HEAD
                req->respondWithError(400, "Invalid JSON body"_sl);
            } else if ((!proposed && _mustBeProposed) || (proposed && _db->usingVersionVectors())) {
                // In conflict-free mode plus rev-trees the protocol requires the pusher send
                // "proposeChanges" instead. But with version vectors, always use "changes".
                req->respondWithError({kBLIPErrorDomain, 409});
            } else if (nChanges == 0) {
=======
                req->respondWithError({"BLIP"_sl, 400, "Invalid JSON body"_sl});
            } else if ( (!proposed && _mustBeProposed) || (proposed && _db->usingVersionVectors()) ) {
                // In conflict-free mode plus rev-trees the protocol requires the pusher send
                // "proposeChanges" instead. But with version vectors, always use "changes".
                req->respondWithError({"BLIP"_sl, 409});
            } else if ( nChanges == 0 ) {
>>>>>>> dbdbc981
                // Empty array indicates we've caught up. (This may have been sent no-reply)
                logInfo("Caught up with remote changes");
                _delegate->caughtUp();
                req->respond();
            } else if ( req->noReply() ) {
                warn("Got pointless noreply 'changes' message");
            } else {
                // Alright, let's look at the changes:
                if ( proposed ) {
                    logInfo("Received %u changes", nChanges);
                } else if ( willLog() ) {
                    alloc_slice firstSeq(changes[0].asArray()[0].toString());
                    alloc_slice lastSeq(changes.get(nChanges - 1).asArray()[0].toString());
                    logInfo("Received %u changes (seq '%.*s'..'%.*s')", nChanges, SPLAT(firstSeq), SPLAT(lastSeq));
                }

                if ( !proposed ) _db->markRevsSyncedNow();  // make sure foreign ancestors are up to date

                MessageBuilder response(req);
                response.compressed = true;
                if ( !_db->usingVersionVectors() ) {
                    // Depth of rev history SG should send to us
                    response["maxHistory"_sl] = tuning::kDefaultMaxHistory;
                }
                if ( !_db->disableBlobSupport() ) response["blobs"_sl] = "true"_sl;
                if ( !_announcedDeltaSupport && !_options->disableDeltaSupport() ) {
                    response["deltas"_sl]  = "true"_sl;
                    _announcedDeltaSupport = true;
                }

                Stopwatch st;

                vector<ChangeSequence> sequences;  // the vector I will send to the delegate
                sequences.reserve(nChanges);

                auto& encoder           = response.jsonBody();
                auto  getConflictRevIDs = req->boolProperty(Pusher::kConflictIncludesRevProperty);
                encoder.beginArray();
                unsigned requested = proposed ? findProposedRevs(changes, encoder, getConflictRevIDs, sequences)
                                              : findRevs(changes, encoder, sequences);
                encoder.endArray();

                // CBL-1399: Important that the order be call expectSequences and *then* respond
                // to avoid rev messages comes in before the Puller knows about them (mostly
                // applies to local to local replication where things can come back over the wire
                // very quickly)
                _numRevsBeingRequested += requested;
                _delegate->expectSequences(std::move(sequences));
                req->respond(response);

                logInfo("Responded to '%.*s' REQ#%" PRIu64 " w/request for %u revs in %.6f sec",
                        SPLAT(req->profile()), req->number(), requested, st.elapsed());
            }
        } catch ( ... ) {
            auto error = C4Error::fromCurrentException();
            gotError(error);
            req->respondWithError(c4ToBLIPError(error));
        }
        Signpost::end(Signpost::handlingChanges, (uintptr_t)req->number());
    }

    void RevFinder::checkDocAndRevID(slice docID, slice revID) {
        bool valid;
        if ( docID.size < 1 || docID.size > 255 ) valid = false;
        else if ( _db->usingVersionVectors() )
            valid = revID.findByte('@') && !revID.findByte('*');  // require absolute form
        else
            valid = revID.findByte('-');
        if ( !valid ) {
            C4Error::raise(LiteCoreDomain, kC4ErrorRemoteError,
                           "Invalid docID/revID '%.*s' #%.*s in incoming change list", SPLAT(docID), SPLAT(revID));
        }
    }

    // Looks through the contents of a "changes" message, encodes the response,
    // adds each entry to `sequences`, and returns the number of new revs.
    unsigned RevFinder::findRevs(Array changes, JSONEncoder& encoder, vector<ChangeSequence>& sequences) {
        // Compile the docIDs/revIDs into parallel vectors:
        vector<slice>                 docIDs, revIDs;
        vector<Retained<RevToInsert>> revoked;
        vector<uint32_t>              changeIndexes;
        auto                          nChanges = changes.count();
        docIDs.reserve(nChanges);
        revIDs.reserve(nChanges);
        uint32_t changeIndex = 0;
        for ( auto item : changes ) {
            // "changes" entry: [sequence, docID, revID, deleted?, bodySize?]
            auto     change   = item.asArray();
            slice    docID    = change[1].asString();
            slice    revID    = change[2].asString();
            int64_t  deletion = change[3].asInt();
            uint64_t bodySize = change[4].asUnsigned();

            // Validate docID and revID:
            checkDocAndRevID(docID, revID);

            if ( deletion <= 1 || deletion == 0b101 ) {
                // New revision or tombstone or (tombstone+removal):
                // The removal flag, 0b100, could be due to pushing a tombstone to the SGW.
                // We disregard the removal flag in this case.
                docIDs.push_back(docID);
                revIDs.push_back(revID);
                changeIndexes.push_back(changeIndex);
                sequences.push_back({RemoteSequence(change[0]), max(bodySize, (uint64_t)1)});
            } else {
                // Access lost -- doc removed from channel, or user lost access to channel.
                // In SG 2.x "deletion" is a boolean flag, 0=normal, 1=deleted.
                // SG 3.x adds 2=revoked, 3=revoked+deleted, 4=removal (from channel)
                // If the removal flag is accompanyied by the deleted flag, we don't purge, c.f. above remark.
                auto mode     = (deletion < 4) ? RevocationMode::kRevokedAccess : RevocationMode::kRemovedFromChannel;
                auto collSpec = getCollection()->getSpec();
                logInfo("SG revoked access to rev \"%.*s.%.*s.%.*s/%.*s\" with deletion %lld", SPLAT(collSpec.scope),
                        SPLAT(collSpec.name), SPLAT(docID), SPLAT(revID), deletion);
                revoked.emplace_back(new RevToInsert(docID, revID, mode, collSpec,
                                                     _options->collectionCallbackContext(collectionIndex())));
                sequences.push_back({RemoteSequence(change[0]), 0});
            }
            ++changeIndex;
        }

        if ( !revoked.empty() ) {
            increment(_numRevokedBeingHandled, (unsigned)revoked.size());
            _delegate->documentsRevoked(std::move(revoked));
        }

        // Ask the database to look up the ancestors:
        auto                collection = getCollection();
        vector<alloc_slice> ancestors  = _db->useCollection(collection)
                                                ->findDocAncestors(docIDs, revIDs, kMaxPossibleAncestors,
                                                                   !_options->disableDeltaSupport(),  // requireBodies
                                                                   _db->remoteDBID());
        // Look through the database response:
        unsigned itemsWritten = 0, requested = 0;
        for ( unsigned i = 0; i < changeIndexes.size(); ++i ) {
            slice                         docID = docIDs[i], revID = revIDs[i];
            alloc_slice                   anc(std::move(ancestors[i]));
            C4FindDocAncestorsResultFlags status = anc ? (anc[0] - '0') : kRevsLocalIsOlder;

            if ( status & kRevsLocalIsOlder ) {
                // I have an older revision or a conflict:
                // First, append zeros for any items I skipped:
                // [use only writeRaw to avoid confusing JSONEncoder's comma mechanism, CBL-1208]
                if ( itemsWritten > 0 ) encoder.writeRaw(",");  // comma after previous array item
                while ( itemsWritten++ < changeIndexes[i] ) encoder.writeRaw("0,");

                if ( (status & kRevsConflict) == kRevsConflict && passive() ) {
                    // Passive puller refuses conflicts:
                    encoder.writeRaw("409");
                    sequences[changeIndexes[i]].bodySize = 0;
                    logDebug("    - '%.*s' #%.*s conflicts with local revision, rejecting", SPLAT(docID), SPLAT(revID));
                } else {
                    // OK, I want it!
                    // Append array of ancestor revs I do have (it's already a JSON array):
                    ++requested;
                    slice jsonArray = (anc ? anc.from(1) : "[]"_sl);
                    encoder.writeRaw(jsonArray);
                    logDebug("    - Requesting '%.*s' #%.*s, I have ancestors %.*s", SPLAT(docID), SPLAT(revID),
                             SPLAT(jsonArray));
                }
            } else {
                // I have an equal or newer revision; ignore this one:
                // [Implicitly this appends a 0, but we're skipping trailing zeroes.]
                sequences[changeIndexes[i]].bodySize = 0;
                if ( status & kRevsAtThisRemote ) {
                    logDebug("    - Already have '%.*s' %.*s", SPLAT(docID), SPLAT(revID));
                } else {
                    // This means the rev exists but is not marked as the latest from the
                    // remote server, so I better make it so:
                    logDebug("    - Already have '%.*s' %.*s but need to mark it as remote ancestor", SPLAT(docID),
                             SPLAT(revID));
                    _db->setDocRemoteAncestor(getCollection(), docID, revID);
                    if ( !passive() && !_db->usingVersionVectors() ) {
                        auto repl = replicatorIfAny();
                        if ( repl ) {
                            repl->docRemoteAncestorChanged(alloc_slice(docID), alloc_slice(revID), collectionIndex());
                        } else {
                            Warn("findRevs no longer has a replicator reference (replicator stopped?), "
                                 "ignoring docRemoteAncestorChange callback");
                        }
                    }
                }
            }
        }
        return requested;
    }

    // Same as `findOrRequestRevs`, but for "proposeChanges" messages.
    unsigned RevFinder::findProposedRevs(Array changes, JSONEncoder& encoder, bool conflictIncludesRev,
                                         vector<ChangeSequence>& sequences) {
        unsigned itemsWritten = 0, requested = 0;
        int      i = -1;
        for ( auto item : changes ) {
            ++i;
            // Look up each revision in the `req` list:
            // "proposeChanges" entry: [docID, revID, parentRevID?, bodySize?]
            auto        change = item.asArray();
            alloc_slice docID(change[0].asString());
            slice       revID = change[1].asString();
            checkDocAndRevID(docID, revID);

            slice parentRevID = change[2].asString();
            if ( parentRevID.size == 0 ) parentRevID = nullslice;
            alloc_slice currentRevID;
            int         status = findProposedChange(docID, revID, parentRevID, currentRevID);
            if ( status == 0 ) {
                // Accept rev by (lazily) appending a 0:
                logDebug("    - Accepting proposed change '%.*s' #%.*s with parent %.*s", SPLAT(docID), SPLAT(revID),
                         SPLAT(parentRevID));
                ++requested;
                sequences.push_back({RemoteSequence(), max(change[3].asUnsigned(), (uint64_t)1)});
                // sequences[i].sequence remains null: proposeChanges entries have no sequence ID
            } else {
                // Reject rev by appending status code:
                logInfo("Rejecting proposed change '%.*s' #%.*s with parent %.*s (status %d; current rev is %.*s)",
                        SPLAT(docID), SPLAT(revID), SPLAT(parentRevID), status, SPLAT(currentRevID));
                while ( itemsWritten++ < i ) encoder.writeInt(0);

                if ( status == 409 && conflictIncludesRev ) {
                    encoder.beginDict(2);
                    encoder.writeKey("status"_sl);
                    encoder.writeInt(409);
                    encoder.writeKey("rev"_sl);
                    encoder.writeString(currentRevID);
                    encoder.endDict();
                } else {
                    encoder.writeInt(status);
                }
            }
        }
        return requested;
    }

    // Checks whether the revID (if any) is really current for the given doc.
    // Returns an HTTP-ish status code: 0=OK, 409=conflict, 500=internal error
    int RevFinder::findProposedChange(slice docID, slice revID, slice parentRevID, alloc_slice& outCurrentRevID) {
        C4DocumentFlags flags = 0;
        {
            // Get the local doc's current revID/vector and flags:
            outCurrentRevID = nullslice;
            try {
                if ( Retained<C4Document> doc = _db->getDoc(getCollection(), docID, kDocGetMetadata); doc ) {
                    flags           = doc->flags();
                    outCurrentRevID = doc->getSelectedRevIDGlobalForm();
                }
            } catch ( ... ) {
                gotError(C4Error::fromCurrentException());
                return 500;
            }
        }

        if ( outCurrentRevID == revID ) {
            // I already have this revision:
            return 304;
        } else if ( _db->usingVersionVectors() ) {
            // Version vectors:  (note that parentRevID is ignored; we don't need it)
            try {
                auto theirVers = VersionVector::fromASCII(revID);
                auto myVers    = VersionVector::fromASCII(outCurrentRevID);
                switch ( theirVers.compareTo(myVers) ) {
                    case kSame:
                    case kOlder:
                        return 304;
                    case kNewer:
                        return 0;
                    case kConflicting:
                        return 409;
                }
                abort();  // unreachable
            } catch ( const error& x ) {
                if ( x == error::BadRevisionID ) return 500;
                else
                    throw;
            }
        } else {
            // Rev-trees:
            // I don't have this revision and it's not a conflict, so I want it!
            if ( outCurrentRevID == parentRevID ||
                 // Peer is creating a new doc; my doc is deleted, so that's OK
                 (!parentRevID && (flags & kDocDeleted)) )
                return 0;
            else
                return 409;  // Peer's revID isn't current, so this is a conflict
        }
    }


}  // namespace litecore::repl<|MERGE_RESOLUTION|>--- conflicted
+++ resolved
@@ -47,12 +47,8 @@
         if ( pullerHasCapacity() ) {
             handleChangesNow(req);
         } else {
-<<<<<<< HEAD
             logVerbose("Queued '%.*s' REQ#%" PRIu64 " (now %zu)",
                        SPLAT(req->profile()), req->number(),
-=======
-            logVerbose("Queued '%.*s' REQ#%" PRIu64 " (now %zu)", SPLAT(req->property("Profile"_sl)), req->number(),
->>>>>>> dbdbc981
                        _waitingChangesMessages.size() + 1);
             Signpost::begin(Signpost::handlingChanges, (uintptr_t)req->number());
             _waitingChangesMessages.push_back(std::move(req));
@@ -86,34 +82,20 @@
     // Actually handle a "changes" (or "proposeChanges") message:
     void RevFinder::handleChangesNow(MessageIn* req) {
         try {
-<<<<<<< HEAD
             slice reqType = req->profile();
             bool proposed = (reqType == "proposeChanges"_sl);
-=======
-            slice reqType  = req->property("Profile"_sl);
-            bool  proposed = (reqType == "proposeChanges"_sl);
->>>>>>> dbdbc981
             logVerbose("Handling '%.*s' REQ#%" PRIu64, SPLAT(reqType), req->number());
 
             auto changes  = req->JSONBody().asArray();
             auto nChanges = changes.count();
             if ( !changes && req->body() != "null"_sl ) {
                 warn("Invalid body of 'changes' message");
-<<<<<<< HEAD
                 req->respondWithError(400, "Invalid JSON body"_sl);
             } else if ((!proposed && _mustBeProposed) || (proposed && _db->usingVersionVectors())) {
                 // In conflict-free mode plus rev-trees the protocol requires the pusher send
                 // "proposeChanges" instead. But with version vectors, always use "changes".
                 req->respondWithError({kBLIPErrorDomain, 409});
             } else if (nChanges == 0) {
-=======
-                req->respondWithError({"BLIP"_sl, 400, "Invalid JSON body"_sl});
-            } else if ( (!proposed && _mustBeProposed) || (proposed && _db->usingVersionVectors()) ) {
-                // In conflict-free mode plus rev-trees the protocol requires the pusher send
-                // "proposeChanges" instead. But with version vectors, always use "changes".
-                req->respondWithError({"BLIP"_sl, 409});
-            } else if ( nChanges == 0 ) {
->>>>>>> dbdbc981
                 // Empty array indicates we've caught up. (This may have been sent no-reply)
                 logInfo("Caught up with remote changes");
                 _delegate->caughtUp();
