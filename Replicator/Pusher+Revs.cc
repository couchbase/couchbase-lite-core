//
// Pusher+Revs.cc
//
// Copyright 2020-Present Couchbase, Inc.
//
// Use of this software is governed by the Business Source License included
// in the file licenses/BSL-Couchbase.txt.  As of the Change Date specified
// in that file, in accordance with the Business Source License, use of this
// software will be governed by the Apache License, Version 2.0, included in
// the file licenses/APL2.txt.
//

#include "Pusher.hh"
#include "PropertyEncryption.hh"
#include "DBAccess.hh"
#include "ReplicatorTuning.hh"
#include "HTTPTypes.hh"
#include "Increment.hh"
#include "StringUtil.hh"
<<<<<<< HEAD
#include "c4Document.hh"
#include "c4DocEnumeratorTypes.h"
=======
>>>>>>> dbdbc981
#include "fleece/Mutable.hh"
#include <cinttypes>

using namespace std;
using namespace litecore::blip;

namespace litecore::repl {

    void Pusher::maybeSendMoreRevs() {
        while ( _revisionsInFlight < tuning::kMaxRevsInFlight
                && _revisionBytesAwaitingReply <= tuning::kMaxRevBytesAwaitingReply && !_revQueue.empty() ) {
            Retained<RevToSend> first = std::move(_revQueue.front());
            _revQueue.pop_front();
            sendRevision(first);
            if ( _revQueue.size() == tuning::kMaxRevsQueued - 1 )
                maybeGetMoreChanges();  // I may now be eligible to send more changes
        }
        //        if (!_revQueue.empty())
        //            logVerbose("Throttling sending revs; _revisionsInFlight=%u/%u, _revisionBytesAwaitingReply=%llu/%u",
        //                       _revisionsInFlight, tuning::kMaxRevsInFlight,
        //                       _revisionBytesAwaitingReply, tuning::kMaxRevBytesAwaitingReply);
    }

<<<<<<< HEAD

    // Creates a revision message from a RevToSend. Used by `sendRevision` and `handleGetRev`.
    bool Pusher::buildRevisionMessage(RevToSend *request,
                                      C4Document *doc,
                                      MessageBuilder &msg,
                                      C4Error *outError)
    {
        // Select the revision and get its properties:
        C4Error c4err = {};
        Dict root;
        if (doc) {
            if (doc->selectRevision(request->revID, true))
                root = doc->getProperties();
            if (root) {
                request->flags = doc->selectedRev().flags;
            } else {
=======
    // Send a "rev" message containing a revision body.
    void Pusher::sendRevision(Retained<RevToSend> request) {
        if ( !connected() ) return;

        logVerbose("Sending rev '%.*s' #%.*s (seq #%" PRIu64 ") [%d/%d]", SPLAT(request->docID), SPLAT(request->revID),
                   (uint64_t)request->sequence, _revisionsInFlight, tuning::kMaxRevsInFlight);

        // Get the document & revision:
        C4Error              c4err = {};
        Dict                 root;
        auto                 collection = getCollection();
        Retained<C4Document> doc = _db->useCollection(collection)->getDocument(request->docID, true, kDocGetUpgraded);
        if ( doc ) {
            if ( doc->selectRevision(request->revID, true) ) root = doc->getProperties();
            if ( root ) request->flags = doc->selectedRev().flags;
            else
>>>>>>> dbdbc981
                revToSendIsObsolete(*request, &c4err);
                doc = nullptr;
            }
        } else {
            c4err = C4Error::make(LiteCoreDomain, kC4ErrorNotFound);
        }

        // In general, this method won't call doneWithRev(), unless we do not have the
        // body of the rev to send (when root is null). In this case, we send an error
        // to the remote and call doneWithRev() with argument 'completed' set to false.
        // The one exception is when the Encyptor callback returns an error, when we will
        // mark the rev is "permanently" completed and set 'completed' to true.
        bool completed = false;

        // Encrypt any encryptable properties
        MutableDict encryptedRoot;
<<<<<<< HEAD
        if (doc && MayContainPropertiesToEncrypt(doc->getRevisionBody())) {
=======
        if ( root && MayContainPropertiesToEncrypt(doc->getRevisionBody()) ) {
>>>>>>> dbdbc981
            logVerbose("Encrypting properties in doc '%.*s'", SPLAT(request->docID));
            encryptedRoot = EncryptDocumentProperties(request->collectionSpec, request->docID, root,
                                                      _options->propertyEncryptor, _options->callbackContext, &c4err);
            if ( encryptedRoot ) {
                root = encryptedRoot;
<<<<<<< HEAD
            else if (c4err) {
                doc = nullptr;
=======
            } else {
                // Error: we don't get the encrypted body.
                // If the encryptor has not specified an error, we assign
                // the following error.
                if ( !c4err ) { c4err = {LiteCoreDomain, kC4ErrorCrypto}; }
>>>>>>> dbdbc981
                finishedDocumentWithError(request, c4err, false);

                if ( c4err.domain == WebSocketDomain && c4err.code == 503 ) {
                    // This is treated as a transient network glitch, we lift it to the replicator
                    // to handle. The replicator will be taken to offline and restarted after a certain
                    // wait time.
                    onError(c4err);
                    return;
                }

                root = nullptr;
                // Encyptor error is permanent.
                completed = true;
            }
        }

        auto fullRevID = alloc_slice(_db->convertVersionToAbsolute(request->revID));

<<<<<<< HEAD
        // Now populate the BLIP message fields, whether or not this is an error
        msg.compressed = true;
        msg["id"_sl] = request->docID;
        msg["rev"_sl] = fullRevID;
        msg["sequence"_sl] = uint64_t(request->sequence);

        if (doc) {
            if (!msg.isResponse())
                msg.setProfile("rev");
            if (request->noConflicts)
                msg["noconflicts"_sl] = true;
=======
        // Now send the BLIP message. Normally it's "rev", but if this is an error we make it
        // "norev" and include the error code:
        MessageBuilder msg(root ? "rev"_sl : "norev"_sl);
        assignCollectionToMsg(msg, collectionIndex());
        msg.compressed     = true;
        msg["id"_sl]       = request->docID;
        msg["rev"_sl]      = fullRevID;
        msg["sequence"_sl] = narrow_cast<int64_t>((uint64_t)request->sequence);
        if ( root ) {
            if ( request->noConflicts ) msg["noconflicts"_sl] = true;
>>>>>>> dbdbc981
            auto revisionFlags = doc->selectedRev().flags;
            if ( revisionFlags & kRevDeleted ) msg["deleted"_sl] = "1"_sl;

            // Include the document history, but skip the current revision 'cause it's redundant
            alloc_slice history = request->historyString(doc);
            if ( history.hasPrefix(fullRevID) && history.size > fullRevID.size )
                msg["history"_sl] = history.from(fullRevID.size + 1);

            bool sendLegacyAttachments =
                    (request->legacyAttachments && (revisionFlags & kRevHasAttachments) && !_db->disableBlobSupport());

            // Delta compression (unless we encrypted properties):
            alloc_slice deltaJSON;
            if ( !encryptedRoot ) {
                deltaJSON = createRevisionDelta(doc, request, root, doc->getRevisionBody().size, sendLegacyAttachments);
            }
            if ( deltaJSON ) {
                msg["deltaSrc"_sl] = _db->convertVersionToAbsolute(doc->selectedRev().revID);
                msg.jsonBody().writeRaw(deltaJSON);
            } else if ( root.empty() ) {
                msg.write("{}"_sl);
            } else {
                auto& bodyEncoder = msg.jsonBody();
                if ( sendLegacyAttachments ) {
                    unsigned revpos = 0;
                    if ( !_db->usingVersionVectors() ) revpos = C4Document::getRevIDGeneration(request->revID);
                    _db->encodeRevWithLegacyAttachments(bodyEncoder, root, revpos);
                } else {
                    bodyEncoder.writeValue(root);
                }
            }
<<<<<<< HEAD
            logVerbose("Transmitting 'rev' message with '%.*s' #%.*s",
                       SPLAT(request->docID), SPLAT(request->revID));
            return true;

        } else {
            if (outError) *outError = c4err;
            return false;
        }
    }


    // Send a "rev" message containing a revision body.
    void Pusher::sendRevision(Retained<RevToSend> request) {
        if (!connected())
            return;

        logVerbose("Sending rev '%.*s' #%.*s (seq #%" PRIu64 ") [%d/%d]",
                   SPLAT(request->docID), SPLAT(request->revID), (uint64_t)request->sequence,
                   _revisionsInFlight, tuning::kMaxRevsInFlight);

        MessageBuilder msg;
        C4Error c4err;
        Retained<C4Document> doc = _db->getDoc(request->docID, kDocGetAll);
        if (buildRevisionMessage(request, doc, msg, &c4err)) {
            logVerbose("Transmitting 'rev' message with '%.*s' #%.*s",
                       SPLAT(request->docID), SPLAT(request->revID));
            sendRequest(msg, [this, request](MessageProgress progress) {
                onRevProgress(request, progress);
            });
=======
            logVerbose("Transmitting 'rev' message with '%.*s' #%.*s", SPLAT(request->docID), SPLAT(request->revID));
            sendRequest(msg, [this, request](const MessageProgress& progress) { onRevProgress(request, progress); });
>>>>>>> dbdbc981
            increment(_revisionsInFlight);
        } else {
            int blipError;
            if ( c4err.domain == WebSocketDomain ) blipError = c4err.code;
            else if ( c4err.domain == LiteCoreDomain && c4err.code == kC4ErrorNotFound )
                blipError = 404;
            else {
                warn("sendRevision: Couldn't get rev '%.*s' %.*s from db: %s", SPLAT(request->docID),
                     SPLAT(request->revID), c4err.description().c_str());
                blipError = 500;
            }
            msg.setProfile("norev");
            msg["error"_sl] = blipError;
            msg.noreply     = true;
            sendRequest(msg);

            doneWithRev(request, completed, false);
            enqueue(FUNCTION_TO_QUEUE(Pusher::maybeSendMoreRevs));  // async call to avoid recursion
        }
    }

    // "rev" message progress callback:
    void Pusher::onRevProgress(const Retained<RevToSend>& rev, const MessageProgress& progress) {
        switch ( progress.state ) {
            case MessageProgress::kDisconnected:
                doneWithRev(rev, false, false);
                break;
            case MessageProgress::kAwaitingReply:
                logDebug("Transmitted 'rev' %.*s #%.*s (seq #%" PRIu64 ")", SPLAT(rev->docID), SPLAT(rev->revID),
                         static_cast<uint64_t>(rev->sequence));
                decrement(_revisionsInFlight);
                increment(_revisionBytesAwaitingReply, progress.bytesSent);
                maybeSendMoreRevs();
                break;
            case MessageProgress::kComplete:
                {
                    decrement(_revisionBytesAwaitingReply, progress.bytesSent);
                    bool synced    = !progress.reply->isError();
                    bool completed = true;

                    enum { kNoRetry, kRetryLater, kRetryNow } retry = kNoRetry;

                    if ( synced ) {
                        logVerbose("Completed rev %.*s #%.*s (seq #%" PRIu64 ")", SPLAT(rev->docID), SPLAT(rev->revID),
                                   (uint64_t)rev->sequence);
                        finishedDocument(rev);
                    } else {
                        // Handle an error received from the peer:
                        auto err   = progress.reply->getError();
                        auto c4err = blipToC4Error(err);

                        if ( c4err.mayBeTransient() ) {
                            completed = false;
                        } else if ( c4err == C4Error{WebSocketDomain, 403} ) {
                            // CBL-123: Retry HTTP forbidden once
                            if ( rev->retryCount++ == 0 ) {
                                completed = false;
                                if ( !passive() ) retry = kRetryLater;
                            }
                        } else if ( c4err == C4Error{LiteCoreDomain, kC4ErrorDeltaBaseUnknown}
                                    || c4err == C4Error{LiteCoreDomain, kC4ErrorCorruptDelta}
                                    || c4err == C4Error{WebSocketDomain, int(net::HTTPStatus::UnprocessableEntity)} ) {
                            // CBL-986: On delta error, retry without using delta
                            if ( rev->deltaOK ) {
                                rev->deltaOK = false;
                                completed    = false;
                                retry        = kRetryNow;
                            }
                        }

                        logError("Got %-serror response to rev '%.*s' #%.*s (seq #%" PRIu64 "): %.*s %d '%.*s'",
                                 (completed ? "" : "transient "), SPLAT(rev->docID), SPLAT(rev->revID),
                                 (uint64_t)rev->sequence, SPLAT(err.domain), err.code, SPLAT(err.message));
                        if ( completed && c4err.code == 403 ) {
                            rev->rejectedByRemote = true;
                            _db->markRevSynced(rev);
                        }
                        // It's safe to not call finishedDocumentWithError if we are going to retry it
                        // immediately. In this case, we don't put it into _docsEnded now. It wil be
                        // taken care of after retry.
                        //
                        if ( retry != kRetryNow ) finishedDocumentWithError(rev, c4err, !completed);

                        // If this is a permanent failure, like a validation error or conflict,
                        // then I've completed my duty to push it.
                    }
                    doneWithRev(rev, completed, synced);
                    switch ( retry ) {
                        case kRetryNow:
                            retryRevs({rev}, true);
                            break;
                        case kRetryLater:
                            _revsToRetry.push_back(rev);
                            break;
                        case kNoRetry:
                            break;
                    }
                    maybeSendMoreRevs();
                    break;
                }
            default:
                break;
        }
    }

    // If sending a rev that's been obsoleted by a newer one, mark the sequence as complete and send
    // a 410 Gone error. (Common subroutine of sendRevision & shouldRetryConflictWithNewerAncestor.)
    void Pusher::revToSendIsObsolete(const RevToSend& request, C4Error* c4err) {
        logInfo("Revision '%.*s' #%.*s is obsolete; not sending it", SPLAT(request.docID), SPLAT(request.revID));
        if ( !passive() ) _checkpointer.completedSequence(request.sequence);
        if ( c4err ) *c4err = {WebSocketDomain, 410};  // Gone
    }

    // Attempt to delta-compress the revision; returns JSON delta or a null slice.
    alloc_slice Pusher::createRevisionDelta(C4Document* doc, RevToSend* request, Dict root, size_t revisionSize,
                                            bool sendLegacyAttachments) {
        alloc_slice delta;
        if ( !request->deltaOK || revisionSize < tuning::kMinBodySizeForDelta || _options->disableDeltaSupport() )
            return delta;

        // Find an ancestor revision known to the server:
        C4RevisionFlags ancestorFlags = 0;
        Dict            ancestor;
        slice           ancestorRevID;
        if ( request->remoteAncestorRevID && doc->selectRevision(request->remoteAncestorRevID, true) ) {
            ancestor      = doc->getProperties();
            ancestorFlags = doc->selectedRev().flags;
            ancestorRevID = doc->selectedRev().revID;
        }

        if ( ancestorFlags & kRevDeleted ) return delta;

        if ( !ancestor && request->ancestorRevIDs ) {
            for ( const auto& revID : *request->ancestorRevIDs ) {
                if ( doc->selectRevision(revID, true) ) {
                    ancestor      = doc->getProperties();
                    ancestorFlags = doc->selectedRev().flags;
                    ancestorRevID = doc->selectedRev().revID;
                    break;
                }
            }
        }
        if ( ancestor.empty() ) return delta;

        Doc legacyOld, legacyNew;
        if ( sendLegacyAttachments ) {
            // If server needs legacy attachment layout, transform the bodies:
            Encoder  enc;
            unsigned revPos = 0;
            if ( !_db->usingVersionVectors() ) revPos = C4Document::getRevIDGeneration(request->revID);
            _db->encodeRevWithLegacyAttachments(enc, root, revPos);
            legacyNew = enc.finishDoc();
            root      = legacyNew.root().asDict();

            if ( ancestorFlags & kRevHasAttachments ) {
                enc.reset();
                // Use revpos from the ancester's revID
                if ( !_db->usingVersionVectors() ) revPos = C4Document::getRevIDGeneration(ancestorRevID);
                _db->encodeRevWithLegacyAttachments(enc, ancestor, revPos);
                legacyOld = enc.finishDoc();
                ancestor  = legacyOld.root().asDict();
            }
        }

        delta = FLCreateJSONDelta(ancestor, root);
        if ( !delta || narrow_cast<double>(delta.size) > narrow_cast<double>(revisionSize) * 1.2 )
            return {};  // Delta failed, or is (probably) bigger than body; don't use

        if ( willLog(LogLevel::Verbose) ) {
            alloc_slice old(ancestor.toJSON());
            alloc_slice nuu(root.toJSON());
            logVerbose("Encoded revision as delta, saving %zd bytes:\n\told = %.*s\n\tnew = %.*s\n\tDelta = %.*s",
                       nuu.size - delta.size, SPLAT(old), SPLAT(nuu), SPLAT(delta));
        }
#ifdef LITECORE_CPPTEST
        slice cbl_4499_errDoc = "cbl-4499_doc-001"_sl;
        if ( doc->docID().hasSuffix(cbl_4499_errDoc) ) {
            string s  = delta.asString();
            auto   p0 = s.find(':');
            auto   p1 = s.find(',');
            delta     = alloc_slice(s.substr(0, p0 + 1) + "[\"xyz\", 0, 10]" + s.substr(p1));
        }
#endif
        return delta;
    }

    // Finished sending a revision (successfully or not.)
    // `completed` - whether to mark the sequence as completed in the checkpointer
    // `synced` - whether the revision was successfully stored on the peer
    void Pusher::doneWithRev(RevToSend* rev, bool completed, bool synced) {
        if ( !passive() ) {
            logDebug("** doneWithRev %.*s #%.*s", SPLAT(rev->docID), SPLAT(rev->revID));  //TEMP
            addProgress({rev->bodySize, 0});
            if ( completed ) {
                _checkpointer.completedSequence(rev->sequence);

                auto lastSeq = _checkpointer.localMinSequence();
                if ( uint64_t(lastSeq) / 1000 > uint64_t(_lastSequenceLogged) / 1000 || willLog(LogLevel::Verbose) )
                    logInfo("Checkpoint now %s", _checkpointer.to_string().c_str());
                _lastSequenceLogged = lastSeq;
            }
            if ( synced ) _db->markRevSynced(const_cast<RevToSend*>(rev));
        }

        // Remove rev from _pushingDocs, and see if there's a newer revision to send next:
        Retained<RevToSend> newRev = std::move(rev->nextRev);
        _pushingDocs.erase(rev->docID);
        if ( newRev ) {
            if ( synced && getForeignAncestors() ) newRev->remoteAncestorRevID = rev->revID;
            logVerbose("Now that '%.*s' %.*s is done, propose %.*s (remote %.*s) ...", SPLAT(rev->docID),
                       SPLAT(rev->revID), SPLAT(newRev->revID), SPLAT(newRev->remoteAncestorRevID));
            bool ok = false;
            if ( synced && getForeignAncestors() && !_db->usingVersionVectors()
                 && C4Document::getRevIDGeneration(newRev->revID) <= C4Document::getRevIDGeneration(rev->revID) ) {
                // Don't send; it'll conflict with what's on the server
            } else {
                // Send newRev as though it had just arrived:
                if ( _changesFeed.shouldPushRev(newRev) ) {
                    gotOutOfOrderChange(newRev);
                    ok = true;
                }
            }
            if ( !ok ) {
                logVerbose("   ... nope, decided not to propose '%.*s' %.*s", SPLAT(newRev->docID),
                           SPLAT(newRev->revID));
                _checkpointer.completedSequence(newRev->sequence);
            }
        } else {
            logDebug("Done pushing '%.*s' %.*s", SPLAT(rev->docID), SPLAT(rev->revID));
        }
    }

<<<<<<< HEAD

    // Handles "getRev", which is sent not by the replicator but by ConnectedClient.
    void Pusher::handleGetRev(Retained<MessageIn> req) {
        alloc_slice docID(req->property("id"));
        slice ifNotRev = req->property("ifNotRev");
        MessageBuilder response(req);
        Retained<RevToSend> rev;
        C4Error c4err;
        bool ok = false;

        Retained<C4Document> doc = _db->getDoc(docID, kDocGetCurrentRev);
        if (!doc || (doc->flags() & kDocDeleted)) {
            c4err = C4Error::make(LiteCoreDomain, kC4ErrorNotFound, "Deleted"_sl);
        } else if (doc->revID() == ifNotRev) {
            c4err = C4Error::make(WebSocketDomain, 304, "Not Changed"_sl);
        } else {
            C4DocumentInfo info = {};
            info.docID = docID;
            info.revID = doc->revID();
            info.sequence = doc->sequence();
            info.flags = doc->flags();
            rev = make_retained<RevToSend>(info);
            ok = buildRevisionMessage(rev, doc, response, &c4err);
        }

        if (ok) {
            logVerbose("Responding to getRev('%.*s') with rev #%.*s",
                       SPLAT(docID), SPLAT(rev->revID));
            req->respond(response);
        } else {
            logInfo("Responding to getRev('%.*s') with error %s",
                    SPLAT(docID), c4err.description().c_str());
            req->respondWithError(c4ToBLIPError(c4err));
        }
    }

}
=======
}  // namespace litecore::repl
>>>>>>> dbdbc981
<|MERGE_RESOLUTION|>--- conflicted
+++ resolved
@@ -17,11 +17,7 @@
 #include "HTTPTypes.hh"
 #include "Increment.hh"
 #include "StringUtil.hh"
-<<<<<<< HEAD
-#include "c4Document.hh"
 #include "c4DocEnumeratorTypes.h"
-=======
->>>>>>> dbdbc981
 #include "fleece/Mutable.hh"
 #include <cinttypes>
 
@@ -45,41 +41,16 @@
         //                       _revisionBytesAwaitingReply, tuning::kMaxRevBytesAwaitingReply);
     }
 
-<<<<<<< HEAD
-
     // Creates a revision message from a RevToSend. Used by `sendRevision` and `handleGetRev`.
-    bool Pusher::buildRevisionMessage(RevToSend *request,
-                                      C4Document *doc,
-                                      MessageBuilder &msg,
-                                      C4Error *outError)
-    {
+    bool Pusher::buildRevisionMessage(RevToSend* request, C4Document* doc, MessageBuilder& msg, C4Error* outError) {
         // Select the revision and get its properties:
         C4Error c4err = {};
-        Dict root;
-        if (doc) {
-            if (doc->selectRevision(request->revID, true))
-                root = doc->getProperties();
-            if (root) {
+        Dict    root;
+        if ( doc ) {
+            if ( doc->selectRevision(request->revID, true) ) root = doc->getProperties();
+            if ( root ) {
                 request->flags = doc->selectedRev().flags;
             } else {
-=======
-    // Send a "rev" message containing a revision body.
-    void Pusher::sendRevision(Retained<RevToSend> request) {
-        if ( !connected() ) return;
-
-        logVerbose("Sending rev '%.*s' #%.*s (seq #%" PRIu64 ") [%d/%d]", SPLAT(request->docID), SPLAT(request->revID),
-                   (uint64_t)request->sequence, _revisionsInFlight, tuning::kMaxRevsInFlight);
-
-        // Get the document & revision:
-        C4Error              c4err = {};
-        Dict                 root;
-        auto                 collection = getCollection();
-        Retained<C4Document> doc = _db->useCollection(collection)->getDocument(request->docID, true, kDocGetUpgraded);
-        if ( doc ) {
-            if ( doc->selectRevision(request->revID, true) ) root = doc->getProperties();
-            if ( root ) request->flags = doc->selectedRev().flags;
-            else
->>>>>>> dbdbc981
                 revToSendIsObsolete(*request, &c4err);
                 doc = nullptr;
             }
@@ -87,35 +58,19 @@
             c4err = C4Error::make(LiteCoreDomain, kC4ErrorNotFound);
         }
 
-        // In general, this method won't call doneWithRev(), unless we do not have the
-        // body of the rev to send (when root is null). In this case, we send an error
-        // to the remote and call doneWithRev() with argument 'completed' set to false.
-        // The one exception is when the Encyptor callback returns an error, when we will
-        // mark the rev is "permanently" completed and set 'completed' to true.
-        bool completed = false;
-
         // Encrypt any encryptable properties
         MutableDict encryptedRoot;
-<<<<<<< HEAD
-        if (doc && MayContainPropertiesToEncrypt(doc->getRevisionBody())) {
-=======
-        if ( root && MayContainPropertiesToEncrypt(doc->getRevisionBody()) ) {
->>>>>>> dbdbc981
+        if ( doc && MayContainPropertiesToEncrypt(doc->getRevisionBody()) ) {
             logVerbose("Encrypting properties in doc '%.*s'", SPLAT(request->docID));
             encryptedRoot = EncryptDocumentProperties(request->collectionSpec, request->docID, root,
                                                       _options->propertyEncryptor, _options->callbackContext, &c4err);
             if ( encryptedRoot ) {
                 root = encryptedRoot;
-<<<<<<< HEAD
-            else if (c4err) {
-                doc = nullptr;
-=======
             } else {
                 // Error: we don't get the encrypted body.
                 // If the encryptor has not specified an error, we assign
                 // the following error.
                 if ( !c4err ) { c4err = {LiteCoreDomain, kC4ErrorCrypto}; }
->>>>>>> dbdbc981
                 finishedDocumentWithError(request, c4err, false);
 
                 if ( c4err.domain == WebSocketDomain && c4err.code == 503 ) {
@@ -123,41 +78,27 @@
                     // to handle. The replicator will be taken to offline and restarted after a certain
                     // wait time.
                     onError(c4err);
-                    return;
+                    return false;
                 }
 
-                root = nullptr;
-                // Encyptor error is permanent.
-                completed = true;
+                // Ensuring the logic in `sendRequest` will know we had an encryption error.
+                c4err = {LiteCoreDomain, kC4ErrorCrypto};
+                doc   = nullptr;
             }
         }
 
         auto fullRevID = alloc_slice(_db->convertVersionToAbsolute(request->revID));
 
-<<<<<<< HEAD
         // Now populate the BLIP message fields, whether or not this is an error
-        msg.compressed = true;
-        msg["id"_sl] = request->docID;
-        msg["rev"_sl] = fullRevID;
-        msg["sequence"_sl] = uint64_t(request->sequence);
-
-        if (doc) {
-            if (!msg.isResponse())
-                msg.setProfile("rev");
-            if (request->noConflicts)
-                msg["noconflicts"_sl] = true;
-=======
-        // Now send the BLIP message. Normally it's "rev", but if this is an error we make it
-        // "norev" and include the error code:
-        MessageBuilder msg(root ? "rev"_sl : "norev"_sl);
         assignCollectionToMsg(msg, collectionIndex());
         msg.compressed     = true;
         msg["id"_sl]       = request->docID;
         msg["rev"_sl]      = fullRevID;
-        msg["sequence"_sl] = narrow_cast<int64_t>((uint64_t)request->sequence);
-        if ( root ) {
+        msg["sequence"_sl] = uint64_t(request->sequence);
+
+        if ( doc ) {
+            if ( !msg.isResponse() ) msg.setProfile("rev");
             if ( request->noConflicts ) msg["noconflicts"_sl] = true;
->>>>>>> dbdbc981
             auto revisionFlags = doc->selectedRev().flags;
             if ( revisionFlags & kRevDeleted ) msg["deleted"_sl] = "1"_sl;
 
@@ -189,40 +130,29 @@
                     bodyEncoder.writeValue(root);
                 }
             }
-<<<<<<< HEAD
-            logVerbose("Transmitting 'rev' message with '%.*s' #%.*s",
-                       SPLAT(request->docID), SPLAT(request->revID));
+            logVerbose("Transmitting 'rev' message with '%.*s' #%.*s", SPLAT(request->docID), SPLAT(request->revID));
             return true;
 
         } else {
-            if (outError) *outError = c4err;
+            if ( outError ) *outError = c4err;
             return false;
         }
     }
-
 
     // Send a "rev" message containing a revision body.
     void Pusher::sendRevision(Retained<RevToSend> request) {
-        if (!connected())
-            return;
-
-        logVerbose("Sending rev '%.*s' #%.*s (seq #%" PRIu64 ") [%d/%d]",
-                   SPLAT(request->docID), SPLAT(request->revID), (uint64_t)request->sequence,
-                   _revisionsInFlight, tuning::kMaxRevsInFlight);
-
-        MessageBuilder msg;
-        C4Error c4err;
-        Retained<C4Document> doc = _db->getDoc(request->docID, kDocGetAll);
-        if (buildRevisionMessage(request, doc, msg, &c4err)) {
-            logVerbose("Transmitting 'rev' message with '%.*s' #%.*s",
-                       SPLAT(request->docID), SPLAT(request->revID));
-            sendRequest(msg, [this, request](MessageProgress progress) {
-                onRevProgress(request, progress);
-            });
-=======
+        if ( !connected() ) return;
+
+        logVerbose("Sending rev '%.*s' #%.*s (seq #%" PRIu64 ") [%d/%d]", SPLAT(request->docID), SPLAT(request->revID),
+                   (uint64_t)request->sequence, _revisionsInFlight, tuning::kMaxRevsInFlight);
+
+        MessageBuilder       msg;
+        C4Error              c4err;
+        auto                 collection = getCollection();
+        Retained<C4Document> doc = _db->useCollection(collection)->getDocument(request->docID, true, kDocGetUpgraded);
+        if ( buildRevisionMessage(request, doc, msg, &c4err) ) {
             logVerbose("Transmitting 'rev' message with '%.*s' #%.*s", SPLAT(request->docID), SPLAT(request->revID));
-            sendRequest(msg, [this, request](const MessageProgress& progress) { onRevProgress(request, progress); });
->>>>>>> dbdbc981
+            sendRequest(msg, [this, request](MessageProgress progress) { onRevProgress(request, progress); });
             increment(_revisionsInFlight);
         } else {
             int blipError;
@@ -238,6 +168,15 @@
             msg["error"_sl] = blipError;
             msg.noreply     = true;
             sendRequest(msg);
+
+            // In general, this method won't call doneWithRev(), unless we do not have the
+            // body of the rev to send (when doc is null). In this case, we send an error
+            // to the remote and call doneWithRev() with argument 'completed' set to false.
+            // The one exception is when the Encyptor callback returns an error, when we will
+            // mark the rev is "permanently" completed and set 'completed' to true.
+            // `c4err.code` is set to `kC4ErrorCrypto` in the error condition for property
+            // encryption in `buildRevisionMessage`.
+            const bool completed = c4err.code == kC4ErrorCrypto;
 
             doneWithRev(request, completed, false);
             enqueue(FUNCTION_TO_QUEUE(Pusher::maybeSendMoreRevs));  // async call to avoid recursion
@@ -455,44 +394,38 @@
         }
     }
 
-<<<<<<< HEAD
-
     // Handles "getRev", which is sent not by the replicator but by ConnectedClient.
     void Pusher::handleGetRev(Retained<MessageIn> req) {
-        alloc_slice docID(req->property("id"));
-        slice ifNotRev = req->property("ifNotRev");
-        MessageBuilder response(req);
+        alloc_slice         docID(req->property("id"));
+        slice               ifNotRev = req->property("ifNotRev");
+        MessageBuilder      response(req);
         Retained<RevToSend> rev;
-        C4Error c4err;
-        bool ok = false;
-
-        Retained<C4Document> doc = _db->getDoc(docID, kDocGetCurrentRev);
-        if (!doc || (doc->flags() & kDocDeleted)) {
+        C4Error             c4err;
+        bool                ok = false;
+
+        auto                 collection = getCollection();
+        Retained<C4Document> doc        = _db->useCollection(collection)->getDocument(docID, true, kDocGetCurrentRev);
+        if ( !doc || (doc->flags() & kDocDeleted) ) {
             c4err = C4Error::make(LiteCoreDomain, kC4ErrorNotFound, "Deleted"_sl);
-        } else if (doc->revID() == ifNotRev) {
+        } else if ( doc->revID() == ifNotRev ) {
             c4err = C4Error::make(WebSocketDomain, 304, "Not Changed"_sl);
         } else {
             C4DocumentInfo info = {};
-            info.docID = docID;
-            info.revID = doc->revID();
-            info.sequence = doc->sequence();
-            info.flags = doc->flags();
-            rev = make_retained<RevToSend>(info);
-            ok = buildRevisionMessage(rev, doc, response, &c4err);
-        }
-
-        if (ok) {
-            logVerbose("Responding to getRev('%.*s') with rev #%.*s",
-                       SPLAT(docID), SPLAT(rev->revID));
+            info.docID          = docID;
+            info.revID          = doc->revID();
+            info.sequence       = doc->sequence();
+            info.flags          = doc->flags();
+            rev                 = make_retained<RevToSend>(info, _checkpointer.collection()->getSpec(),
+                                           _options->collectionCallbackContext(_collectionIndex));
+            ok                  = buildRevisionMessage(rev, doc, response, &c4err);
+        }
+
+        if ( ok ) {
+            logVerbose("Responding to getRev('%.*s') with rev #%.*s", SPLAT(docID), SPLAT(rev->revID));
             req->respond(response);
         } else {
-            logInfo("Responding to getRev('%.*s') with error %s",
-                    SPLAT(docID), c4err.description().c_str());
+            logInfo("Responding to getRev('%.*s') with error %s", SPLAT(docID), c4err.description().c_str());
             req->respondWithError(c4ToBLIPError(c4err));
         }
     }
-
-}
-=======
-}  // namespace litecore::repl
->>>>>>> dbdbc981
+}  // namespace litecore::repl