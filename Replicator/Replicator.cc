//
// Replicator.cc
//
// Copyright 2017-Present Couchbase, Inc.
//
// Use of this software is governed by the Business Source License included
// in the file licenses/BSL-Couchbase.txt.  As of the Change Date specified
// in that file, in accordance with the Business Source License, use of this
// software will be governed by the Apache License, Version 2.0, included in
// the file licenses/APL2.txt.
//
//  https://github.com/couchbase/couchbase-lite-core/wiki/Replication-Protocol

#include <memory>

#include <utility>

#include "Replicator.hh"
#include "ReplicatorTuning.hh"
#include "Pusher.hh"
#include "Puller.hh"
#include "Checkpoint.hh"
#include "DBAccess.hh"
#include "DatabaseImpl.hh"
#include "Delimiter.hh"
#include "c4Database.hh"
#include "c4DocEnumerator.hh"
#include "c4SocketTypes.h"  // for error codes
#include "Error.hh"
#include "StringUtil.hh"
#include "Logging.hh"
#include "Headers.hh"
#include "Instrumentation.hh"
#include "fleece/Mutable.hh"

using namespace std;
using namespace std::placeholders;
using namespace fleece;
using namespace litecore::blip;

namespace litecore::repl {
<<<<<<< HEAD
    struct StoppingErrorEntry {
        // NOLINT(cppcoreguidelines-pro-type-member-init)
=======

// Replicator owns multiple subRepls, so it doesn't use _collectionIndex, and therefore we must
// pass the collectionIndex manually for log calls
#define cWarn(IDX, FMT, ...)       _logAt(Warning, "Coll=%i " FMT, (IDX), ##__VA_ARGS__)
#define cLogInfo(IDX, FMT, ...)    _logAt(Info, "Coll=%i " FMT, (IDX), ##__VA_ARGS__)
#define cLogVerbose(IDX, FMT, ...) _logAt(Verbose, "Coll=%i " FMT, (IDX), ##__VA_ARGS__)
#if DEBUG
#    define cLogDebug(IDX, FMT, ...) _lotAt(Debug, "Coll=%i " FMT, (IDX), ##__VA_ARGS__)
#else
#    define cLogDebug(IDX, FMT, ...)
#endif

    struct StoppingErrorEntry {  // NOLINT(cppcoreguidelines-pro-type-member-init)
>>>>>>> 36aec1c4
        C4Error err;
        bool    isFatal;
        slice   msg;
    };

    // Errors treated specially by onError()
    static constexpr StoppingErrorEntry StoppingErrors[] = {
            {{LiteCoreDomain, kC4ErrorUnexpectedError, 0}, true, "An exception was thrown"_sl},
            {{WebSocketDomain, 400, 0}, true, "Unrecognized collection"_sl},
            {{WebSocketDomain, 403, 0}, true, "An attempt was made to perform an unauthorized action"_sl},
            {{WebSocketDomain, 503, 0}, false, "The server is over capacity"_sl},
            {{LiteCoreDomain, kC4ErrorRemoteError, 0}, true, "Unexpected error from remote"_sl}};

    std::string Replicator::ProtocolName() {
        stringstream result;
        delimiter    delim(",");
        for ( auto& name : kCompatProtocols ) result << delim << name;
        return result.str();
    }

    Replicator::Replicator(C4Database* db, websocket::WebSocket* webSocket, Delegate& delegate, Options* options)
        : Replicator(make_shared<DBAccess>(db, options->properties["disable_blob_support"_sl].asBool()), webSocket,
                     delegate, options) {}

    Replicator::Replicator(const shared_ptr<DBAccess>& db, websocket::WebSocket* webSocket, Delegate& delegate,
                           Options* options)
        : Worker(new Connection(webSocket, options->properties, {}), nullptr, options, db, "Repl", kNotCollectionIndex)
        , _delegate(&delegate)
        , _connectionState(connection().state())
        , _docsEnded(this, "docsEnded", &Replicator::notifyEndedDocuments, tuning::kMinDocEndedInterval, 100) {
        try {
            _options->verify();
            // Post-conditions:
            //   collectionOpts.size() > 0
            //   collectionAware == false if and only if collectionOpts.size() == 1 &&
            //                                           collectionOpts[0].collectionPath == defaultCollectionPath
            //   isActive == true ? all collections are active
            //                    : all collections are passive.

            if ( Logging* parentObj = dynamic_cast<Logging*>(&delegate); parentObj != nullptr ) {
                setParentObjectRef(parentObj->getObjectRef());
            }
            connection().setParentObjectRef(getObjectRef());
            db->setParentObjectRef(getObjectRef());

            _loggingID  = string(db->useLocked()->getPath()) + " " + _loggingID;
            _importance = 2;

            string dbLogName = db->useLocked<std::string>([](const C4Database* db) {
                DatabaseImpl* impl = asInternal(db);
                return impl->dataFile()->loggingName();
            });
            logInfo("DB=%s Instantiated %s", dbLogName.c_str(), string(*options).c_str());

#ifdef LITECORE_CPPTEST
            _delayChangesResponse   = _options->delayChangesResponse();
            _disableReplacementRevs = _options->disableReplacementRevs();
#endif

            _remoteURL = webSocket->url();
            if ( _options->isActive() ) { prepareWorkers(); }

            // Following messages are handled by appropriate workers.
            // Replicator receives all the messages. Based on collectionIndex,
            // it dispatches the message to appropriate workers.
            for ( auto profile : {
                          "subChanges", "getAttachment", "proveAttachment",  // passive pushers
                          "changes", "proposeChanges", "rev", "norev"        // passive pullers
                  } ) {
                registerHandler(profile, &Replicator::delegateCollectionSpecificMessageToWorker);
            }

            registerHandler("getCheckpoint", &Replicator::handleGetCheckpoint);
            registerHandler("setCheckpoint", &Replicator::handleSetCheckpoint);
            registerHandler("getCollections", &Replicator::handleGetCollections);
        } catch ( ... ) {
            // terminate to break the circular references: connection -> BLIPIO -> connection.
            terminate();
            throw;
        }
    }

    void Replicator::start(bool reset, bool synchronous) {
        if ( synchronous ) _start(reset);
        else
            enqueue(FUNCTION_TO_QUEUE(Replicator::_start), reset);
    }

    void Replicator::_start(bool reset) {
        try {
            Assert(_connectionState == Connection::kClosed);
            Signpost::begin(Signpost::replication, uintptr_t(this));
            _connectionState = Connection::kConnecting;

            // _start'ed Replicator must be _onClose'ed
            _weakConnectionDelegateThis = new WeakHolder<blip::ConnectionDelegate>(this);
            connection().start(_weakConnectionDelegateThis);
            // Now wait for _onConnect or _onClose...

            if ( !_options->isActive() ) { return; }

            _findExistingConflicts();

            bool goOn = true;
            for ( CollectionIndex i = 0; goOn && i < _subRepls.size(); ++i ) {
                // if any getLocalCheckpoint fails, the replicator would already be stopped.
                goOn = goOn && getLocalCheckpoint(reset, i);
            }
            if ( goOn ) {
                if ( _options->collectionAware() ) {
                    getCollections();
                } else {
                    getRemoteCheckpoint(false, 0);
                }
            }
        } catch ( ... ) {
            C4Error err = C4Error::fromCurrentException();
            logError("Failed to start replicator: %s", err.description().c_str());
            gotError(err);
            stop();
            _weakConnectionDelegateThis = nullptr;
        }
    }

    void Replicator::_findExistingConflicts() {
        // Active replicator
        Stopwatch st;
        for ( CollectionIndex i = 0; i < _subRepls.size(); ++i ) {
            SubReplicator& sub = _subRepls[i];
            try {
                unique_ptr<C4DocEnumerator> e = _db->unresolvedDocsEnumerator(sub.collection, false);
                cLogInfo(i, "Scanning for pre-existing conflicts...");
                unsigned nConflicts = 0;
                while ( e->next() ) {
                    C4DocumentInfo info = e->documentInfo();
                    auto           rev  = retained(new RevToInsert(nullptr,                           /* incoming rev */
                                                                   info.docID, info.revID, nullslice, /* history buf */
                                                                   info.flags & kDocDeleted, false, sub.collection->getSpec(),
                                                                   _options->collectionCallbackContext(i)));
                    rev->error          = C4Error::make(LiteCoreDomain, kC4ErrorConflict);
                    _docsEnded.push(rev);
                    ++nConflicts;
                }
                cLogInfo(i, "Found %u conflicted docs in %.3f sec", nConflicts, st.elapsed());
            } catch ( ... ) {
                C4Error err = C4Error::fromCurrentException();
                warn("Couldn't get unresolved docs enumerator: error %d/%d", err.domain, err.code);
                gotError(err);
            }
        }
    }

    void Replicator::_stop() {
        logInfo("Told to stop!");
        _disconnect(websocket::kCodeNormal, {});
    }

    void Replicator::terminate() {
        logDebug("terminate() called...");
        if ( connected() ) {
            logDebug("...connected() was true, doing extra stuff...");
            Assert(_connectionState == Connection::kClosed);
            connection().terminate();
            std::for_each(_subRepls.begin(), _subRepls.end(), [](SubReplicator& sub) {
                sub.pusher = nullptr;
                sub.puller = nullptr;
            });
            _workerHandlers.clear();
        }

        // CBL-1061: This used to be inside the connected(), but static analysis shows
        // terminate() is only called from the destructor of the _delegate itself, so it is
        // dangerous to leave it around.  Set it to null here to avoid using it further.
        _delegate = nullptr;
        _db.reset();
        logDebug("...done with terminate()");
    }

    void Replicator::_disconnect(websocket::CloseCode closeCode, slice message) {
        if ( connected() ) {
            connection().close(closeCode, message);
            _connectionState = Connection::kClosing;
        }
    }

    // Called after the checkpoint is established.
    void Replicator::startReplicating(CollectionIndex coll) {
        if ( _options->push(coll) > kC4Passive ) _subRepls[coll].pusher->start();
        if ( _options->pull(coll) > kC4Passive )
            _subRepls[coll].puller->start(_subRepls[coll].checkpointer->remoteMinSequence());
    }

    void Replicator::docRemoteAncestorChanged(alloc_slice docID, alloc_slice revID, CollectionIndex coll) {
        Retained<Pusher> pusher = _subRepls[coll].pusher;
        if ( pusher ) pusher->docRemoteAncestorChanged(std::move(docID), std::move(revID));
    }

    void Replicator::returnForbidden(Retained<blip::MessageIn> request) {
        auto            collectionIn = request->intProperty(kCollectionProperty, kNotCollectionIndex);
        CollectionIndex c            = 0;
        if ( collectionIn != kNotCollectionIndex ) {
            c = (CollectionIndex)collectionIn;
        } else {
            warn("\"collection\" property is not present in the request; 0 is used");
        }
        if ( _options->push(c) != kC4Disabled ) {
            request->respondWithError(Error("HTTP"_sl, 403, "Attempting to push to a pull-only replicator"_sl));
        } else {
            request->respondWithError(Error("HTTP"_sl, 403, "Attempting to pull from a push-only replicator"_sl));
        }
    }

#pragma mark - STATUS:

    string Replicator::statusVString() const {
        std::stringstream ss;
        for ( CollectionIndex i = 0; i < _subRepls.size(); ++i ) {
            const SubReplicator& sub = _subRepls[i];
            if ( i > 0 ) { ss << '|'; }
            ss << "pushStatus=" << kC4ReplicatorActivityLevelNames[sub.pushStatus.level];
            ss << ", pullStatus=" << kC4ReplicatorActivityLevelNames[sub.pullStatus.level];
            ss << ", progress=" << sub.pushStatus.progress.unitsCompleted + sub.pullStatus.progress.unitsCompleted;
            ss << "/";
            ss << sub.pushStatus.progress.unitsTotal + sub.pullStatus.progress.unitsTotal;
            ss << ", docCount=" << sub.pushStatus.progress.documentCount + sub.pullStatus.progress.documentCount;
        }
        return ss.str();
    }

    void Replicator::updatePushStatus(CollectionIndex i, const Status& status) {
        SubReplicator& sub = _subRepls[i];

        // Status::level
        if ( status.level >= _pushStatus.level ) {
            sub.pushStatus.level = status.level;
            _pushStatus.level    = status.level;
        } else {
            auto prevLevel       = sub.pushStatus.level;
            sub.pushStatus.level = status.level;
            if ( prevLevel >= _pushStatus.level ) {
                auto it           = std::max_element(_subRepls.begin(), _subRepls.end(),
                                                     [](const SubReplicator& a, const SubReplicator& b) {
                                               return a.pushStatus.level < b.pushStatus.level;
                                           });
                _pushStatus.level = it->pushStatus.level;
            }
        }

        // Status::progress
        auto delta              = status.progress - sub.pushStatus.progress;
        sub.pushStatus.progress = status.progress;
        _pushStatus.progress += delta;

        // Status::error
        sub.pushStatus.error = status.error;
        // overall error moves from 0 to non-0.
        if ( _pushStatus.error.code == 0 ||
             // transient error is superceded by non-transient error.
             (_pushStatus.error.mayBeTransient() && !status.error.mayBeTransient()) ) {
            _pushStatus.error = status.error;
        }
    }

    void Replicator::updatePullStatus(CollectionIndex i, const Status& status) {
        SubReplicator& sub = _subRepls[i];
        // Status::level
        if ( status.level >= _pullStatus.level ) {
            sub.pullStatus.level = status.level;
            _pullStatus.level    = status.level;
        } else {
            auto prevLevel       = sub.pullStatus.level;
            sub.pullStatus.level = status.level;
            if ( prevLevel >= _pullStatus.level ) {
                auto it           = std::max_element(_subRepls.begin(), _subRepls.end(),
                                                     [](const SubReplicator& a, const SubReplicator& b) {
                                               return a.pullStatus.level < b.pullStatus.level;
                                           });
                _pullStatus.level = it->pullStatus.level;
            }
        }

        // Status::progress
        auto delta              = status.progress - sub.pullStatus.progress;
        sub.pullStatus.progress = status.progress;
        _pullStatus.progress += delta;

        // Status::error
        sub.pullStatus.error = status.error;
        // overall error moves from 0 to non-0.
        if ( _pullStatus.error.code == 0 ||
             // transient error is superceded by non-transient error.
             (_pullStatus.error.mayBeTransient() && !status.error.mayBeTransient()) ) {
            _pullStatus.error = status.error;
        }
    }

    // The status of one of the actors has changed; update mine
    void Replicator::_childChangedStatus(Retained<Worker> task, Status taskStatus) {
        if ( status().level == kC4Stopped )  // I've already stopped & cleared refs; ignore this
            return;

        CollectionIndex coll = task->collectionIndex();
        if ( coll != kNotCollectionIndex ) {
            if ( task == _subRepls[coll].pusher ) {
                updatePushStatus(coll, taskStatus);
            } else if ( task == _subRepls[coll].puller ) {
                updatePullStatus(coll, taskStatus);
            }
        }

        setProgress(_pushStatus.progress + _pullStatus.progress);

        if ( SyncBusyLog.willLog(LogLevel::Info) ) {
            logInfo("pushStatus=%-s, pullStatus=%-s, progress=%" PRIu64 "/%" PRIu64 "/%" PRIu64 "",
                    kC4ReplicatorActivityLevelNames[_pushStatus.level],
                    kC4ReplicatorActivityLevelNames[_pullStatus.level], status().progress.unitsCompleted,
                    status().progress.unitsTotal, status().progress.documentCount);
        }
        if ( SyncBusyLog.willLog(LogLevel::Verbose) ) {
            logVerbose("Replicator status collection-wise: %s", statusVString().c_str());
        }

        if ( _pullStatus.error.code ) onError(_pullStatus.error);
        else if ( _pushStatus.error.code )
            onError(_pushStatus.error);

        if ( coll != kNotCollectionIndex ) {
            // Save a checkpoint immediately when push or pull finishes or goes idle:
            if ( taskStatus.level == kC4Stopped || taskStatus.level == kC4Idle ) _subRepls[coll].checkpointer->save();
        }
    }

    namespace {
        enum ReasonCode : uint8_t {
            rcConnecting,
            rcUnsavedCheckpointer,
            rcParentLevel,
            rcPushOrPull,
            rcOneShotBeforeStop,
            rcClosing,
            rcClosedParentLevel,
            rcClosedPushOrPull,
            rcClosed,
            rcClosedBusyWhenConnecting,

            rcEnd
        };

        const char* const reasonTable[rcEnd]{"connecting",
                                             "unsavedCheckpointer",
                                             nullptr,  // dynamically available in parentReason
                                             "pushOrPull",
                                             "oneShotBeforeStop",
                                             "closing",
                                             nullptr,  // dynamically available in parentReason
                                             "closed:pushOrPull",
                                             "closed",
                                             "closed:busyWhenConnecting"};
    }  // namespace

    Worker::ActivityLevel Replicator::computeActivityLevel(std::string* reason) const {
        // Once I've announced I've stopped, don't return any other status again:
        auto currentLevel = status().level;
        if ( currentLevel == kC4Stopped ) return kC4Stopped;

        ActivityLevel level = kC4Busy;
        ReasonCode    rc{rcEnd};
        bool          hasUnsaved = false;
        std::string   parentReason;
        switch ( _connectionState ) {
            case Connection::kConnecting:
                level = kC4Connecting;
                rc    = rcConnecting;
                break;
            case Connection::kConnected:
                {
                    hasUnsaved = std::any_of(_subRepls.begin(), _subRepls.end(),
                                             [](const SubReplicator& sub) { return sub.checkpointer->isUnsaved(); });
                    if ( hasUnsaved ) {
                        level = kC4Busy;
                        rc    = rcUnsavedCheckpointer;
                    } else {
                        level = Worker::computeActivityLevel(reason ? &parentReason : nullptr);
                        rc    = rcParentLevel;
                    }
                    auto childLevel = max(_pushStatus.level, _pullStatus.level);
                    if ( level < childLevel ) {
                        level = childLevel;
                        rc    = rcPushOrPull;
                    }
                    if ( level == kC4Idle && !isContinuous() && !isOpenServer() ) {
                        // Detect that a non-continuous active push or pull replication is done:
                        logInfo("Replication complete! Closing connection");
                        const_cast<Replicator*>(this)->_stop();
                        level = kC4Busy;
                        rc    = rcOneShotBeforeStop;
                    }
                    DebugAssert(level > kC4Stopped);
                    break;
                }
            case Connection::kClosing:
                // Remain active while I wait for the connection to finish closing:
                logDebug("Connection closing... (activityLevel=busy)waiting to finish");
                level = kC4Busy;
                rc    = rcClosing;
                break;
            case Connection::kDisconnected:
            case Connection::kClosed:
                // After connection closes, remain Busy (or Connecting) while I wait for db to
                // finish writes and for myself to process any pending messages; then go to Stopped.
                level           = Worker::computeActivityLevel(reason ? &parentReason : nullptr);
                rc              = rcClosedParentLevel;
                parentReason    = "closed:"s + parentReason;
                auto childLevel = max(_pushStatus.level, _pullStatus.level);
                if ( level < childLevel ) {
                    level = childLevel;
                    rc    = rcClosedPushOrPull;
                }
                if ( level < kC4Busy ) {
                    level = kC4Stopped;
                    rc    = rcClosed;
                } else if ( currentLevel == kC4Connecting ) {
                    level = kC4Connecting;
                    rc    = rcClosedBusyWhenConnecting;
                }
                break;
        }

        if ( reason ) *reason = reasonTable[rc] ? reasonTable[rc] : parentReason;

        if ( SyncBusyLog.willLog(LogLevel::Info) ) {
            logInfo("activityLevel=%-s: connectionState=%d, savingChkpt=%d", kC4ReplicatorActivityLevelNames[level],
                    _connectionState, hasUnsaved);
        }

        return level;
    }

    void Replicator::onError(C4Error error) {
        if ( status().error.code != 0 && error.domain == WebSocketDomain
             && (error.code == kWebSocketCloseAppPermanent || error.code == kWebSocketCloseAppTransient) ) {
            // CBL-1178: If we already have an error code, it is more relevant than the web socket close code, so keep it
            // intact so that the consumer can know what went wrong
            logVerbose("kWebSocketCloseAppPermanent or kWebSocketCloseAppTransient received, ignoring (only relevant "
                       "for underlying connection...)");
            return;
        }

        Worker::onError(error);
        for ( const StoppingErrorEntry& stoppingErr : StoppingErrors ) {
            if ( stoppingErr.err == error ) {
                string message = error.description();
                if ( stoppingErr.isFatal ) {
                    logError("Stopping due to fatal error: %s", message.c_str());
                    _disconnect(websocket::kCloseAppPermanent, stoppingErr.msg);
                } else {
                    logError("Stopping due to error: %s", message.c_str());
                    _disconnect(websocket::kCloseAppTransient, stoppingErr.msg);
                }
                return;
            }
        }
    }

    void Replicator::changedStatus() {
        if ( status().level == kC4Stopped ) {
            DebugAssert(!connected());  // must already have gotten _onClose() delegate callback
            std::for_each(_subRepls.begin(), _subRepls.end(), [](SubReplicator& sub) {
                sub.pusher = nullptr;
                sub.puller = nullptr;
            });
            _workerHandlers.clear();
            _db->close();
            Signpost::end(Signpost::replication, uintptr_t(this));
        }
        if ( _delegate ) {
            // Notify the delegate of the current status, but not too often:
            auto waitFor = tuning::kMinDelegateCallInterval - _sinceDelegateCall.elapsedDuration();
            if ( waitFor <= 0s || status().level != _lastDelegateCallLevel ) {
                reportStatus();
            } else if ( !_waitingToCallDelegate ) {
                _waitingToCallDelegate = true;
                enqueueAfter(waitFor, FUNCTION_TO_QUEUE(Replicator::reportStatus));
            }
        }
    }

    void Replicator::reportStatus() {
        _waitingToCallDelegate = false;
        _lastDelegateCallLevel = status().level;
        _sinceDelegateCall.reset();
        if ( _delegate ) {
            notifyEndedDocuments();
            _delegate->replicatorStatusChanged(this, status());
        }
        if ( status().level == kC4Stopped ) _delegate = nullptr;  // Never call delegate after telling it I've stopped
    }

    void Replicator::endedDocument(ReplicatedRev* d) {
        logInfo("documentEnded %.*s %.*s flags=%02x (%d/%d)", SPLAT(d->docID), SPLAT(d->revID), d->flags,
                d->error.domain, d->error.code);
        d->trim();  // free up unneeded stuff
        if ( _delegate ) {
            if ( d->isWarning && (d->flags & kRevIsConflict) ) {
                // Inserter::insertRevisionNow set this flag to indicate that the rev caused a
                // conflict (though it did get inserted), so notify the delegate of the conflict:
                d->error            = C4Error::make(LiteCoreDomain, kC4ErrorConflict, nullslice);
                d->errorIsTransient = true;
            }
            _docsEnded.push(d);
        }
    }

    void Replicator::notifyEndedDocuments(int gen) {
        auto docs = _docsEnded.pop(gen);
        if ( docs && !docs->empty() && _delegate ) _delegate->replicatorDocumentsEnded(this, *docs);
    }

    void Replicator::_onBlobProgress(BlobProgress p) {
        if ( _delegate ) _delegate->replicatorBlobProgress(this, p);
    }

#pragma mark - BLIP DELEGATE:

    void Replicator::onTLSCertificate(slice certData) {
        if ( _delegate ) _delegate->replicatorGotTLSCertificate(certData);
    }

    void Replicator::onHTTPResponse(int status, const websocket::Headers& headers) {
        enqueue(FUNCTION_TO_QUEUE(Replicator::_onHTTPResponse), status, headers);
    }

    void Replicator::_onHTTPResponse(int status, websocket::Headers headers) {
        if ( status == 101 && !headers["Sec-WebSocket-Protocol"_sl] ) {
            gotError(C4Error::make(WebSocketDomain, kWebSocketCloseProtocolError,
                                   "Incompatible replication protocol "
                                   "(missing 'Sec-WebSocket-Protocol' response header)"_sl));
        }
        if ( _delegate ) _delegate->replicatorGotHTTPResponse(this, status, headers);
        if ( slice x_corr = headers.get("X-Correlation-Id"_sl); x_corr ) {
            _correlationID = x_corr;
            logInfo("Received X-Correlation-Id");
        }
    }

    void Replicator::_onConnect() {
        logInfo("Connected!");
        Signpost::mark(Signpost::replicatorConnect, uintptr_t(this));
        if ( _connectionState != Connection::kClosing ) {
            // skip this if stop() already called
            _connectionState = Connection::kConnected;
            if ( _options->isActive() ) {
                if ( _options->collectionAware() ) {
                    getCollections();
                } else {
                    getRemoteCheckpoint(false, 0);
                }
            }
        }
    }

    void Replicator::_onClose(Connection::CloseStatus status, Connection::State state) {
        logInfo("Connection closed with %-s %d: \"%.*s\" (state=%d->%d)", status.reasonName(), status.code,
                SPLAT(status.message), _connectionState, state);
        Signpost::mark(Signpost::replicatorDisconnect, uintptr_t(this));

        bool closedByPeer = (_connectionState != Connection::kClosing);
        _connectionState  = state;

        std::for_each(_subRepls.begin(), _subRepls.end(), [](SubReplicator& sub) { sub.checkpointer->stopAutosave(); });

        // Clear connection() and notify the other agents to do the same:
        _connectionClosed();
        for ( auto& sub : _subRepls ) {
            if ( sub.pusher ) sub.pusher->connectionClosed();
            if ( sub.puller ) sub.puller->connectionClosed();
        }

        if ( status.isNormal() && closedByPeer && _options->isActive() ) {
            logInfo("I didn't initiate the close; treating this as code 1001 (GoingAway)");
            status.code    = websocket::kCodeGoingAway;
            status.message = alloc_slice("WebSocket connection closed by peer");
        }

        static const C4ErrorDomain kDomainForReason[] = {WebSocketDomain, POSIXDomain, NetworkDomain, LiteCoreDomain};

        // If this was an unclean close, set my error property:
        if ( status.reason != websocket::kWebSocketClose || status.code != websocket::kCodeNormal ) {
            int           code = status.code;
            C4ErrorDomain domain;
            if ( status.reason < sizeof(kDomainForReason) / sizeof(C4ErrorDomain) ) {
                domain = kDomainForReason[status.reason];
            } else {
                domain = LiteCoreDomain;
                code   = kC4ErrorRemoteError;
            }
            gotError(C4Error::make(domain, code, status.message));
        }

        if ( _delegate ) {
            notifyEndedDocuments();
            _delegate->replicatorConnectionClosed(this, status);
        }
        _weakConnectionDelegateThis = nullptr;
    }

    // This only gets called if none of the registered handlers were triggered.
    void Replicator::_onRequestReceived(Retained<MessageIn> msg) {
        auto collection = (CollectionIndex)msg->intProperty(kCollectionProperty, kNotCollectionIndex);
        if ( collection == kNotCollectionIndex )
            warn("Received unrecognized BLIP request #%" PRIu64 "(collection: none) with Profile '%.*s', %zu bytes",
                 msg->number(), SPLAT(msg->property("Profile"_sl)), msg->body().size);
        else
            warn("Received unrecognized BLIP request #%" PRIu64 "(collection: %u) with Profile '%.*s', %zu bytes",
                 msg->number(), collection, SPLAT(msg->property("Profile"_sl)), msg->body().size);
        msg->notHandled();
    }

#pragma mark - CHECKPOINT:

    // Start off by getting the local checkpoint, if this is an active replicator:
    bool Replicator::getLocalCheckpoint(bool reset, CollectionIndex coll) {
        SubReplicator& sub = _subRepls[coll];
        try {
            if ( sub.checkpointer->read(_db->useLocked(), reset) ) {
                auto remote = sub.checkpointer->remoteMinSequence();
                cLogInfo(coll, "Read local checkpoint '%.*s': %.*s", SPLAT(sub.checkpointer->initialCheckpointID()),
                         SPLAT(sub.checkpointer->checkpointJSON()));
                sub.hadLocalCheckpoint = true;
            } else if ( reset ) {
                cLogInfo(coll, "Ignoring local checkpoint ('reset' option is set)");
            } else {
                cLogInfo(coll, "No local checkpoint '%.*s'", SPLAT(sub.checkpointer->initialCheckpointID()));
                // If pulling into an empty db with no checkpoint, it's safe to skip deleted
                // revisions as an optimization.
                if ( _options->pull(coll) > kC4Passive && sub.puller
                     && _db->useCollection(sub.collection)->getLastSequence() == 0_seq )
                    sub.puller->setSkipDeleted();
            }
            return true;
        } catch ( ... ) {
            cLogInfo(coll, "Fatal error getting local checkpoint");
            gotError(C4Error::fromCurrentException());
            stop();
            return false;
        }
    }

    // Get the remote checkpoint, after we've got the local one and the BLIP connection is up.
    void Replicator::getRemoteCheckpoint(bool refresh, CollectionIndex coll) {
        SubReplicator& sub = _subRepls[coll];
        if ( sub.remoteCheckpointRequested ) return;  // already in progress
        if ( !sub.remoteCheckpointDocID ) sub.remoteCheckpointDocID = sub.checkpointer->initialCheckpointID();
        if ( !sub.remoteCheckpointDocID || _connectionState != Connection::kConnected ) return;  // not ready yet

        if ( !_options->collectionAware() ) {
            logVerbose("Requesting remote checkpoint '%.*s' of the default collection",
                       SPLAT(sub.remoteCheckpointDocID));
        } else {
            cLogVerbose(coll, "Requesting remote checkpoint '%.*s'", SPLAT(sub.remoteCheckpointDocID));
        }
        MessageBuilder msg("getCheckpoint"_sl);
        msg["client"_sl] = sub.remoteCheckpointDocID;
        assignCollectionToMsg(msg, coll);
        Signpost::begin(Signpost::blipSent);
        sendRequest(msg, [this, refresh, coll, &sub](const MessageProgress& progress) {
            // ...after the checkpoint is received:
            if ( progress.state != MessageProgress::kComplete ) return;
            Signpost::end(Signpost::blipSent);
            MessageIn* response = progress.reply;
            Checkpoint remoteCheckpoint;

            if ( response->isError() ) {
                auto err = response->getError();
                if ( !(err.domain == "HTTP"_sl && err.code == 404) ) return gotError(response);
                if ( !_options->collectionAware() ) {
                    logInfo("No remote checkpoint '%.*s' of the default collection", SPLAT(sub.remoteCheckpointDocID));
                } else {
                    cLogInfo(coll, "No remote checkpoint '%.*s'", SPLAT(sub.remoteCheckpointRevID));
                }
                sub.remoteCheckpointRevID.reset();
            } else {
                remoteCheckpoint.readJSON(response->body());
                sub.remoteCheckpointRevID = response->property("rev"_sl);
                if ( !_options->collectionAware() ) {
                    logInfo("Received remote checkpoint (rev='%.*s'): %.*s of the default collection",
                            SPLAT(sub.remoteCheckpointRevID), SPLAT(response->body()));
                } else {
                    cLogInfo(coll, "Received remote checkpoint (rev='%.*s'): %.*s", SPLAT(sub.remoteCheckpointRevID),
                             SPLAT(response->body()));
                }
            }
            sub.remoteCheckpointReceived = true;

            if ( !refresh && sub.hadLocalCheckpoint ) {
                // Compare checkpoints, reset if mismatched:
                bool valid = sub.checkpointer->validateWith(remoteCheckpoint);
                if ( !valid && sub.pusher ) sub.pusher->checkpointIsInvalid();

                if ( !refresh ) {
                    // Now we have the checkpoints! Time to start replicating:
                    startReplicating(coll);
                }
            }

            if ( sub.checkpointJSONToSave ) saveCheckpointNow(coll);
            // _saveCheckpoint() was waiting for _remoteCheckpointRevID
        });

        sub.remoteCheckpointRequested = true;

        // If there's no local checkpoint, we know we're starting from zero and don't need to
        // wait for the remote one before getting started:
        if ( !refresh && !sub.hadLocalCheckpoint ) startReplicating(coll);
    }

    // getCollections() will be called when the replicator starts (start() or _onConnect())
    // when the _collections doesn't contain only the default collection. Otherwise,
    // getRemoteCheckpoint() will be called so that the replicator could work with the
    // pre-collection SG or CBL (P2P).
    void Replicator::getCollections() {
        if ( _getCollectionsRequested ) return;  // already in progress

        if ( _connectionState != Connection::kConnected ) return;
        // Not ready yet; Will be called again from _onConnect.

        for ( auto& _subRepl : _subRepls ) {
            if ( !_subRepl.remoteCheckpointDocID )
                _subRepl.remoteCheckpointDocID = _subRepl.checkpointer->initialCheckpointID();

            // Note:
            // This check is copied from getRemoteCheckpoint().
            // Is there a case that _remoteCheckpointDocID[i] is nullslice?
            if ( !_subRepl.remoteCheckpointDocID ) return;  // Not ready yet.
        }

        logVerbose("Requesting get collections");

        MessageBuilder msg("getCollections"_sl);
        auto&          enc = msg.jsonBody();
        enc.beginDict();
        enc.writeKey("checkpoint_ids"_sl);
        enc.beginArray();
        for ( auto& _subRepl : _subRepls ) { enc.writeString(_subRepl.remoteCheckpointDocID); }
        enc.endArray();
        enc.writeKey("collections"_sl);
        enc.beginArray();
        for ( int i = 0; i < _subRepls.size(); i++ ) { enc.writeString(_options->collectionPath(i)); }
        enc.endArray();
        enc.endDict();

        Signpost::begin(Signpost::blipSent);
        sendRequest(msg, [this](const MessageProgress& progress) {
            // ...after the checkpoint is received:
            if ( progress.state != MessageProgress::kComplete ) return;
            Signpost::end(Signpost::blipSent);
            MessageIn* response = progress.reply;

            if ( response->isError() ) {
                gotError(response);
                if ( auto err = response->getError(); err.domain == "BLIP"_sl && err.code == 404 ) {
                    constexpr slice sg3_0_specific                 = "No handler for BLIP request"_sl;
                    constexpr slice lite3_0_specific               = "no handler for message"_sl;
                    enum { kUnknown, kSyncGwy, kP2PRemote } remote = kUnknown;
                    if ( err.message == sg3_0_specific ) {
                        remote = kSyncGwy;
                    } else if ( err.message == lite3_0_specific ) {
                        remote = kP2PRemote;
                    }
                    if ( remote != kUnknown ) {
                        logError("%s%s", remote == kSyncGwy ? "This Sync Gateway" : "This Remote Peer",
                                 " does not support named collections. Try configuring your replicator using the "
                                 "default collection");
                    }
                }
                return;
            } else {
                alloc_slice json = response->body();
                Doc         root = Doc::fromJSON(json, nullptr);
                if ( !root ) {
                    auto error = C4Error::printf(LiteCoreDomain, kC4ErrorRemoteError, "Unparseable checkpoints: %.*s",
                                                 SPLAT(json));
                    return gotError(error);
                }

                Array checkpointArray = root.asArray();
                if ( checkpointArray.count() != _subRepls.size() ) {
                    auto error = C4Error::printf(LiteCoreDomain, kC4ErrorRemoteError,
                                                 "Invalid number of checkpoints: %.*s", SPLAT(json));
                    return gotError(error);
                }

                // Validate and read each checkpoints:
                vector<Checkpoint> remoteCheckpoints(_subRepls.size());
                for ( int i = 0; i < _subRepls.size(); i++ ) {
                    auto           collPath = _options->collectionPath(i);
                    SubReplicator& sub      = _subRepls[i];
                    Dict           dict     = checkpointArray[i].asDict();
                    if ( !dict ) {
                        // Make it fatal error, UnexpectedError.
                        auto error =
                                C4Error::printf(WebSocketDomain, 404,
                                                "Collection '%.*s' is not found on the remote server", SPLAT(collPath));
                        gotError(error);
                        _stop();
                        return;
                    }

                    if ( dict.empty() ) {
                        cLogInfo(i, "No remote checkpoint '%.*s'", SPLAT(sub.remoteCheckpointDocID));
                        sub.remoteCheckpointRevID.reset();
                    } else {
                        remoteCheckpoints[i].readDict(dict);
                        sub.remoteCheckpointRevID = dict["rev"].asString();
                        cLogInfo(i, "Received remote checkpoint (rev='%.*s'): %.*s", SPLAT(sub.remoteCheckpointRevID),
                                 SPLAT(dict.toString()));
                    }
                }

                for ( int i = 0; i < _subRepls.size(); i++ ) {
                    _subRepls[i].remoteCheckpointReceived = true;

                    if ( _subRepls[i].hadLocalCheckpoint ) {
                        // Compare checkpoints, reset if mismatched:
                        bool valid = _subRepls[i].checkpointer->validateWith(remoteCheckpoints[i]);
                        if ( !valid && _subRepls[i].pusher ) _subRepls[i].pusher->checkpointIsInvalid();
                    }
                    // Now we have the checkpoints! Time to start replicating:
                    startReplicating(i);

                    if ( _subRepls[i].checkpointJSONToSave ) saveCheckpointNow(i);
                    // _saveCheckpoint() was waiting for _remoteCheckpointRevID
                }
            }
        });

        _getCollectionsRequested = true;
    }

    void Replicator::_saveCheckpoint(CollectionIndex coll, alloc_slice json) {
        if ( !connected() ) return;
        _subRepls[coll].checkpointJSONToSave = std::move(json);
        if ( _subRepls[coll].remoteCheckpointReceived ) saveCheckpointNow(coll);
        // ...else wait until checkpoint received (see above), which will call saveCheckpointNow().
    }

    void Replicator::saveCheckpointNow(CollectionIndex coll) {
        SubReplicator& sub = _subRepls[coll];
        // Switch to the permanent checkpoint ID:
        alloc_slice checkpointID = sub.checkpointer->checkpointID();
        if ( checkpointID != sub.remoteCheckpointDocID ) {
            sub.remoteCheckpointDocID = checkpointID;
            sub.remoteCheckpointRevID = nullslice;
        }

        alloc_slice json = std::move(sub.checkpointJSONToSave);

        cLogVerbose(coll, "Saving remote checkpoint '%.*s' over rev='%.*s': %.*s ...", SPLAT(sub.remoteCheckpointDocID),
                    SPLAT(sub.remoteCheckpointRevID), SPLAT(json));
        Assert(sub.remoteCheckpointReceived);
        Assert(json);

        MessageBuilder msg("setCheckpoint"_sl);
        assignCollectionToMsg(msg, coll);
        msg["client"_sl] = sub.remoteCheckpointDocID;
        msg["rev"_sl]    = sub.remoteCheckpointRevID;
        msg << json;
        Signpost::begin(Signpost::blipSent);
        sendRequest(msg, [=, &sub](const MessageProgress& progress) {
            if ( progress.state != MessageProgress::kComplete ) return;

            Signpost::end(Signpost::blipSent);
            MessageIn* response = progress.reply;
            if ( response->isError() ) {
                Error responseErr = response->getError();
                if ( responseErr.domain == "HTTP"_sl && responseErr.code == 409 ) {
                    // On conflict, read the remote checkpoint to get the real revID:
                    sub.checkpointJSONToSave      = json;  // move() has no effect here
                    sub.remoteCheckpointRequested = sub.remoteCheckpointReceived = false;
                    getRemoteCheckpoint(true, coll);
                } else {
                    gotError(response);
                    cWarn(coll, "Failed to save remote checkpoint!");
                    // If the checkpoint didn't save, something's wrong; but if we don't mark it as
                    // saved, the replicator will stay busy (see computeActivityLevel, line 169).
                    sub.checkpointer->saveCompleted();
                }
            } else {
                // Remote checkpoint saved, so update local one:
                sub.remoteCheckpointRevID = response->property("rev"_sl);
                cLogInfo(coll, "Saved remote checkpoint '%.*s' as rev='%.*s'", SPLAT(sub.remoteCheckpointDocID),
                         SPLAT(sub.remoteCheckpointRevID));

                try {
                    _db->useLocked([&](C4Database* db) {
                        _db->markRevsSyncedNow();
                        sub.checkpointer->write(db, json);
                    });
                    cLogInfo(coll, "Saved local checkpoint '%.*s': %.*s", SPLAT(sub.remoteCheckpointDocID),
                             SPLAT(json));
                } catch ( ... ) { gotError(C4Error::fromCurrentException()); }
                sub.checkpointer->saveCompleted();
            }
        });
    }

    bool Replicator::pendingDocumentIDs(C4CollectionSpec spec, Checkpointer::PendingDocCallback callback) {
        // CBL-2448
        auto db = _db;
        if ( !db ) { return false; }

        try {
            bool attempted = false;
            db->useLocked([this, spec, callback, &attempted](const Retained<C4Database>& db) {
                for ( auto& _subRepl : _subRepls ) {
                    if ( _subRepl.collection->getSpec() == spec ) {
                        _subRepl.checkpointer->pendingDocumentIDs(db, callback);
                        attempted = true;
                        break;
                    }
                }
            });
            return attempted;
        } catch ( const error& err ) {
            if ( error{error::Domain::LiteCore, error::LiteCoreError::NotOpen} == err ) {
                return false;
            } else {
                throw;
            }
        }
    }

    optional<bool> Replicator::isDocumentPending(slice docID, C4CollectionSpec spec) {
        // CBL-2448
        auto db = _db;
        if ( !db ) { return nullopt; }

        try {
            return db->useLocked<bool>([this, docID, spec](const Retained<C4Database>& db) {
                for ( auto& _subRepl : _subRepls ) {
                    if ( _subRepl.collection->getSpec() == spec ) {
                        return _subRepl.checkpointer->isDocumentPending(db, docID);
                    }
                }
                throw error(error::LiteCore, error::NotFound,
                            format("collection '%*s' not found", SPLAT(Options::collectionSpecToPath(spec))));
            });
        } catch ( const error& err ) {
            if ( error{error::Domain::LiteCore, error::LiteCoreError::NotOpen} == err ) {
                return nullopt;
            } else {
                throw;
            }
        }
    }

#pragma mark - PEER CHECKPOINT ACCESS:

    // Gets the ID from a checkpoint request
    slice Replicator::getPeerCheckpointDocID(MessageIn* request, const char* whatFor) const {
        slice checkpointID = request->property("client"_sl);
        if ( checkpointID ) logInfo("Request to %s peer checkpoint '%.*s'", whatFor, SPLAT(checkpointID));
        else
            request->respondWithError({"BLIP"_sl, 400, "missing checkpoint ID"_sl});
        return checkpointID;
    }

    // Handles a "getCheckpoint" request by looking up a peer checkpoint.
    void Replicator::handleGetCheckpoint(Retained<MessageIn> request) {
        setMsgHandlerFor3_0_Client(request);

        slice checkpointID = getPeerCheckpointDocID(request, "get");
        if ( !checkpointID ) return;

        auto [checked, err] = checkCollectionOfMsg(*request);
        if ( err ) {
            request->respondWithError({"HTTP"_sl, 400, err});
            return;
        }
        auto collectionIn = checked;

        // We don't save checkpointID by collection.
        (void)collectionIn;

        alloc_slice body, revID;
        int         status = 0;
        try {
            if ( !Checkpointer::getPeerCheckpoint(_db->useLocked(), checkpointID, body, revID) ) status = 404;
        } catch ( ... ) {
            C4Error::warnCurrentException("Replicator::handleGetCheckpoint");
            status = 502;
        }

        if ( status != 0 ) {
            request->respondWithError({"HTTP"_sl, status});
            return;
        }

        MessageBuilder response(request);
        response["rev"_sl] = revID;
        response << body;
        request->respond(response);
    }

    // Handles a "setCheckpoint" request by storing a peer checkpoint.
    void Replicator::handleSetCheckpoint(Retained<MessageIn> request) {
        setMsgHandlerFor3_0_Client(request);

        slice checkpointID = getPeerCheckpointDocID(request, "set");
        if ( !checkpointID ) return;

        auto [collectionIn, errMsg] = checkCollectionOfMsg(*request);
        if ( errMsg ) {
            request->respondWithError({"BLIP"_sl, 400, errMsg});
            return;
        }
        // We don't save checkpointID by collection
        (void)collectionIn;

        bool        ok;
        alloc_slice newRevID;
        try {
            ok = Checkpointer::savePeerCheckpoint(_db->useLocked(), checkpointID, request->body(),
                                                  request->property("rev"_sl), newRevID);
        } catch ( ... ) {
            request->respondWithError(c4ToBLIPError(C4Error::fromCurrentException()));
            return;
        }

        if ( !ok ) {
            request->respondWithError({"HTTP"_sl, 409, alloc_slice("revision ID mismatch"_sl)});
            return;
        }

        MessageBuilder response(request);
        response["rev"_sl] = newRevID;
        request->respond(response);
    }

    // Handles a "getCollections" request by looking up a peer checkpoint of each collection.
    void Replicator::handleGetCollections(Retained<blip::MessageIn> request) {
        // This message only comes from 3.1+ client.

        if ( !_subRepls.empty() ) {
            // Request of 3.0 style has been received prior to this one.
            logError("Some message has preceded 'getCollections'");
            request->respondWithError({"BLIP"_sl, 400, "Invalid getCollections message: not the first message"_sl});
            return;
        }

        auto root = request->JSONBody().asDict();
        if ( !root ) {
            request->respondWithError({"BLIP"_sl, 400, "Invalid getCollections message: no root"_sl});
            return;
        }

        auto checkpointIDs = root["checkpoint_ids"].asArray();
        if ( !checkpointIDs || checkpointIDs.empty() ) {
            request->respondWithError({"BLIP"_sl, 400, "Invalid getCollections message: no checkpoint_ids"_sl});
            return;
        }

        auto collections = root["collections"].asArray();
        if ( !collections || collections.empty() ) {
            request->respondWithError({"BLIP"_sl, 400, "Invalid getCollections message: no collections"_sl});
            return;
        }

        if ( checkpointIDs.count() != collections.count() ) {
            request->respondWithError(
                    {"BLIP"_sl, 400, "Invalid getCollections message: mismatched checkpoint_ids and collections"_sl});
            return;
        }

        // Convert to collection specs
        vector<C4CollectionSpec> collSpecs;
        collSpecs.reserve(collections.count());
        for ( fleece::Array::iterator i(collections); i; ++i ) {
            if ( !i.value().asString() ) {
                request->respondWithError({"BLIP"_sl, 400, "Invalid getCollections message: empty collection path"_sl});
                return;
            }
            collSpecs.emplace_back(Options::collectionPathToSpec(i.value().asString()));
        }

        // check duplicates
        std::unordered_set<C4CollectionSpec> specSet;
        for ( auto& collSpec : collSpecs ) {
            bool b;
            std::tie(std::ignore, b) = specSet.insert(collSpec);
            if ( !b ) {
                request->respondWithError(
                        {"BLIP"_sl, 400, "Invalid getCollections message: duplicate collection path"_sl});
                return;
            }
        }

        // Create options->workingCollections according to collSpecs. If i-th CollectionSpec
        // is not found, put an empty collectionOptions at i-th position.
        _options->rearrangeCollections(collSpecs);
        MessageBuilder response(request);
        auto&          enc = response.jsonBody();
        enc.beginArray();

        bool hasUnfoundCollection = false;
        for ( int i = 0; i < checkpointIDs.count(); i++ ) {
            auto checkpointID = checkpointIDs[i].asString();

            cLogInfo(i, "Request to get peer checkpoint '%.*s' for collection", SPLAT(checkpointID));

            if ( !_options->collectionPath(i) ) {
                cLogVerbose(
                        i, "Get peer checkpoint '%.*s' for collection: Collection Not Found in the Replicator's config",
                        SPLAT(checkpointID));
                enc.writeNull();
                hasUnfoundCollection = true;
                continue;
            }

            alloc_slice body, revID;
            int         status = 0;
            try {
                if ( !Checkpointer::getPeerCheckpoint(_db->useLocked(), checkpointID, body, revID) ) {
                    enc.writeValue(Dict::emptyDict());
                    continue;
                }
            } catch ( ... ) {
                C4Error::warnCurrentException("Replicator::handleGetCollections");
                status = 502;
            }

            if ( status != 0 ) {
                request->respondWithError({"HTTP"_sl, status});
                return;
            }

            FLError flError = kFLNoError;
            Doc     doc     = Doc::fromJSON(body, &flError);
            DebugAssert(flError == kFLNoError);
            auto checkpoint = doc.root().asDict().mutableCopy();
            checkpoint.set("rev"_sl, revID);
            enc.writeValue(checkpoint);
        }
        enc.endArray();

        if ( !hasUnfoundCollection ) {
            prepareWorkers();
            DebugAssert(_options->workingCollectionCount() == _subRepls.size()
                        && _options->workingCollectionCount() == collSpecs.size());
        }
        // Else, with current plan, the client should not proceed normally.
        // It should move to stop

        request->respond(response);
    }

    void Replicator::prepareWorkers() {
        _subRepls.resize(_options->workingCollectionCount());

        // Retained C4Collection object may become invalid if the underlying collection
        // is deleted. By spec, all collections must exist when replication starts,
        // and it is an error if any collection is deleted while in progress.
        // Note: retained C4Collection* may blow up if it is used after becoming invalid,
        // and this is expected.
        _db->useLocked([this](Retained<C4Database>& db) {
            for ( CollectionIndex i = 0; i < _options->workingCollectionCount(); ++i ) {
                C4Collection* c = db->getCollection(_options->collectionSpec(i));
                if ( c == nullptr ) {
                    _subRepls.clear();
                    error::_throw(error::NotFound, "collection %s is not found in the database.",
                                  _options->collectionPath(i).asString().c_str());
                }
                _subRepls[i].collection = c;
            }
        });

        actor::Timer::duration saveDelay = tuning::kDefaultCheckpointSaveDelay;
        if ( auto i = _options->properties[kC4ReplicatorCheckpointInterval].asInt(); i > 0 )
            saveDelay = chrono::seconds(i);

        bool isPushBusy = false;
        bool isPullBusy = false;
        for ( CollectionIndex i = 0; i < _options->workingCollectionCount(); ++i ) {
            SubReplicator& sub = _subRepls[i];
            if ( _options->push(i) != kC4Disabled ) {
                sub.checkpointer = std::make_unique<Checkpointer>(_options, _remoteURL, sub.collection);
                sub.pusher       = new Pusher(this, *sub.checkpointer, i);
                sub.pushStatus   = Worker::Status(kC4Busy);
                isPushBusy       = true;
            } else {
                sub.pushStatus = Worker::Status(kC4Stopped);
            }
            if ( _options->pull(i) != kC4Disabled ) {
                sub.puller     = new Puller(this, i);
                sub.pullStatus = Worker::Status(kC4Busy);
                if ( sub.checkpointer == nullptr ) {
                    sub.checkpointer = std::make_unique<Checkpointer>(_options, _remoteURL, sub.collection);
                }
                isPullBusy = true;
            } else {
                sub.pullStatus = Worker::Status(kC4Stopped);
            }
            DebugAssert(sub.checkpointer.get() != nullptr);
            sub.checkpointer->enableAutosave(
                    saveDelay, [this, i](auto&& PH1) { saveCheckpoint(i, std::forward<decltype(PH1)>(PH1)); });
        }
        _pushStatus = Worker::Status(isPushBusy ? kC4Busy : kC4Stopped);
        _pullStatus = Worker::Status(isPullBusy ? kC4Busy : kC4Stopped);

        // Get the remote DB ID:
        slice key;
        // Assertion: _collections.size() > 0
        // All _checkpointer's share the same key.
        key                   = _subRepls[0].checkpointer->remoteDBIDString();
        C4RemoteID remoteDBID = _db->lookUpRemoteDBID(key);
        logVerbose("Remote-DB ID %u found for target <%.*s>", remoteDBID, SPLAT(key));
    }

    void Replicator::delegateCollectionSpecificMessageToWorker(Retained<blip::MessageIn> request) {
        setMsgHandlerFor3_0_Client(request);

        slice profile = request->property("Profile"_sl);
        Assert(profile);

        auto [i, errMsg] = checkCollectionOfMsg(*request);
        if ( errMsg ) {
            if ( errMsg ) {
                request->respondWithError({"HTTP"_sl, 400, errMsg});
                return;
            }
        }

#ifdef LITECORE_CPPTEST
        if ( _delayChangesResponse && (profile == "changes"_sl || profile == "proposeChanges"_sl) ) {
            C4Log("Delaying changes response...");
            std::this_thread::sleep_for(std::chrono::seconds(5));
        }
#endif

        auto it = _workerHandlers.find({profile.asString(), i});
        if ( it != _workerHandlers.end() ) {
            it->second(request);
        } else {
            returnForbidden(request);
        }
    }

    // This method is to properly initialize the passive replicator to get ready to
    // serve 3.0 replicator, which is unaware of the collection.
    // It is a no-op if
    // 1. it is working in the active mode,                             or
    // 2. the incoming meesage includes explicit "collection" property, or
    // 3. the second time and after that this method is called.
    void Replicator::setMsgHandlerFor3_0_Client(const Retained<blip::MessageIn>& request) {
        if ( _setMsgHandlerFor3_0_ClientDone ) {
            return;
        } else {
            _setMsgHandlerFor3_0_ClientDone = true;
        }

        if ( _options->isActive() ) {
            return;  // only deal with passive replicator.
        }

        if ( request->intProperty(kCollectionProperty, kNotCollectionIndex) != kNotCollectionIndex ) {
            return;  // 3.0 message should not include the collection property
        }

        // At this point, we are dealing with a 3.0 style replicator which can only have exactly
        // one collection, which is the default one.  If the default collection is not specified in
        // the passive config, rearrangeCollectionsFor3_0_Client() will put a null collection path
        // at the place of index 0, and then we return an error here.
        // (If the collection does not exist in the database, prepareWorkers() will fail and an
        //  error will be returned from there.)

        _options->rearrangeCollectionsFor3_0_Client();
        DebugAssert(!_options->collectionAware());
        DebugAssert(_options->workingCollectionCount() == 1);
        if ( !_options->collectionPath(0) ) {
            logVerbose("Client is legacy 3.0, but the default collection is not in the config of this 3.1 replicator.");
            request->respondWithError({"BLIP"_sl, 400, "This server is not configured for 3.0 client support"_sl});
            return;
        } else {
            prepareWorkers();
        }
    }
<<<<<<< HEAD
=======

    void Replicator::addLoggingKeyValuePairs(std::stringstream& output) const {
        Worker::addLoggingKeyValuePairs(output);
        if ( _correlationID ) {
            if ( output.tellp() > 0 ) output << " ";
            output << "CorrID=" << _correlationID.asString();
        }
    }

>>>>>>> 36aec1c4
}  // namespace litecore::repl<|MERGE_RESOLUTION|>--- conflicted
+++ resolved
@@ -39,10 +39,6 @@
 using namespace litecore::blip;
 
 namespace litecore::repl {
-<<<<<<< HEAD
-    struct StoppingErrorEntry {
-        // NOLINT(cppcoreguidelines-pro-type-member-init)
-=======
 
 // Replicator owns multiple subRepls, so it doesn't use _collectionIndex, and therefore we must
 // pass the collectionIndex manually for log calls
@@ -56,7 +52,6 @@
 #endif
 
     struct StoppingErrorEntry {  // NOLINT(cppcoreguidelines-pro-type-member-init)
->>>>>>> 36aec1c4
         C4Error err;
         bool    isFatal;
         slice   msg;
@@ -1343,8 +1338,6 @@
             prepareWorkers();
         }
     }
-<<<<<<< HEAD
-=======
 
     void Replicator::addLoggingKeyValuePairs(std::stringstream& output) const {
         Worker::addLoggingKeyValuePairs(output);
@@ -1354,5 +1347,4 @@
         }
     }
 
->>>>>>> 36aec1c4
 }  // namespace litecore::repl