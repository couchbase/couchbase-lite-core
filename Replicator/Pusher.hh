//
// Pusher.hh
//
// Copyright 2017-Present Couchbase, Inc.
//
// Use of this software is governed by the Business Source License included
// in the file licenses/BSL-Couchbase.txt.  As of the Change Date specified
// in that file, in accordance with the Business Source License, use of this
// software will be governed by the Apache License, Version 2.0, included in
// the file licenses/APL2.txt.
//

#pragma once
#include "Worker.hh"
#include "ChangesFeed.hh"
#include "Replicator.hh"  // for BlobProgress
#include "ReplicatorTypes.hh"
#include "fleece/slice.hh"
#include <deque>
#include <unordered_map>
#include <utility>

namespace litecore::repl {

    /** Top-level object managing the push side of replication (sending revisions.) */
    class Pusher final
        : public Worker
        , public ChangesFeed::Delegate {
      public:
        static constexpr const char* kConflictIncludesRevProperty = "conflictIncludesRev";

        Pusher(Replicator* replicator NONNULL, Checkpointer&, CollectionIndex);

        // Starts an active push
        void start() { enqueue(FUNCTION_TO_QUEUE(Pusher::_start)); }

        // Called by Replicator when remote checkpoint doesn't match
        void checkpointIsInvalid() { _changesFeed.setCheckpointValid(false); }

        // Called by the puller's RevFinder, via the Replicator
        void docRemoteAncestorChanged(alloc_slice docID, alloc_slice remoteAncestorRevID) {
            enqueue(FUNCTION_TO_QUEUE(Pusher::_docRemoteAncestorChanged), std::move(docID),
                    std::move(remoteAncestorRevID));
        }

        void onError(C4Error err) override;

        // Passive replicator always sends "changes"
        bool passive() const override { return _options->push(collectionIndex()) <= kC4Passive; }

      protected:
        friend class BlobDataSource;

        void dbHasNewChanges() override { enqueue(FUNCTION_TO_QUEUE(Pusher::_dbHasNewChanges)); }

        void failedToGetChange(ReplicatedRev* rev, C4Error error, bool transient) override {
            finishedDocumentWithError(rev, error, transient);
        }

        void          afterEvent() override;
        void          _connectionClosed() override;
        ActivityLevel computeActivityLevel() const override;

      private:
        void _start();
        bool isBusy() const;
        void startSending(C4SequenceNumber sinceSequence);
        void handleSubChanges(Retained<blip::MessageIn> req);
        void gotOutOfOrderChange(RevToSend* NONNULL);
<<<<<<< HEAD
        void encodeRevID(Encoder &enc, slice revID);
        void sendChanges(RevToSendList&&);
        void handleChangesResponse(const RevToSendList&, blip::MessageIn*, bool proposedChanges);
        bool handleChangeResponse(RevToSend *change, Value response);
        bool handleProposedChangeResponse(RevToSend *change, Value response);
        bool handlePushConflict(RevToSend *change);
        void maybeGetMoreChanges()          {enqueue(FUNCTION_TO_QUEUE(Pusher::_maybeGetMoreChanges));}
=======
        void encodeRevID(Encoder& enc, slice revID);
        void sendChanges(RevToSendList&);
        void handleChangesResponse(RevToSendList&, blip::MessageIn*, bool proposedChanges);
        bool handleChangeResponse(RevToSend* change, Value response);
        bool handleProposedChangeResponse(RevToSend* change, Value response);
        bool handlePushConflict(RevToSend* change);

        void maybeGetMoreChanges() { enqueue(FUNCTION_TO_QUEUE(Pusher::_maybeGetMoreChanges)); }

>>>>>>> dbdbc981
        void _maybeGetMoreChanges();
        void gotChanges(ChangesFeed::Changes);
        void _dbHasNewChanges();
        void sendChangeList(RevToSendList);
        bool shouldRetryConflictWithNewerAncestor(RevToSend* NONNULL, slice receivedRevID);
        void _docRemoteAncestorChanged(alloc_slice docID, alloc_slice remoteAncestorRevID);
<<<<<<< HEAD
        bool getForeignAncestors() const    {return _proposeChanges || !_proposeChangesKnown;}
        void handleAllDocs(Retained<blip::MessageIn>);
=======

        bool getForeignAncestors() const { return _proposeChanges || !_proposeChangesKnown; }
>>>>>>> dbdbc981

        // Pusher+Attachments.cc:
        void                     handleGetAttachment(Retained<blip::MessageIn>);
        void                     handleProveAttachment(Retained<blip::MessageIn>);
        void                     _attachmentSent();
        unique_ptr<C4ReadStream> readBlobFromRequest(blip::MessageIn* req NONNULL, slice& outDigest,
                                                     Replicator::BlobProgress& outProgress);
        // Pusher+Revs.cc:
<<<<<<< HEAD
        void maybeSendMoreRevs();
        void retryRevs(RevToSendList, bool immediate);
        bool buildRevisionMessage(RevToSend*, C4Document*, blip::MessageBuilder&, C4Error*);
        void sendRevision(Retained<RevToSend>);
        void onRevProgress(Retained<RevToSend> rev, const blip::MessageProgress&);
        void couldntSendRevision(RevToSend* NONNULL);
        void doneWithRev(RevToSend*, bool successful, bool pushed);
        alloc_slice createRevisionDelta(C4Document *doc NONNULL, RevToSend *request NONNULL,
                                        fleece::Dict root, size_t revSize,
                                        bool sendLegacyAttachments);
        void revToSendIsObsolete(const RevToSend &request, C4Error *c4err =nullptr);
        void handleGetRev(Retained<blip::MessageIn> req);
=======
        void        maybeSendMoreRevs();
        void        retryRevs(RevToSendList, bool immediate);
        void        sendRevision(Retained<RevToSend>);
        void        onRevProgress(const Retained<RevToSend>& rev, const blip::MessageProgress&);
        void        couldntSendRevision(RevToSend* NONNULL);
        void        doneWithRev(RevToSend*, bool successful, bool pushed);
        alloc_slice createRevisionDelta(C4Document* doc NONNULL, RevToSend* request NONNULL, fleece::Dict root,
                                        size_t revSize, bool sendLegacyAttachments);
        void        revToSendIsObsolete(const RevToSend& request, C4Error* c4err = nullptr);
>>>>>>> dbdbc981

        using DocIDToRevMap = std::unordered_map<alloc_slice, Retained<RevToSend>>;

        bool                  _continuous;
        bool                  _proposeChanges;
        bool                  _proposeChangesKnown;
        ReplicatorChangesFeed _changesFeed;
        DocIDToRevMap         _pushingDocs;  // Revs being processed by push
        DocIDToRevMap         _conflictsIMightRetry;
        C4SequenceNumber      _lastSequenceRead{0};    // Last sequence read from db
        C4SequenceNumber      _lastSequenceLogged{0};  // Checkpointed last-sequence
        Checkpointer&         _checkpointer;           // Tracks checkpoints & pending sequences
        bool                  _started{false};
        bool                  _caughtUp{false};                // Received backlog of pre-existing changes?
        bool                  _continuousCaughtUp{true};       // Caught up with change notifications?
        bool                  _deltasOK{false};                // OK to send revs in delta form?
        unsigned              _changeListsInFlight{0};         // # change lists being requested from db or sent to peer
        unsigned              _revisionsInFlight{0};           // # 'rev' messages being sent
        blip::MessageSize     _revisionBytesAwaitingReply{0};  // # 'rev' message bytes sent but not replied
        unsigned              _blobsInFlight{0};               // # of blobs being sent
        std::deque<Retained<RevToSend>> _revQueue;             // Revs to send to peer but not sent yet
        RevToSendList                   _revsToRetry;          // Revs that failed with a transient error
    };


}  // namespace litecore::repl<|MERGE_RESOLUTION|>--- conflicted
+++ resolved
@@ -67,7 +67,6 @@
         void startSending(C4SequenceNumber sinceSequence);
         void handleSubChanges(Retained<blip::MessageIn> req);
         void gotOutOfOrderChange(RevToSend* NONNULL);
-<<<<<<< HEAD
         void encodeRevID(Encoder &enc, slice revID);
         void sendChanges(RevToSendList&&);
         void handleChangesResponse(const RevToSendList&, blip::MessageIn*, bool proposedChanges);
@@ -75,30 +74,14 @@
         bool handleProposedChangeResponse(RevToSend *change, Value response);
         bool handlePushConflict(RevToSend *change);
         void maybeGetMoreChanges()          {enqueue(FUNCTION_TO_QUEUE(Pusher::_maybeGetMoreChanges));}
-=======
-        void encodeRevID(Encoder& enc, slice revID);
-        void sendChanges(RevToSendList&);
-        void handleChangesResponse(RevToSendList&, blip::MessageIn*, bool proposedChanges);
-        bool handleChangeResponse(RevToSend* change, Value response);
-        bool handleProposedChangeResponse(RevToSend* change, Value response);
-        bool handlePushConflict(RevToSend* change);
-
-        void maybeGetMoreChanges() { enqueue(FUNCTION_TO_QUEUE(Pusher::_maybeGetMoreChanges)); }
-
->>>>>>> dbdbc981
         void _maybeGetMoreChanges();
         void gotChanges(ChangesFeed::Changes);
         void _dbHasNewChanges();
         void sendChangeList(RevToSendList);
         bool shouldRetryConflictWithNewerAncestor(RevToSend* NONNULL, slice receivedRevID);
         void _docRemoteAncestorChanged(alloc_slice docID, alloc_slice remoteAncestorRevID);
-<<<<<<< HEAD
         bool getForeignAncestors() const    {return _proposeChanges || !_proposeChangesKnown;}
         void handleAllDocs(Retained<blip::MessageIn>);
-=======
-
-        bool getForeignAncestors() const { return _proposeChanges || !_proposeChangesKnown; }
->>>>>>> dbdbc981
 
         // Pusher+Attachments.cc:
         void                     handleGetAttachment(Retained<blip::MessageIn>);
@@ -107,12 +90,11 @@
         unique_ptr<C4ReadStream> readBlobFromRequest(blip::MessageIn* req NONNULL, slice& outDigest,
                                                      Replicator::BlobProgress& outProgress);
         // Pusher+Revs.cc:
-<<<<<<< HEAD
         void maybeSendMoreRevs();
         void retryRevs(RevToSendList, bool immediate);
         bool buildRevisionMessage(RevToSend*, C4Document*, blip::MessageBuilder&, C4Error*);
         void sendRevision(Retained<RevToSend>);
-        void onRevProgress(Retained<RevToSend> rev, const blip::MessageProgress&);
+        void onRevProgress(const Retained<RevToSend>& rev, const blip::MessageProgress&);
         void couldntSendRevision(RevToSend* NONNULL);
         void doneWithRev(RevToSend*, bool successful, bool pushed);
         alloc_slice createRevisionDelta(C4Document *doc NONNULL, RevToSend *request NONNULL,
@@ -120,17 +102,6 @@
                                         bool sendLegacyAttachments);
         void revToSendIsObsolete(const RevToSend &request, C4Error *c4err =nullptr);
         void handleGetRev(Retained<blip::MessageIn> req);
-=======
-        void        maybeSendMoreRevs();
-        void        retryRevs(RevToSendList, bool immediate);
-        void        sendRevision(Retained<RevToSend>);
-        void        onRevProgress(const Retained<RevToSend>& rev, const blip::MessageProgress&);
-        void        couldntSendRevision(RevToSend* NONNULL);
-        void        doneWithRev(RevToSend*, bool successful, bool pushed);
-        alloc_slice createRevisionDelta(C4Document* doc NONNULL, RevToSend* request NONNULL, fleece::Dict root,
-                                        size_t revSize, bool sendLegacyAttachments);
-        void        revToSendIsObsolete(const RevToSend& request, C4Error* c4err = nullptr);
->>>>>>> dbdbc981
 
         using DocIDToRevMap = std::unordered_map<alloc_slice, Retained<RevToSend>>;
 
