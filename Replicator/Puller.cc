--- conflicted
+++ resolved
@@ -58,75 +58,12 @@
     }
 
     // Starting an active pull.
-<<<<<<< HEAD
     void Puller::start(RemoteSequence sinceSequence) {
         asCurrentActor([=]() {
             _lastSequence = sinceSequence;
             _missingSequences.clear(sinceSequence);
             alloc_slice sinceStr = _lastSequence.toJSON();
             logInfo("Starting pull from remote seq '%.*s'", SPLAT(sinceStr));
-
-            Signpost::begin(Signpost::blipSent);
-            MessageBuilder msg("subChanges"_sl);
-            if (sinceStr)
-                msg["since"_sl] = sinceStr;
-            if (_options->pull == kC4Continuous)
-                msg["continuous"_sl] = "true"_sl;
-            msg["batch"_sl] = tuning::kChangesBatchSize;
-            msg["versioning"] = _db->usingVersionVectors() ? "version-vectors" : "rev-trees";
-            if (_skipDeleted)
-                msg["activeOnly"_sl] = "true"_sl;
-            if (_options->enableAutoPurge() || progressNotificationLevel() > 0) {
-                msg["revocations"] = "true";    // Enable revocation notification in "changes" (SG 3.0)
-                logInfo("msg[\"revocations\"]=\"true\" due to enableAutoPurge()=%d or progressNotificationLevel()=%d > 0",
-                        _options->enableAutoPurge(), progressNotificationLevel());
-            }
-
-            auto channels = _options->channels();
-            if (channels) {
-                stringstream value;
-                unsigned n = 0;
-                for (Array::iterator i(channels); i; ++i) {
-                    slice name = i.value().asString();
-                    if (name) {
-                        if (n++)
-                             value << ",";
-                        value << name.asString();
-                    }
-                }
-                msg["filter"_sl] = "sync_gateway/bychannel"_sl;
-                msg["channels"_sl] = value.str();
-            } else {
-                slice filter = _options->filter();
-                if (filter) {
-                    msg["filter"_sl] = filter;
-                    for (Dict::iterator i(_options->filterParams()); i; ++i)
-                        msg[i.keyString()] = i.value().asString();
-                }
-            }
-
-            auto docIDs = _options->docIDs();
-            if (docIDs) {
-                auto &enc = msg.jsonBody();
-                enc.beginDict();
-                enc.writeKey("docIDs"_sl);
-                enc.writeValue(docIDs);
-                enc.endDict();
-            }
-
-            sendAsyncRequest(msg).then([this](Retained<MessageIn> reply) {
-                if (reply && reply->isError()) {
-                    gotError(reply);
-                    _fatalError = true;
-                }
-                Signpost::end(Signpost::blipSent);
-            }, actor::assertNoError);
-=======
-    void Puller::_start(RemoteSequence sinceSequence) {
-        _lastSequence = sinceSequence;
-        _missingSequences.clear(sinceSequence);
-        alloc_slice sinceStr = _lastSequence.toJSON();
-        logInfo("Starting pull from remote seq '%.*s'", SPLAT(sinceStr));
 
         Signpost::begin(Signpost::blipSent);
         MessageBuilder msg("subChanges"_sl);
@@ -163,23 +100,21 @@
             }
         }
 
-        auto docIDs = _options->docIDs(collectionIndex());
-        if ( docIDs ) {
-            auto& enc = msg.jsonBody();
-            enc.beginDict();
-            enc.writeKey("docIDs"_sl);
-            enc.writeValue(docIDs);
-            enc.endDict();
-        }
-
-        sendRequest(msg, [=](const blip::MessageProgress& progress) {
-            //... After request is sent:
-            if ( progress.reply && progress.reply->isError() ) {
-                gotError(progress.reply);
-                _fatalError = true;
-            }
-            if ( progress.state == MessageProgress::kComplete ) Signpost::end(Signpost::blipSent);
->>>>>>> dbdbc981
+        if ( auto docIDs = _options->docIDs(collectionIndex()) ) {
+                auto &enc = msg.jsonBody();
+                enc.beginDict();
+                enc.writeKey("docIDs"_sl);
+                enc.writeValue(docIDs);
+                enc.endDict();
+            }
+
+            sendAsyncRequest(msg).then([this](Retained<MessageIn> reply) {
+                if (reply && reply->isError()) {
+                    gotError(reply);
+                    _fatalError = true;
+                }
+                Signpost::end(Signpost::blipSent);
+            }, actor::assertNoError);
         });
     }
 
@@ -249,7 +184,6 @@
         }
     }
 
-<<<<<<< HEAD
 
     // Received a "putRev" message from a connected client (not part of replication)
     void Puller::handlePutRev(Retained<MessageIn> msg) {
@@ -259,8 +193,6 @@
     }
 
 
-=======
->>>>>>> dbdbc981
     // Actually process an incoming "rev" now:
     void Puller::startIncomingRev(MessageIn* msg) {
         _revFinder->revReceived();
