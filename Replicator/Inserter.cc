--- conflicted
+++ resolved
@@ -18,14 +18,10 @@
 #include "fleece/Fleece.hh"
 #include "StringUtil.hh"
 #include "c4ExceptionUtils.hh"
-<<<<<<< HEAD
 #include "c4Private.h"
 #include "c4Document.hh"
 #include "c4ReplicatorTypes.h"
 #include "LegacyAttachments.hh"
-#include "BLIP.hh"
-=======
->>>>>>> dbdbc981
 
 using namespace std;
 using namespace fleece;
@@ -186,26 +182,15 @@
         if ( !_db->disableBlobSupport() ) {
             // After applying the delta, remove legacy attachment properties and any other
             // "_"-prefixed top level properties:
-<<<<<<< HEAD
-            Dict root = doc.root().asDict();
             if (legacy_attachments::hasOldMetaProperties(root)) {
                 body = nullslice;
                 try {
-                    FLSharedKeys sk = _db->insertionDB().useLocked()->getFleeceSharedKeys();
+                    sk = _db->insertionDB().useLocked()->getFleeceSharedKeys();
                     body = legacy_attachments::encodeStrippingOldMetaProperties(root, sk);
+                    bodyChanged = true;
                 } catchAndWarn();
                 if (!body)
                     *outError = C4Error::make(WebSocketDomain, 500, "invalid legacy attachments");
-=======
-            if ( C4Document::hasOldMetaProperties(root) ) {
-                body = nullslice;
-                try {
-                    sk          = _db->insertionDB().useLocked()->getFleeceSharedKeys();
-                    body        = C4Document::encodeStrippingOldMetaProperties(root, sk);
-                    bodyChanged = true;
-                }
-                catchAndWarn();
-                if ( !body ) *outError = C4Error::make(WebSocketDomain, 500, "invalid legacy attachments");
             }
         }
         if ( body && revFlags != nullptr ) {
@@ -219,7 +204,6 @@
                 // This shouldn't happen
                 DebugAssert(false);
                 *revFlags &= ~kRevHasAttachments;
->>>>>>> dbdbc981
             }
         }
         return C4SliceResult(body);
