--- conflicted
+++ resolved
@@ -16,6 +16,7 @@
 // limitations under the License.
 //
 
+#include "c4Base.hh"
 #include "Checkpointer.hh"
 #include "Checkpoint.hh"
 #include "ReplicatorOptions.hh"
@@ -24,14 +25,13 @@
 #include "Logging.hh"
 #include "SecureDigest.hh"
 #include "StringUtil.hh"
-<<<<<<< HEAD
-#include "c4Database.h"
-#include "c4DocEnumerator.h"
-=======
 #include "c4Database.hh"
->>>>>>> 381bc309
 #include "c4Private.h"
 #include <inttypes.h>
+
+#include "c4Database.hh"
+#include "c4Document.hh"
+#include "c4DocEnumerator.hh"
 
 #define LOCK()  lock_guard<mutex> lock(_mutex)
 
@@ -49,8 +49,7 @@
     { }
 
 
-    Checkpointer::~Checkpointer()
-    { }
+    Checkpointer::~Checkpointer() =default;
 
 
     string Checkpointer::to_string() const {
@@ -350,19 +349,11 @@
 
 
     bool Checkpointer::isDocumentAllowed(C4Document* doc) {
-<<<<<<< HEAD
-        return isDocumentIDAllowed(doc->docID)
-            && (!_options.pushFilter || _options.pushFilter(doc->docID,
-                                                            doc->selectedRev.revID,
-                                                            doc->selectedRev.flags,
-                                                            DBAccess::getDocRoot(doc),
-=======
         return isDocumentIDAllowed(doc->docID())
             && (!_options.pushFilter || _options.pushFilter(doc->docID(),
                                                             doc->selectedRev().revID,
                                                             doc->selectedRev().flags,
                                                             doc->getProperties(),
->>>>>>> 381bc309
                                                             _options.callbackContext));
     }
 
@@ -376,29 +367,18 @@
 #pragma mark - PENDING DOCUMENTS:
 
 
-    bool Checkpointer::pendingDocumentIDs(C4Database* db, PendingDocCallback callback,
-                                          C4Error* outErr)
-    {
+    void Checkpointer::pendingDocumentIDs(C4Database* db, PendingDocCallback callback) {
         if(_options.push < kC4OneShot) {
             // Couchbase Lite should not allow this case
-            outErr->code = kC4ErrorUnsupported;
-            outErr->domain = LiteCoreDomain;
-            return false;
-        }
-
-<<<<<<< HEAD
-        if(!read(db, false, outErr) && outErr->code != 0)
-            return false;
-
-        const auto dbLastSequence = c4db_getLastSequence(db);
-=======
+            C4Error::raise(LiteCoreDomain, kC4ErrorUnsupported);
+        }
+
         read(db, false);
         const auto dbLastSequence = db->getLastSequence();
->>>>>>> 381bc309
         const auto replLastSequence = this->localMinSequence();
         if(replLastSequence >= dbLastSequence) {
             // No changes since the last checkpoint
-            return true;
+            return;
         }
 
         C4EnumeratorOptions opts { kC4IncludeNonConflicted | kC4IncludeDeleted };
@@ -408,16 +388,9 @@
             opts.flags |= kC4IncludeBodies;
         }
 
-        c4::ref<C4DocEnumerator> e = c4db_enumerateChanges(db, replLastSequence, &opts, outErr);
-        if(!e) {
-            WarnError("Unable to enumerate changes for pending document IDs (%d / %d)", outErr->domain, outErr->code);
-            return false;
-        }
-
-        C4DocumentInfo info;
-        outErr->code = 0;
-        while(c4enum_next(e, outErr)) {
-            c4enum_getDocumentInfo(e, &info);
+        C4DocEnumerator e(db, replLastSequence, opts);
+        while(e.next()) {
+            C4DocumentInfo info = e.documentInfo();
 
             if (_checkpoint->isSequenceCompleted(info.sequence))
                 continue;
@@ -427,19 +400,14 @@
 
             if (!hasDocIDs && _options.pushFilter) {
                 // If there is a push filter, we have to get the doc body for it to peruse:
-                c4::ref<C4Document> nextDoc = c4enum_getDocument(e, outErr);
+                Retained<C4Document> nextDoc = e.getDocument();
                 if(!nextDoc) {
-                    if(outErr->code != 0)
-                        Warn("Error getting document during pending document IDs (%d / %d)",
-                             outErr->domain, outErr->code);
-                    else
-                        Warn("Got non-existent document during pending document IDs, skipping...");
+                    Warn("Got non-existent document during pending document IDs, skipping...");
                     continue;
                 }
 
-                if(!c4doc_loadRevisionBody(nextDoc, outErr)) {
-                    Warn("Error loading revision body in pending document IDs (%d / %d)",
-                         outErr->domain, outErr->code);
+                if(!nextDoc->loadRevisionBody()) {
+                    Warn("Error loading revision body in pending document IDs");
                     continue;
                 }
 
@@ -449,33 +417,18 @@
 
             callback(info);
         }
-        return true;
-    }
-
-
-    bool Checkpointer::isDocumentPending(C4Database* db, slice docId, C4Error* outErr) {
+    }
+
+
+    bool Checkpointer::isDocumentPending(C4Database* db, slice docId) {
         if(_options.push < kC4OneShot) {
             // Couchbase Lite should not allow this case
-            outErr->code = kC4ErrorUnsupported;
-            outErr->domain = LiteCoreDomain;
-            return false;
-        }
-
-<<<<<<< HEAD
-        if(!read(db, false, outErr) && outErr->code != 0)
-            return false;
-
-        c4::ref<C4Document> doc = c4db_getDoc(db, docId, false, kDocGetCurrentRev, outErr);
-        if (!doc)
-            return false;
-
-        outErr->code = 0;
-        return !_checkpoint->isSequenceCompleted(doc->sequence) && isDocumentAllowed(doc);
-=======
+            C4Error::raise(LiteCoreDomain, kC4ErrorUnsupported);
+        }
+
         read(db, false);
         Retained<C4Document> doc = db->getDocument(docId, false, kDocGetCurrentRev);
         return doc && !_checkpoint->isSequenceCompleted(doc->sequence()) && isDocumentAllowed(doc);
->>>>>>> 381bc309
     }
 
 
