--- conflicted
+++ resolved
@@ -1,26 +1,10 @@
-<<<<<<< HEAD
-tree 288f2e93c3bb62061fe69a33127a6041cbbc93f7
-parent 054d5926ba26ecd7361f6d1c468b4acff5a499f5
-author Jens Alfke <jens@couchbase.com> 1534545000 -0700
-committer Jens Alfke <jens@couchbase.com> 1534545000 -0700
+tree d3eb4e6c0423d7fc7a2824e0856af326e6ff67ba
+parent 1c9268753ad5b54058d398a3aef56012e6604cb9
+parent 2fc5fa2ceedf6286d1ce2349e13285c87b36f106
+author Jens Alfke <jens@couchbase.com> 1535740549 -0700
+committer Jens Alfke <jens@couchbase.com> 1535740774 -0700
 
-Updated CMakeLists.txt for Fleece path changes
-=======
-tree cde71c6dce8eb1a6b2d486860993aaaceca14f4a
-parent 5c86080d84a217d5faa6958b060204ab248bbe48
-author Jens Alfke <jens@couchbase.com> 1535419126 -0700
-committer Jens Alfke <jens@couchbase.com> 1535419126 -0700
+Merge branch 'master' into feature/fleece_doc
 
-Added ‘parentMailbox’ facility for Actors
-
-An Actor can optionally have a parentMailbox; only one Actor with the
-same parentMailbox can be executing at once. This can help improve
-performance by limiting concurrency.
-So far this is only implemented for GCDMailbox, where it determines
-the mailbox’s dispatch queue’s ‘target queue’. This helps reduce
-the number of threads that get spawned by GCD.
-It could be implemented for ThreadedMailbox, but I think it’s less
-important because that implementation only creates a fixed-size
-thread pool.
-For #561
->>>>>>> f89474fd
+# Conflicts:
+#	include/blip_cpp/WebSocketInterface.hh