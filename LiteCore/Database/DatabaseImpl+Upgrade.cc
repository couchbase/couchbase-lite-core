//
// DatabaseImpl+Upgrade.cc
//
// Copyright 2021-Present Couchbase, Inc.
//
// Use of this software is governed by the Business Source License included
// in the file licenses/BSL-Couchbase.txt.  As of the Change Date specified
// in that file, in accordance with the Business Source License, use of this
// software will be governed by the Apache License, Version 2.0, included in
// the file licenses/APL2.txt.
//

#include "DatabaseImpl.hh"
#include "CollectionImpl.hh"
#include "VectorRecord.hh"
#include "RecordEnumerator.hh"
#include "RevID.hh"
#include "RevTreeRecord.hh"
#include "VersionVector.hh"
#include "Error.hh"
#include "StringUtil.hh"
#include <inttypes.h>
#include <vector>

namespace litecore {
    using namespace std;

    
    // The fake peer/source ID used for versions migrated from revIDs.
    static constexpr peerID kLegacyPeerID {0x7777777};

    static constexpr const char* kNameOfVersioning[3] = {
        "v2.x rev-trees", "v3.x rev-trees", "version vectors"};


    static void upgradeToVersionVectors(DatabaseImpl*, const Record&, RevTreeRecord&, ExclusiveTransaction&);
    static pair<alloc_slice, alloc_slice>
    upgradeRemoteRevs(DatabaseImpl*, Record, RevTreeRecord&, alloc_slice currentVersion);


    static const Rev* commonAncestor(const Rev *a, const Rev *b) {
        if (a && b) {
            for (auto rev = b; rev; rev = rev->parent) {
                if (rev->isAncestorOf(a))
                    return rev;
            }
        }
        return nullptr;
    }


    void DatabaseImpl::upgradeDocumentVersioning(C4DocumentVersioning curVersioning,
                                                 C4DocumentVersioning newVersioning,
                                                 ExclusiveTransaction &t)
    {
        if (newVersioning == curVersioning)
            return;
        if (newVersioning < curVersioning)
            error::_throw(error::Unimplemented, "Cannot downgrade document versioning");
        if (_config.flags & (kC4DB_ReadOnly |kC4DB_NoUpgrade))
            error::_throw(error::CantUpgradeDatabase, "Document versioning needs upgrade");

<<<<<<< HEAD
        // Drop indexes (then restore them afterwards.) This is faster than letting SQLite
        // update indexes incrementally, when large numbers of docs are modified.
        vector<IndexSpec> indexSpecs{defaultKeyStore().getIndexes()};
        for (IndexSpec& spec: indexSpecs) {
            defaultKeyStore().deleteIndex(spec.name, t);
        }

        alloc_slice path = getPath();
        LogTo(DBLog, "SCHEMA UPGRADE: Upgrading database <%.*s> from %s to %s ...",
              SPLAT(path), kNameOfVersioning[curVersioning], kNameOfVersioning[newVersioning]);
=======
>>>>>>> 3d5cfec1
        uint64_t docCount = 0;

        // Iterate over all documents in all collections:
        for (string &ksName : _dataFile->allKeyStoreNames()) {
            if (SQLiteDataFile::keyStoreNameIsCollection(ksName)) {
                LogTo(DBLog, "*** Upgrading stored documents in `%s` from %s to %s ***",
                      ksName.c_str(),
                      kNameOfVersioning[curVersioning], kNameOfVersioning[newVersioning]);
                RecordEnumerator::Options options;
                options.sortOption = kUnsorted;
                options.includeDeleted = true;
                options.contentOption = kEntireBody;
                RecordEnumerator e(_dataFile->getKeyStore(ksName), options);
                while (e.next()) {
                    // Read the doc as a RevTreeRecord. This will correctly read both the old 2.x style
                    // record (with no `extra`) and the new 3.x style.
                    const Record &rec = e.record();
                    RevTreeRecord revTree(defaultKeyStore(), rec);
                    if (newVersioning == kC4VectorVersioning) {
                        // Upgrade from rev-trees (v2 or v3) to version-vectors:
                        upgradeToVersionVectors(this, rec, revTree, t);
                    } else {
                        // Upgrading v2 rev-trees to new db schema with `extra` column;
                        // simply resave and RevTreeRecord will use the new schema:
                        auto result = revTree.save(t);
                        Assert(result == RevTreeRecord::kNoNewSequence);
                        LogVerbose(DBLog, "  - Upgraded doc '%.*s' #%s",
                                SPLAT(rec.key()),
                                revid(rec.version()).str().c_str());
                    }

                    ++docCount;
                }
            }
        }
        
        // Restore all the indexes
        if (!indexSpecs.empty()) {
            LogTo(DBLog, "\tRebuilding %u indexes...", unsigned(indexSpecs.size()));
            for (IndexSpec& spec: indexSpecs) {
                defaultKeyStore().createIndex(spec, t);
            }
        }

        LogTo(DBLog, "\t%" PRIu64 " documents upgraded, now committing changes...", docCount);
    }


    // Upgrades a Record from rev-trees to version vectors.
    static void upgradeToVersionVectors(DatabaseImpl *db,
                                        const Record &rec,
                                        RevTreeRecord &revTree,
                                        ExclusiveTransaction &t)
    {
        // Upgrade from rev-trees (v2 or v3) to version-vectors:
        auto currentRev = revTree.currentRevision();
        auto remoteRev = revTree.latestRevisionOnRemote(RevTree::kDefaultRemoteID);
        auto baseRev = commonAncestor(currentRev, remoteRev);

        // Create a version vector:
        // - If there's a remote base revision, use its generation with the legacy peer ID.
        // - Add the current rev's generation (relative to the remote base, if any)
        //   with the local 'me' peer ID.
        VersionVector vv;
        int localChanges = int(currentRev->revID.generation());
        if (baseRev) {
            vv.add({baseRev->revID.generation(), kLegacyPeerID});
            localChanges -= int(baseRev->revID.generation());
        }
        if (localChanges > 0)
            vv.add({generation(localChanges), kMePeerID});
        auto binaryVersion = vv.asBinary();

        // Propagate any saved remote revisions to the new document:
        slice body;
        alloc_slice allocedBody, extra;
        if (revTree.remoteRevisions().empty()) {
            body = currentRev->body();
        } else {
            tie(allocedBody, extra) = upgradeRemoteRevs(db, rec, revTree, binaryVersion);
            body = allocedBody;
        }

        // Now save:
        RecordUpdate newRec(revTree.docID(), body, revTree.flags());
        newRec.extra = extra;
        newRec.version = binaryVersion;
        newRec.sequence = revTree.sequence();
        newRec.subsequence = revTree.record().subsequence();
        //TODO: Find conflicts and add them to newRec.extra
        Assert(db->defaultKeyStore().set(newRec, false, t) > 0);

        LogVerbose(DBLog, "  - Upgraded doc '%.*s', %s -> [%s], %zu bytes body, %zu bytes extra",
                SPLAT(rec.key()),
                revid(rec.version()).str().c_str(),
                string(vv.asASCII()).c_str(),
                newRec.body.size, newRec.extra.size);
    }


    // Subroutine that does extra work to upgrade a doc with remote-tagged revs to version vectors.
    static pair<alloc_slice, alloc_slice> upgradeRemoteRevs(DatabaseImpl *db,
                                                            Record rec,
                                                            RevTreeRecord &revTree,
                                                            alloc_slice currentVersion)
    {
        // Make an in-memory VV-based Record, with no remote revisions:
        const Rev *currentRev = revTree.currentRevision();
        rec.setVersion(currentVersion);
        rec.setBody(currentRev->body());
        rec.setExtra(nullslice);

        // Instantiate a VectorRecord for this document, without reading the database:
        VectorRecord nuDoc(db->defaultKeyStore(), Versioning::RevTrees, rec);
        nuDoc.setEncoder(db->sharedFleeceEncoder());

        // Add each remote revision:
        for (auto i = revTree.remoteRevisions().begin(); i != revTree.remoteRevisions().end(); ++i) {
            auto remoteID = RemoteID(i->first);
            const Rev *rev = i->second;
            Revision nuRev;
            alloc_slice binaryVers;
            if (rev == currentRev) {
                nuRev = nuDoc.currentRevision();
            } else {
                if (rev->body())
                    nuRev.properties = fleece::Value::fromData(rev->body(), kFLTrusted).asDict();
                nuRev.flags = {};
                if (rev->flags & Rev::kDeleted)        nuRev.flags |= DocumentFlags::kDeleted;
                if (rev->flags & Rev::kHasAttachments) nuRev.flags |= DocumentFlags::kHasAttachments;

                VersionVector vv;
                vv.add({rev->revID.generation(), kLegacyPeerID});
                binaryVers = vv.asBinary();
                nuRev.revID = revid(binaryVers);
            }
            nuDoc.setRemoteRevision(remoteID, nuRev);
        }

        return nuDoc.encodeBodyAndExtra();
    }


}<|MERGE_RESOLUTION|>--- conflicted
+++ resolved
@@ -60,19 +60,9 @@
         if (_config.flags & (kC4DB_ReadOnly |kC4DB_NoUpgrade))
             error::_throw(error::CantUpgradeDatabase, "Document versioning needs upgrade");
 
-<<<<<<< HEAD
-        // Drop indexes (then restore them afterwards.) This is faster than letting SQLite
-        // update indexes incrementally, when large numbers of docs are modified.
-        vector<IndexSpec> indexSpecs{defaultKeyStore().getIndexes()};
-        for (IndexSpec& spec: indexSpecs) {
-            defaultKeyStore().deleteIndex(spec.name, t);
-        }
-
         alloc_slice path = getPath();
-        LogTo(DBLog, "SCHEMA UPGRADE: Upgrading database <%.*s> from %s to %s ...",
-              SPLAT(path), kNameOfVersioning[curVersioning], kNameOfVersioning[newVersioning]);
-=======
->>>>>>> 3d5cfec1
+        LogTo(DBLog, "*** Upgrading stored documents from %s to %s ***",
+              kNameOfVersioning[curVersioning], kNameOfVersioning[newVersioning]);
         uint64_t docCount = 0;
 
         // Iterate over all documents in all collections:
@@ -108,15 +98,6 @@
                 }
             }
         }
-        
-        // Restore all the indexes
-        if (!indexSpecs.empty()) {
-            LogTo(DBLog, "\tRebuilding %u indexes...", unsigned(indexSpecs.size()));
-            for (IndexSpec& spec: indexSpecs) {
-                defaultKeyStore().createIndex(spec, t);
-            }
-        }
-
         LogTo(DBLog, "\t%" PRIu64 " documents upgraded, now committing changes...", docCount);
     }
 
