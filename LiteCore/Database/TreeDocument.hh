//
//  TreeDocument.hh
//
// Copyright 2019-Present Couchbase, Inc.
//
// Use of this software is governed by the Business Source License included
// in the file licenses/BSL-Couchbase.txt.  As of the Change Date specified
// in that file, in accordance with the Business Source License, use of this
// software will be governed by the Apache License, Version 2.0, included in
// the file licenses/APL2.txt.
//

#pragma once
#include "DocumentFactory.hh"
#include "fleece/FLBase.h"

C4_ASSUME_NONNULL_BEGIN

namespace litecore {

    /** DocumentFactory subclass for rev-tree document schema. */
    class TreeDocumentFactory final : public DocumentFactory {
      public:
        explicit TreeDocumentFactory(C4Collection* coll) : DocumentFactory(coll) {}

        Retained<C4Document> newDocumentInstance(slice docID, ContentOption) override;
        Retained<C4Document> newDocumentInstance(const Record&) override;
        [[nodiscard]] bool   isFirstGenRevID(slice revID) const override;

        std::vector<alloc_slice> findAncestors(const std::vector<slice>& docIDs, const std::vector<slice>& revIDs,
                                               unsigned maxAncestors, bool mustHaveBodies,
                                               C4RemoteID remoteDBID) override;

<<<<<<< HEAD
        static C4Document* documentContaining(FLValue value);
        
        static revidBuffer generateDocRevID(slice body, slice parentRevID, bool deleted);
=======
        static C4Document* C4NULLABLE documentContaining(FLValue value);
>>>>>>> dbdbc981
    };

}  // namespace litecore

C4_ASSUME_NONNULL_END<|MERGE_RESOLUTION|>--- conflicted
+++ resolved
@@ -31,13 +31,9 @@
                                                unsigned maxAncestors, bool mustHaveBodies,
                                                C4RemoteID remoteDBID) override;
 
-<<<<<<< HEAD
-        static C4Document* documentContaining(FLValue value);
-        
-        static revidBuffer generateDocRevID(slice body, slice parentRevID, bool deleted);
-=======
         static C4Document* C4NULLABLE documentContaining(FLValue value);
->>>>>>> dbdbc981
+
+        static revidBuffer generateDocRevID(CollectionImpl* coll, slice body, slice parentRevID, bool deleted);
     };
 
 }  // namespace litecore
