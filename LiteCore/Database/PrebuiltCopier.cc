--- conflicted
+++ resolved
@@ -19,11 +19,6 @@
 #include "PrebuiltCopier.hh"
 #include "c4Database.hh"
 #include "DatabaseImpl.hh"
-<<<<<<< HEAD
-#include "c4Internal.hh"
-#include "StringUtil.hh"
-=======
->>>>>>> 381bc309
 #include "Error.hh"
 #include "FilePath.hh"
 #include "Logging.hh"
@@ -55,11 +50,7 @@
         from.copyTo(temp);
 
         {
-<<<<<<< HEAD
-            auto db = DatabaseImpl::open(temp, *config);
-=======
             auto db = C4Database::openAtPath(temp.path(), config->flags, &config->encryptionKey);
->>>>>>> 381bc309
             asInternal(db)->resetUUIDs();
             db->close();
         }
