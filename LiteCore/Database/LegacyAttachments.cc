--- conflicted
+++ resolved
@@ -17,13 +17,9 @@
 #include <unordered_map>
 #include <unordered_set>
 
-<<<<<<< HEAD
 // Note: Some of the functions in LegacyAttachments.hh are implemented in LegacyAttachments2.cc.
 
-namespace litecore { namespace legacy_attachments {
-=======
 namespace litecore::legacy_attachments {
->>>>>>> dbdbc981
     using namespace std;
     using namespace fleece;
     using namespace fleece::impl;
@@ -31,24 +27,15 @@
     bool isOldMetaProperty(slice key) { return (key.size > 0 && key[0] == '_'); }
 
     // Returns true if a Fleece Dict contains any top-level keys that begin with an underscore.
-<<<<<<< HEAD
     bool hasOldMetaProperties(FLDict root) {
         for (Dict::iterator i((const Dict*)root); i; ++i) {
             if (isOldMetaProperty(i.keyString()))
                 return true;
-=======
-    bool hasOldMetaProperties(const Dict* root) {
-        for ( Dict::iterator i(root); i; ++i ) {
-            if ( isOldMetaProperty(i.keyString()) ) return true;
->>>>>>> dbdbc981
         }
         return false;
     }
 
-    alloc_slice encodeStrippingOldMetaProperties(const Dict* root, SharedKeys* sk) {
-        if ( !root ) return {};
 
-<<<<<<< HEAD
     alloc_slice encodeStrippingOldMetaProperties(FLDict fl_root, FLSharedKeys fl_sk) {
         auto root = (const Dict*)fl_root;
         auto sk   = (SharedKeys*)fl_sk;
@@ -57,10 +44,6 @@
         
         unordered_set<const Value*> removeThese;            // Values to remove from doc
         unordered_map<const Value*, const Dict*> fixBlobs;  // blob -> attachment
-=======
-        unordered_set<const Value*>              removeThese;  // Values to remove from doc
-        unordered_map<const Value*, const Dict*> fixBlobs;     // blob -> attachment
->>>>>>> dbdbc981
 
         // Flag all "_" properties (including _attachments) for removal:
         for ( Dict::iterator i(root); i; ++i ) {
