--- conflicted
+++ resolved
@@ -538,17 +538,16 @@
 
             if ( rq.maxRevTreeDepth > 0 ) _revTree.setPruneDepth(rq.maxRevTreeDepth);
 
-            alloc_slice body = requestBody(rq, outError);
+            const alloc_slice body = requestBody(rq, outError);
             if ( !body ) return false;
 
-            revidBuffer encodedNewRevID = TreeDocumentFactory::generateDocRevID(body,
-                                                                                _selected.revID,
-                                                                                deletion);
+            const revidBuffer encodedNewRevID =
+                    TreeDocumentFactory::generateDocRevID(_collection, body, _selected.revID, deletion);
 
             C4ErrorCode errorCode = {};
             int         httpStatus;
-            auto newRev = _revTree.insert(encodedNewRevID.getRevID(), body, (Rev::Flags)rq.revFlags, _selectedRev,
-                                          rq.allowConflict, false, httpStatus);
+            const auto  newRev = _revTree.insert(encodedNewRevID.getRevID(), body, static_cast<Rev::Flags>(rq.revFlags),
+                                                 _selectedRev, rq.allowConflict, false, httpStatus);
             if ( newRev ) {
                 if ( !saveNewRev(rq, newRev) ) errorCode = kC4ErrorConflict;
             } else if ( httpStatus == 200 ) {
@@ -586,52 +585,7 @@
             return true;
         }
 
-<<<<<<< HEAD
-    private:
-=======
-        static bool hasEncryptables(slice body, SharedKeys* sk) {
-#ifndef COUCHBASE_ENTERPRISE
-            return false;
-#else
-            const Value* v = Value::fromTrustedData(body);
-            if ( v == nullptr ) { return false; }
-
-            Scope scope(body, sk);
-            for ( DeepIterator i(v->asDict()); i; ++i ) {
-                const Dict* dict = i.value()->asDict();
-                if ( dict ) {
-                    const Value* objType = dict->get(C4Document::kObjectTypeProperty);
-                    if ( objType && objType->asString() == C4Document::kObjectType_Encryptable ) { return true; }
-                }
-            }
-            return false;
-#endif
-        }
-
-        revidBuffer generateDocRevID(slice body, slice parentRevID, bool deleted) {
-            // Get SHA-1 digest of (length-prefixed) parent rev ID, deletion flag, and revision body:
-            uint8_t revLen  = (uint8_t)min((unsigned long)parentRevID.size, 255ul);
-            uint8_t delByte = deleted;
-            SHA1    digest;
-            if ( hasEncryptables(body, _collection->dbImpl()->dataFile()->documentKeys()) ) {
-                mutable_slice mslice(digest.asSlice());
-                SecureRandomize(mslice);
-            } else {
-                SHA1 tmp = (SHA1Builder() << revLen << slice(parentRevID.buf, revLen) << delByte << body).finish();
-                digest.setDigest(tmp.asSlice());
-            }
-            // Derive new rev's generation #:
-            unsigned generation = 1;
-            if ( parentRevID.buf ) {
-                revidBuffer parentID(parentRevID);
-                generation = parentID.getRevID().generation() + 1;
-            }
-            return {generation, slice(digest)};
-        }
-
-
       private:
->>>>>>> dbdbc981
         RevTreeRecord _revTree;
         const Rev*    _selectedRev{nullptr};
     };
@@ -716,22 +670,45 @@
         return asInternal(collection())->keyStore().withDocBodies(docIDs, callback);
     }
 
-    /*static*/ revidBuffer TreeDocumentFactory::generateDocRevID(slice body,
-                                                                 slice parentRevID,
-                                                                 bool deleted) {
+    static bool hasEncryptables(slice body, SharedKeys* sk) {
+#ifndef COUCHBASE_ENTERPRISE
+        return false;
+#else
+        const Value* v = Value::fromTrustedData(body);
+        if ( v == nullptr ) { return false; }
+
+        Scope scope(body, sk);
+        for ( DeepIterator i(v->asDict()); i; ++i ) {
+            const Dict* dict = i.value()->asDict();
+            if ( dict ) {
+                const Value* objType = dict->get(C4Document::kObjectTypeProperty);
+                if ( objType && objType->asString() == C4Document::kObjectType_Encryptable ) { return true; }
+            }
+        }
+        return false;
+#endif
+    }
+
+    revidBuffer TreeDocumentFactory::generateDocRevID(CollectionImpl* coll, slice body, slice parentRevID,
+                                                      const bool deleted) {
         // Get SHA-1 digest of (length-prefixed) parent rev ID, deletion flag, and revision body:
-        uint8_t revLen = (uint8_t)min((unsigned long)parentRevID.size, 255ul);
-        uint8_t delByte = deleted;
-        SHA1 digest = (SHA1Builder() << revLen << slice(parentRevID.buf, revLen)
-                                     << delByte << body)
-                       .finish();
+        const uint8_t revLen  = (uint8_t)min(parentRevID.size, 255ul);
+        const uint8_t delByte = deleted;
+        SHA1          digest;
+        if ( hasEncryptables(body, coll->dbImpl()->dataFile()->documentKeys()) ) {
+            const mutable_slice mslice(digest.asSlice());
+            SecureRandomize(mslice);
+        } else {
+            const SHA1 tmp = (SHA1Builder() << revLen << slice(parentRevID.buf, revLen) << delByte << body).finish();
+            digest.setDigest(tmp.asSlice());
+        }
         // Derive new rev's generation #:
         unsigned generation = 1;
-        if (parentRevID.buf) {
-            revidBuffer parentID(parentRevID);
-            generation = parentID.generation() + 1;
-        }
-        return revidBuffer(generation, slice(digest));
+        if ( parentRevID.buf ) {
+            const revidBuffer parentID(parentRevID);
+            generation = parentID.getRevID().generation() + 1;
+        }
+        return {generation, slice(digest)};
     }
 
 }  // end namespace litecore