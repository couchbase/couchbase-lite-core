//
// VectorRecord.hh
//
// Copyright 2020-Present Couchbase, Inc.
//
// Use of this software is governed by the Business Source License included
// in the file licenses/BSL-Couchbase.txt.  As of the Change Date specified
// in that file, in accordance with the Business Source License, use of this
// software will be governed by the Apache License, Version 2.0, included in
// the file licenses/APL2.txt.
//

#pragma once
#include "Record.hh"
#include "RevID.hh"
#include "fleece/Fleece.hh"
#include "fleece/Mutable.hh"
#include <iosfwd>
#include <optional>

namespace litecore {
    class KeyStore;
    class ExclusiveTransaction;
    class HybridClock;
    class Version;
    class VersionVector;

    /// Metadata and properties of a document revision.
    struct Revision {
        /// The root of the document's properties.
        /// \warning  Mutating the owning \ref VectorRecord will invalidate this pointer!
        fleece::Dict properties;

        /// The encoded version/revision ID. Typically this stores a VersionVector.
        revid revID;

        /// The revision's flags:
        /// - kDeleted: This is a tombstone
        /// - kConflicted: This is a conflict with the current local revision
        /// - kHasAttachments: Properties include references to blobs.
        DocumentFlags flags{};

        /// Returns true if `revID` is a version vector, false if it's a tree-based revid.
        bool hasVersionVector() const;

        /// Returns the current (first) version of the version vector encoded in the `revID`.
        [[nodiscard]] Version version() const;

        /// Decodes the entire version vector encoded in the `revID`. (This allocates heap space.)
        [[nodiscard]] VersionVector versionVector() const;

        [[nodiscard]] bool isDeleted() const FLPURE { return flags & DocumentFlags::kDeleted; }

        [[nodiscard]] bool isConflicted() const FLPURE { return flags & DocumentFlags::kConflicted; }

        [[nodiscard]] bool hasAttachments() const FLPURE { return flags & DocumentFlags::kHasAttachments; }
    };


    /// Type of revision versioning to use: rev-trees or version vectors.
    enum class Versioning : uint8_t { RevTrees, Vectors };


    /// Persistent local identifier of a remote database that replicates with this one.
    /// This is used as a tag, to let VectorRecord remember the last-known revision of a document in that
    /// database. This allows the replicator to generate and apply deltas when replicating.
    /// It's also used when the remote replicator runs in no-conflict mode and requires that we identify the
    /// parent revision when pushing an update.
    ///
    /// RemoteIDs must be positive. They are assigned by the C4Database, which stores a list of remote
    /// database URLs.
    /// \note VectorRecord's current implementation assumes that RemoteIDs are small consecutive numbers
    ///      starting at 0, and so uses them as array indexes.
    enum class RemoteID : int {
        Local = 0  /// Refers to the local revision, not a remote.
    };

    /// Rewritten document class for 3.0.
    /// Instead of a revision tree, it stores the _current_ local revision, and may store the current
    /// revision for each database this one replicates with, as indexed by its `RemoteID`.
    ///
    /// It attempts to optimize storage when these revisions are either identical or share common property
    /// values.
    class VectorRecord {
      public:
        using Dict        = fleece::Dict;
        using MutableDict = fleece::MutableDict;

        /// Reads a document given a Record. If the document doesn't exist, the resulting VectorRecord will be
        /// empty, with an empty `properties` Dict and a null revision ID.
        VectorRecord(KeyStore&, const Record&);

        /// Reads a document given the docID.
        VectorRecord(KeyStore& store, slice docID, ContentOption = kEntireBody);

        VectorRecord(const VectorRecord&);

        ~VectorRecord();

        /// You can store a pointer to whatever you want here.
        void* owner = nullptr;

        /// Given a Fleece Value, finds the VectorRecord it belongs to.
        static VectorRecord* containing(fleece::Value);

        /// Sets a custom Fleece Encoder to use when saving.
        void setEncoder(FLEncoder enc) { _encoder = enc; }

        /// Returns true if the document exists in the database.
        bool exists() const noexcept FLPURE { return _sequence > sequence_t(0); }

        /// Returns what content has been loaded: metadata, current revision, or all revisions.
        ContentOption contentAvailable() const noexcept FLPURE { return _whichContent; }

        /// If the requested content isn't in memory, loads it.
        /// Returns true if the content is now available, false if it couldn't be loaded.
        bool loadData(ContentOption which = kEntireBody);

        //---- Metadata:

        /// The document's sequence number, or 0 if it doesn't exist in the database yet.
        sequence_t sequence() const noexcept FLPURE { return _sequence; }

        /// The document ID.
        const alloc_slice& docID() const noexcept FLPURE { return _docID; }

        /// The current revision's properties. Never null, but is empty if this is a new document.
        Dict properties() const noexcept FLPURE { return _current.properties; }

        /// The current revision ID, initially a null slice in a new document.
        revid revID() const FLPURE { return _current.revID; }

        /// The current document flags (kDeleted, kHasAttachments, kConflicted.)
        DocumentFlags flags() const FLPURE { return _docFlags; }

        /// Returns the current properties, revID and flags in a single struct.
        /// \warning  The `properties` and `revID` fields point to the _current_ values. Calling
        ///          \ref setProperties. \ref setRevID or \ref save will invalidate those pointers.
        Revision currentRevision() const FLPURE { return _current; }

        /// The current revision's encoded Fleece data.
        slice currentRevisionData() const;

        /// The document's last tree-based revid, before the first version-vectored rev was added.
        /// (`nullslice` if it still has a legacy revid, or never had one.)
        revid lastLegacyRevID() const FLPURE;

        //---- Modifying the document:

        /// The properties as a mutable Dict, that can be modified in place.
        /// \warning  The first time \ref mutableProperties is called, the value returned by \ref properties
        ///          will change: it will now return a reference to the same mutable Dict.
        ///          (The prior Dict does remain valid until \ref save is called, though.)
        ///          If you don't want this behavior, then either always call \ref mutableProperties, or
        ///          call it once before the first call to \ref properties.
        MutableDict mutableProperties();

        /// Replaces the current properties with a new Dict.
        /// (This is a no-op if the Dict is pointer-equal to the \ref properties or \ref mutableProperties.)
        void setProperties(Dict);

        /// Assigns a custom revision ID for the current in-memory changes. When saving, this revID will be
        /// assigned to the new revision. If you don't call this, a revID will be auto-generated by the
        /// \ref save method. (This method is normally only called by the replicator.)
        void setRevID(revid);

        /// Sets the flags of the in-memory revision that will be saved by the \ref save method.
        /// This should generally be called before saving, otherwise the flags of the previous revision will
        /// be reused, which may not be appropriate.
        void setFlags(DocumentFlags);

        /// Sets the properties, revID and flags at once.
        void setCurrentRevision(const Revision& rev);

        /// Returns true if in-memory state of this object has changed since it was created or last saved.
        bool changed() const FLPURE;

        //---- Saving:

        /// Possible results of the \ref save method.
        enum SaveResult {
            kConflict,       ///< The document was **not saved** because a newer revision already exists.
            kNoSave,         ///< There were no changes to save.
            kNoNewSequence,  ///< Saved, but the local rev was unchanged so no new sequence was assigned.
            kNewSequence     ///< The document was saved and a new sequence number assigned.
        };

        /// Saves changes, if any, back to the KeyStore.
        /// \note  Most errors are thrown as exceptions, but a conflict is returned as `kConflict`.
        SaveResult save(ExclusiveTransaction& t, HybridClock& versionClock);

        /// Returns the `body` and `extra` Record values representing the current in-memory state.
        /// This is used by the \ref save method and the database upgrader. Shouldn't be needed elsewhere.
        pair<alloc_slice, alloc_slice> encodeBodyAndExtra();

        //---- Revisions of different remotes:

        /// Returns the current revision stored for the given \ref RemoteID, if any.
        /// \warning  The `properties` and `revID` fields point to the _current_ values. Calling
        ///          \ref setRemoteRevision or \ref save will invalidate those pointers.
        std::optional<Revision> remoteRevision(RemoteID) const FLPURE;

        /// Same as \ref remoteRevision, but loads the document's remote revisions if not in memory yet.
        std::optional<Revision> loadRemoteRevision(RemoteID);

        /// Stores a revision for the given \ref RemoteID, or removes it if the revision is `nullopt`.
        void setRemoteRevision(RemoteID, const std::optional<Revision>&);

        /// Returns the next RemoteID for which a revision is stored.
        RemoteID nextRemoteID(RemoteID) const;

        /// Same as \ref nextRemoteID, but loads the document's remote revisions if not in memory yet.
        RemoteID loadNextRemoteID(RemoteID);

        using ForAllRevsCallback = function_ref<void(RemoteID, Revision const&)>;

        void forAllRevs(const ForAllRevsCallback&) const;

        using ForAllRevIDsCallback = function_ref<void(RemoteID, revid, bool hasBody)>;

        /// Given only a record, find all the revision IDs and pass them to the callback.
        static void forAllRevIDs(const RecordUpdate&, const ForAllRevIDsCallback&);

        //---- For testing:

        /// Generates a rev-tree revision ID given document properties, parent revision ID, and flags.
        static alloc_slice generateRevID(Dict, revid parentRevID, DocumentFlags);
        /// Generates a version-vector revision ID given parent vector.
        static alloc_slice generateVersionVector(revid parentVersionVector, HybridClock&);

        std::string dump() const;               ///< Returns an ASCII dump of the object's state.
        void        dump(std::ostream&) const;  ///< Writes an ASCII dump of the object's state.
        std::string dumpStorage() const;        ///< Returns the JSON form of the internal storage.

        fleece::Array revisionStorage() const { return _revisions; }  ///< The internal storage

      private:
        class LinkedFleeceDoc;

        FLSharedKeys                   sharedKeys() const;
        fleece::Doc                    newLinkedFleeceDoc(const alloc_slice&, FLTrust);
        void                           readRecordBody(const alloc_slice& body);
        void                           readRecordExtra(const alloc_slice& extra);
        void                           importRevTree(alloc_slice body, alloc_slice extra);
        Record                         originalRecord() const;
        void                           requireBody() const;
        void                           requireRemotes() const;
        void                           mustLoadRemotes();
        void                           mutateRevisions();
        MutableDict                    mutableRevisionDict(RemoteID remoteID);
        Dict                           originalProperties() const;
        pair<alloc_slice, alloc_slice> encodeBodyAndExtra(FLEncoder NONNULL);
        alloc_slice                    encodeExtra(FLEncoder NONNULL);
        bool                           propertiesChanged() const;
        void                           clearPropertiesChanged() const;
        void                           updateDocFlags();
<<<<<<< HEAD
        static void                    forAllLegacyRevIDs(const RecordUpdate&, const ForAllRevIDsCallback&);

        KeyStore&                    _store;                // The database KeyStore
        FLEncoder                    _encoder{nullptr};     // Database shared Fleece Encoder
        alloc_slice                  _docID;                // The docID
        sequence_t                   _sequence;             // The Record's sequence
        uint64_t                     _subsequence;          // The Record's subsequence
        DocumentFlags                _docFlags;             // Document-level flags
        alloc_slice                  _revID;                // Current revision ID backing store
        Revision                     _current;              // Current revision
        fleece::RetainedValue        _currentProperties;    // Retains local properties
        fleece::Doc                  _bodyDoc;              // If saved, a Doc of the `body` column
        slice                        _bodyDocRange;         // Fleece data within _bodyDoc
        fleece::Doc                  _extraDoc;             // Fleece Doc holding record `extra`
        fleece::Array                _revisions;            // Top-level parsed body; stores revs
        mutable fleece::MutableArray _mutatedRevisions;     // Mutable version of `_revisions`
        Versioning                   _versioning;           // RevIDs or VersionVectors?
        int                          _parentOfLocal{};      // (only used in imported revtree)
        bool                         _changed{false};       // Set to true on explicit change
        bool                         _revIDChanged{false};  // Has setRevID() been called?
        ContentOption                _whichContent;         // Which parts of record are available
=======

        KeyStore&                    _store;              // The database KeyStore
        FLEncoder                    _encoder{nullptr};   // Database shared Fleece Encoder
        alloc_slice                  _docID;              // The docID
        sequence_t                   _sequence;           // The Record's sequence
        uint64_t                     _subsequence;        // The Record's subsequence
        DocumentFlags                _docFlags;           // Document-level flags
        alloc_slice                  _savedRevID;         // Revision ID saved in db (may == _revID)
        alloc_slice                  _revID;              // Current revision ID backing store
        Revision                     _current;            // Current revision
        fleece::RetainedValue        _currentProperties;  // Retains local properties
        fleece::Doc                  _bodyDoc;            // If saved, a Doc of the Fleece body
        fleece::Doc                  _extraDoc;           // Fleece Doc holding record `extra`
        fleece::Array                _revisions;          // Top-level parsed body; stores revs
        mutable fleece::MutableArray _mutatedRevisions;   // Mutable version of `_revisions`
        bool                         _changed{false};     // Set to true on explicit change
        ContentOption                _whichContent;       // Which parts of record are available
>>>>>>> 92fc5cc0
        // (Note: _changed doesn't reflect mutations to _properties; changed() checks for those.)
    };
}  // namespace litecore<|MERGE_RESOLUTION|>--- conflicted
+++ resolved
@@ -254,8 +254,6 @@
         bool                           propertiesChanged() const;
         void                           clearPropertiesChanged() const;
         void                           updateDocFlags();
-<<<<<<< HEAD
-        static void                    forAllLegacyRevIDs(const RecordUpdate&, const ForAllRevIDsCallback&);
 
         KeyStore&                    _store;                // The database KeyStore
         FLEncoder                    _encoder{nullptr};     // Database shared Fleece Encoder
@@ -263,6 +261,7 @@
         sequence_t                   _sequence;             // The Record's sequence
         uint64_t                     _subsequence;          // The Record's subsequence
         DocumentFlags                _docFlags;             // Document-level flags
+        alloc_slice                  _savedRevID;           // Revision ID saved in db (may == _revID)
         alloc_slice                  _revID;                // Current revision ID backing store
         Revision                     _current;              // Current revision
         fleece::RetainedValue        _currentProperties;    // Retains local properties
@@ -276,25 +275,6 @@
         bool                         _changed{false};       // Set to true on explicit change
         bool                         _revIDChanged{false};  // Has setRevID() been called?
         ContentOption                _whichContent;         // Which parts of record are available
-=======
-
-        KeyStore&                    _store;              // The database KeyStore
-        FLEncoder                    _encoder{nullptr};   // Database shared Fleece Encoder
-        alloc_slice                  _docID;              // The docID
-        sequence_t                   _sequence;           // The Record's sequence
-        uint64_t                     _subsequence;        // The Record's subsequence
-        DocumentFlags                _docFlags;           // Document-level flags
-        alloc_slice                  _savedRevID;         // Revision ID saved in db (may == _revID)
-        alloc_slice                  _revID;              // Current revision ID backing store
-        Revision                     _current;            // Current revision
-        fleece::RetainedValue        _currentProperties;  // Retains local properties
-        fleece::Doc                  _bodyDoc;            // If saved, a Doc of the Fleece body
-        fleece::Doc                  _extraDoc;           // Fleece Doc holding record `extra`
-        fleece::Array                _revisions;          // Top-level parsed body; stores revs
-        mutable fleece::MutableArray _mutatedRevisions;   // Mutable version of `_revisions`
-        bool                         _changed{false};     // Set to true on explicit change
-        ContentOption                _whichContent;       // Which parts of record are available
->>>>>>> 92fc5cc0
         // (Note: _changed doesn't reflect mutations to _properties; changed() checks for those.)
     };
 }  // namespace litecore