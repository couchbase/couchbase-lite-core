//
// VectorRecord.cc
//
// Copyright 2020-Present Couchbase, Inc.
//
// Use of this software is governed by the Business Source License included
// in the file licenses/BSL-Couchbase.txt.  As of the Change Date specified
// in that file, in accordance with the Business Source License, use of this
// software will be governed by the Apache License, Version 2.0, included in
// the file licenses/APL2.txt.
//

#include "VectorRecord.hh"
#include "Record.hh"
#include "KeyStore.hh"
#include "DataFile.hh"
#include "VersionVector.hh"
#include "DeDuplicateEncoder.hh"
#include "Error.hh"
#include "SecureDigest.hh"
#include "StringUtil.hh"
#include "RawRevTree.hh"
#include "RevTree.hh"
#include "fleece/Expert.hh"
#include <ostream>
#include <sstream>

namespace litecore {
    using namespace std;
    using namespace fleece;

    /*
     RECORD SCHEMA:

     A table row, and `Record` object, contain these columns/properties:
       - `key`        --The document ID
       - `version`    --Current revision's ID (entire version vector, or current tree revID)
       - `flags`      --Current document flags, based on all stored revisions
       - `sequence`   --The document's current sequence number
       - `body`       --Fleece-encoded properties of the current revision
       - `extra`      --Other revisions, if any, as described below

     This separation of `body` and `extra` lets us avoid reading the remote revision(s) into RAM
     unless needed ... and they're normally only needed by the replicator.

     THE "EXTRA" COLUMN:

     If remote revisions are stored, the `extra` column contains a Fleece-encoded Array.

     The indices of the Array correspond to `RemoteID`s. Each remote revision is stored at its
     RemoteID's index as a Dict, with keys:
       - `kRevPropertiesKey` --document body, itself a Dict
       - `kRevIDKey`         --revision ID, binary data
       - `kRevFlagsKey`      --DocumentFlags, int, omitted if 0
     An array item whose index doesn't correspond to any Revision contains a `null` instead
     of a Dict. This includes the first (0) item, since storing the local revision here would be
     redundant.

     DE-DUPLICATING PROPERTY VALUES:

     It's very common for two or more RemoteIDs to refer to the same revision, i.e. have the same
     version/properties/flags. This happens whenever the local document is in sync with its remote
     counterpart.

     It's also common for different revisions to have a lot of common property values; for example,
     if the local database changes one property but leaves the rest alone.

     Thus, when encoding the record `body` and `extra` we use a DeDuplicatingEncoder to save
     space. This encoder recognizes when `writeValue` is called twice with the same `Value`;
     after the first time it just encodes a Fleece "pointer" to the already-encoded value data.
     (This turns the Fleece structure, normally a tree, into a DAG. That's largely immaterial to
     clients, because the structure is read-only. You'd have to be looking for equal pointers to
     tell the difference.)

     Even this wouldn't normally de-duplicate between the _current_ revision and a remote,
     since they're encoded into separate Fleece containers (stored in `body` and `extra`.)
     To get around that, we use the arcane `FLEncoder_Snip` function, which allows you to write
     multiple Fleece containers with the same encoder. We write the body properties first, snip
     those as one container that will be written to `body`, then continue encoding the rest of
     the remote revisions, which will end up in `extra`. This means that `extra` may contain
     references back into `body`, but this is OK as long as, when we load `extra`, we tell it that
     its "extern" data is the `body` data. Then, when Fleece detects it's following an internal
     reference in `extra` whose destination is outside `extra`, it will resolve it to the
     corresponding address in `body`. It's as though they're a single container.
     */


    // Keys in revision dicts (deliberately tiny and ineligible for SharedKeys, to save space.)
    static constexpr slice kRevPropertiesKey = ".";
    static constexpr slice kRevIDKey         = "@";
    static constexpr slice kLegacyRevIDKey   = "~";
    static constexpr slice kRevFlagsKey      = "&";

<<<<<<< HEAD
#pragma mark - INITIALIZATION:
=======
    bool Revision::hasVersionVector() const { return revID.isVersion(); }

    Version Revision::version() const { return VersionVector::readCurrentVersionFromBinary(revID); }

    VersionVector Revision::versionVector() const { return VersionVector::fromBinary(revID); }
>>>>>>> 92fc5cc0

    VectorRecord::VectorRecord(KeyStore& store, const Record& rec)
        : _store(store)
        , _docID(rec.key())
        , _sequence(rec.sequence())
        , _subsequence(rec.subsequence())
        , _savedRevID(rec.version())
        , _revID(_savedRevID)
        , _docFlags(rec.flags())
        , _whichContent(rec.contentLoaded()) {
        _current.revID = revid(_revID);
        _current.flags = _docFlags - (DocumentFlags::kConflicted | DocumentFlags::kSynced);
        if ( rec.exists() ) {
            readRecordBody(rec.body());
            readRecordExtra(rec.extra());
        } else {
            // ‘"Untitled" empty state. Create an empty local properties dict:
            _sequence     = 0_seq;
            _whichContent = kEntireBody;
            (void)mutableProperties();
        }
    }

    VectorRecord::VectorRecord(KeyStore& store, slice docID, ContentOption whichContent)
        : VectorRecord(store, store.get(docID, whichContent)) {}

    VectorRecord::VectorRecord(const VectorRecord& other) : VectorRecord(other._store, other.originalRecord()) {}

    VectorRecord::~VectorRecord() = default;

    void VectorRecord::readRecordBody(const alloc_slice& body) {
        if ( body && !revid(_revID).isVersion() && RawRevision::isRevTree(body) ) {
            // doc is still in v2.x format, with body & rev-tree in `body`, and no `extra`:
            importRevTree(body, nullslice);
        } else {
            if ( body ) {
                _bodyDoc            = newLinkedFleeceDoc(body, kFLTrusted);
                _bodyDocRange       = _bodyDoc.data();
                _current.properties = _bodyDoc.asDict();
                if ( !_current.properties )
                    error::_throw(error::CorruptRevisionData, "VectorRecord reading properties error");
            } else {
                _bodyDoc = nullptr;
                if ( _whichContent != kMetaOnly ) _current.properties = Dict::emptyDict();
                else
                    _current.properties = nullptr;
            }
            _currentProperties = _current.properties;  // retains it
        }
    }

    void VectorRecord::readRecordExtra(const alloc_slice& extra) {
        if ( extra && !revid(_revID).isVersion() ) {
            // This doc hasn't been upgraded; `extra` is still in old RevTree format
            importRevTree(_bodyDoc.allocedData(), extra);
        } else {
            if ( extra ) {
                _extraDoc = Doc(extra, kFLTrusted, sharedKeys(), _bodyDoc.data());
            } else
                _extraDoc = nullptr;
            _revisions        = _extraDoc.asArray();
            _mutatedRevisions = nullptr;
            if ( extra && !_revisions ) error::_throw(error::CorruptRevisionData, "VectorRecord readRecordExtra error");
        }

        // The kSynced flag is set when the document's current revision is pushed to remote #1.
        // This is done instead of updating the doc body, for reasons of speed. So when loading
        // the document, detect that flag and belatedly update remote #1's state.
        if ( _docFlags & DocumentFlags::kSynced ) {
            setRemoteRevision(RemoteID(1), currentRevision());
            _docFlags -= DocumentFlags::kSynced;
            _changed = false;
        }
    }

    // Parses `extra` column as an old-style RevTree and adds the revisions.
    void VectorRecord::importRevTree(alloc_slice body, alloc_slice extra) {
        LogToAt(DBLog, Verbose, "VectorRecord: importing '%.*s' as RevTree", SPLAT(docID()));
        bool wasChanged = _changed;
        _extraDoc       = fleece::Doc(extra, kFLTrustedDontParse, sharedKeys());
        RevTree    revTree(body, extra, sequence());
        const Rev* curRev = revTree.currentRevision();
        if ( _docFlags & DocumentFlags::kSynced ) revTree.setLatestRevisionOnRemote(1, curRev);

        if ( !extra ) {
            // This is a v2.x document with body & rev-tree in `body`, and no `extra`.
            // That means _bodyDoc's data is the entire rev-tree, not just the current rev data.
            // This is why we have _bodyDocRange! Set it to the current rev itself:
            Assert(!_bodyDoc);
            _bodyDoc            = newLinkedFleeceDoc(body, kFLTrustedDontParse);
            _bodyDocRange       = curRev->body();
            FLValue bodyProps   = FLValue_FromData(_bodyDocRange, kFLTrusted);
            _current.properties = Value(bodyProps).asDict();
            if ( !_current.properties )
                error::_throw(error::CorruptRevisionData, "VectorRecord reading 2.x properties error");
            _currentProperties = _current.properties;  // retains it
        }

        // Propagate any saved remote revisions to the new document:
        auto& remoteRevMap = revTree.remoteRevisions();
        for ( auto [id, rev] : remoteRevMap ) {
            Revision    nuRev;
            MutableDict nuProps;
            if ( rev == curRev ) {
                nuRev = currentRevision();
            } else {
                if ( rev->body() ) {
                    auto props       = fleece::ValueFromData(rev->body(), kFLTrusted).asDict();
                    nuProps          = props.mutableCopy(kFLDeepCopyImmutables);
                    nuRev.properties = nuProps;
                }
                nuRev.revID = rev->revID;
                nuRev.flags = {};
                if ( rev->flags & Rev::kDeleted ) nuRev.flags |= DocumentFlags::kDeleted;
                if ( rev->flags & Rev::kHasAttachments ) nuRev.flags |= DocumentFlags::kHasAttachments;
                if ( rev->flags & Rev::kIsConflict ) nuRev.flags |= DocumentFlags::kConflicted;
            }
            setRemoteRevision(RemoteID(id), nuRev);
        }

        _changed = wasChanged;
    }

    bool VectorRecord::loadData(ContentOption which) {
        if ( !exists() ) return false;
        if ( which <= _whichContent ) return true;

        Record rec = _store.get(_sequence, which);
        if ( !rec.exists() ) return false;

        LogToAt(DBLog, Verbose, "VectorRecord: Loading more data (which=%d) of '%.*s'", int(which), SPLAT(docID()));
        auto oldWhich = _whichContent;
        _whichContent = which;
        if ( which >= kCurrentRevOnly && oldWhich < kCurrentRevOnly ) readRecordBody(rec.body());
        if ( which >= kEntireBody && oldWhich < kEntireBody ) readRecordExtra(rec.extra());
        return true;
    }

    // Reconstitutes the original Record I was loaded from
    Record VectorRecord::originalRecord() const {
        Record rec(_docID);
        rec.updateSequence(_sequence);
        rec.updateSubsequence(_subsequence);
        if ( _sequence > 0_seq ) rec.setExists();
        rec.setVersion(_savedRevID);
        rec.setFlags(_docFlags);
        rec.setBody(_bodyDoc.allocedData());
        rec.setExtra(_extraDoc.allocedData());
        rec.setContentLoaded(_whichContent);
        return rec;
    }

    void VectorRecord::requireBody() const {
        if ( _whichContent < kCurrentRevOnly )
            error::_throw(error::UnsupportedOperation, "Document's body is not loaded");
    }

    void VectorRecord::requireRemotes() const {
        if ( _whichContent < kEntireBody )
            error::_throw(error::UnsupportedOperation, "Document's other revisions are not loaded");
    }

    void VectorRecord::mustLoadRemotes() {
        if ( exists() && !loadData(kEntireBody) )
            error::_throw(error::Conflict, "Document is outdated, revisions can't be loaded");
    }

#pragma mark - REVISIONS:

    optional<Revision> VectorRecord::remoteRevision(RemoteID remote) const {
        if ( remote == RemoteID::Local ) return currentRevision();
        requireRemotes();

        if ( Dict revDict = _revisions[int(remote)].asDict(); revDict ) {
            // revisions have a top-level dict with the revID, flags, properties.
            Dict  properties = revDict[kRevPropertiesKey].asDict();
            revid revID(revDict[kRevIDKey].asData());
            auto  flags = DocumentFlags(revDict[kRevFlagsKey].asInt());
            if ( !properties ) properties = Dict::emptyDict();
            if ( !revID ) error::_throw(error::CorruptRevisionData, "VectorRecord remoteRevision bad revID");
            return Revision{properties, revID, flags};
        } else {
            return nullopt;
        }
    }

    optional<Revision> VectorRecord::loadRemoteRevision(RemoteID remote) {
        if ( remote != RemoteID::Local ) mustLoadRemotes();
        return remoteRevision(remote);
    }

    RemoteID VectorRecord::nextRemoteID(RemoteID remote) const {
        int iremote = int(remote);
        while ( ++iremote < _revisions.count() ) {
            if ( _revisions[iremote].asDict() != nullptr ) break;
        }
        return RemoteID(iremote);
    }

    RemoteID VectorRecord::loadNextRemoteID(RemoteID remote) {
        mustLoadRemotes();
        return nextRemoteID(remote);
    }

    void VectorRecord::forAllRevs(const ForAllRevsCallback& callback) const {
        RemoteID           rem = RemoteID::Local;
        optional<Revision> rev;
        while ( (rev = remoteRevision(rem)) ) {
            callback(rem, *rev);
            rem = nextRemoteID(rem);
        }
    }

    // If _revisions is not mutable, makes a mutable copy and assigns it to _mutatedRevisions.
    void VectorRecord::mutateRevisions() {
        requireRemotes();
        if ( !_mutatedRevisions ) {
            _mutatedRevisions = _revisions ? _revisions.mutableCopy() : MutableArray::newArray();
            _revisions        = _mutatedRevisions;
        }
    }

    // Returns the MutableDict for a revision.
    // If it's not mutable yet, replaces it with a mutable copy.
    MutableDict VectorRecord::mutableRevisionDict(RemoteID remote) {
        mutateRevisions();
        if ( _mutatedRevisions.count() <= int(remote) ) _mutatedRevisions.resize(int(remote) + 1);
        MutableDict revDict = _mutatedRevisions.getMutableDict(int(remote));
        if ( !revDict ) _mutatedRevisions[int(remote)] = revDict = MutableDict::newDict();
        return revDict;
    }

    // Updates a revision. (Local changes, e.g. setRevID and setFlags, go through this too.)
    void VectorRecord::setRemoteRevision(RemoteID remote, const optional<Revision>& optRev) {
        if ( remote == RemoteID::Local ) {
            Assert(optRev);
            return setCurrentRevision(*optRev);
        }

        mustLoadRemotes();
        bool changedFlags = false;
        if ( auto& newRev = *optRev; optRev ) {
            // Creating/updating a remote revision:
            Assert((uint8_t(newRev.flags) & ~0x7) == 0);  // only deleted/attachments/conflicted are legal
            MutableDict revDict = mutableRevisionDict(remote);
            if ( !newRev.revID ) error::_throw(error::CorruptRevisionData, "VectorRecord setRemoteRevision bad revID");
            if ( auto oldRevID = revDict[kRevIDKey].asData(); newRev.revID != oldRevID ) {
                revDict[kRevIDKey].setData(newRev.revID);
                _changed = true;
            }
            if ( newRev.properties != revDict.get(kRevPropertiesKey) ) {
                if ( newRev.properties ) revDict[kRevPropertiesKey] = newRev.properties;
                else
                    revDict.remove(kRevPropertiesKey);
                _changed = true;
            }
            if ( int(newRev.flags) != revDict[kRevFlagsKey].asInt() ) {
                if ( newRev.flags != DocumentFlags::kNone ) revDict[kRevFlagsKey] = int(newRev.flags);
                else
                    revDict.remove(kRevFlagsKey);
                _changed = changedFlags = true;
            }
        } else if ( _revisions[int(remote)] ) {
            // Removing a remote revision.
            // First replace its Dict with null, then remove trailing nulls from the revision array.
            mutateRevisions();
            _mutatedRevisions[int(remote)] = Value::null();
            auto n                         = _mutatedRevisions.count();
            while ( n > 0 && !_mutatedRevisions.get(n - 1).asDict() ) --n;
            _mutatedRevisions.resize(n);
            _changed = changedFlags = true;
        }

        if ( changedFlags ) updateDocFlags();
    }

#pragma mark - CURRENT REVISION:

    Version Revision::version() const { return VersionVector::readCurrentVersionFromBinary(revID); }

    VersionVector Revision::versionVector() const { return VersionVector::fromBinary(revID); }

    slice VectorRecord::currentRevisionData() const {
        requireBody();
        return _bodyDocRange;
    }

    void VectorRecord::setCurrentRevision(const Revision& rev) {
        setRevID(rev.revID);
        setProperties(rev.properties);
        setFlags(rev.flags);
    }

    Dict VectorRecord::originalProperties() const {
        requireBody();
        return Value(FLValue_FromData(_bodyDocRange, kFLTrusted)).asDict();
    }

    MutableDict VectorRecord::mutableProperties() {
        requireBody();
        MutableDict mutProperties = _current.properties.asMutable();
        if ( !mutProperties ) {
            // Make a mutable copy of the current properties:
            mutProperties = _current.properties.mutableCopy();
            if ( !mutProperties ) mutProperties = MutableDict::newDict();
            _current.properties = mutProperties;
            _currentProperties  = mutProperties;
        }
        return mutProperties;
    }

    void VectorRecord::setProperties(Dict newProperties) {
        requireBody();
        if ( newProperties != _current.properties ) {
            _currentProperties  = newProperties;
            _current.properties = newProperties;
            _changed            = true;
        }
    }

    void VectorRecord::setRevID(revid newRevID) {
        requireBody();
        if ( !newRevID ) error::_throw(error::InvalidParameter);
        if ( newRevID != _current.revID ) {
            _revID         = alloc_slice(newRevID);
            _current.revID = revid(_revID);
            _changed       = true;
        }
    }

    void VectorRecord::setFlags(DocumentFlags newFlags) {
        Assert((uint8_t(newFlags) & ~0x5) == 0);  // only kDeleted and kHasAttachments are legal
        requireBody();
        if ( newFlags != _current.flags ) {
            _current.flags = newFlags;
            _changed       = true;
            updateDocFlags();
        }
    }

    revid VectorRecord::lastLegacyRevID() const {
        requireRemotes();
        return revid(_revisions[0].asDict()[kLegacyRevIDKey].asData());
    }

#pragma mark - CHANGE HANDLING:

    void VectorRecord::updateDocFlags() {
        // Take the local revision's flags, and add the Conflicted and Attachments flags
        // if any remote rev has them.
        auto newDocFlags = DocumentFlags::kNone;
        if ( _docFlags & DocumentFlags::kSynced ) newDocFlags |= DocumentFlags::kSynced;

        newDocFlags = newDocFlags | _current.flags;
        for ( Array::iterator i(_revisions); i; ++i ) {
            Dict revDict = i.value().asDict();
            if ( revDict ) {
                auto flags = DocumentFlags(revDict[kRevFlagsKey].asInt());
                if ( flags & DocumentFlags::kConflicted ) newDocFlags |= DocumentFlags::kConflicted;
                if ( flags & DocumentFlags::kHasAttachments ) newDocFlags |= DocumentFlags::kHasAttachments;
            }
        }
        _docFlags = newDocFlags;
    }

    bool VectorRecord::changed() const { return _changed || propertiesChanged(); }

    bool VectorRecord::propertiesChanged() const {
        for ( DeepIterator i(_current.properties); i; ++i ) {
            if ( Value val = i.value(); val.isMutable() ) {
                if ( auto dict = val.asDict(); dict ) {
                    if ( dict.asMutable().isChanged() ) return true;
                } else if ( auto array = val.asArray(); array ) {
                    if ( array.asMutable().isChanged() ) return true;
                }
            } else {
                i.skipChildren();
            }
        }
        return false;
    }

    void VectorRecord::clearPropertiesChanged() const {
        for ( DeepIterator i(_current.properties); i; ++i ) {
            if ( Value val = i.value(); val.isMutable() ) {
                if ( auto dict = val.asDict(); dict ) FLMutableDict_SetChanged(dict.asMutable(), false);
                else if ( auto array = val.asArray(); array )
                    FLMutableArray_SetChanged(array.asMutable(), false);
            } else {
                i.skipChildren();
            }
        }
    }

#pragma mark - SAVING:

    VectorRecord::SaveResult VectorRecord::save(ExclusiveTransaction& transaction, HybridClock& versionClock) {
        requireRemotes();
        auto [props, revID, flags] = currentRevision();
        props                      = nullptr;  // unused
        bool newRevision           = !revID || propertiesChanged();
        if ( !newRevision && !_changed ) return kNoSave;

        // If the revID hasn't been changed but the local properties have, generate a new revID:
        alloc_slice generatedRev;
        if ( newRevision && _revID == _savedRevID ) {
            generatedRev = generateVersionVector(revID, versionClock);
            revID        = revid(generatedRev);
            setRevID(revID);
            LogTo(DBLog, "Doc %.*s generated revID '%s'", FMTSLICE(_docID), revID.str().c_str());
        }

        Assert(revID.isVersion());
        if ( _savedRevID && !revid(_savedRevID).isVersion() ) {
            LogToAt(DBLog, Verbose, "Doc %.*s saving legacy revID '%s'; new revID '%s'", FMTSLICE(_docID),
                    revid(_savedRevID).str().c_str(), revID.str().c_str());
            mutableRevisionDict(RemoteID::Local)[kLegacyRevIDKey].setData(_savedRevID);
        }

        alloc_slice body, extra;
        tie(body, extra) = encodeBodyAndExtra();

        bool updateSequence = (_sequence == 0_seq || _revID != _savedRevID);
        Assert(revID);
        RecordUpdate rec(_docID, body, _docFlags);
        rec.version     = revID;
        rec.extra       = extra;
        rec.sequence    = _sequence;
        rec.subsequence = _subsequence;
        auto seq        = _store.set(rec, KeyStore::flagUpdateSequence(updateSequence), transaction);
        if ( seq == 0_seq ) return kConflict;

        _sequence    = seq;
        _subsequence = updateSequence ? 0 : _subsequence + 1;
        _savedRevID  = _revID;
        _changed     = false;

        // Update Fleece Doc to newly saved data:
        MutableDict mutableProperties = _current.properties.asMutable();
        readRecordBody(body);
        readRecordExtra(extra);
        if ( mutableProperties ) {
            // The client might still have references to mutable objects under _properties,
            // so keep that mutable Dict as the current _properties:
            _current.properties = mutableProperties;
            _currentProperties  = mutableProperties;
            clearPropertiesChanged();
        }

        return updateSequence ? kNewSequence : kNoNewSequence;
    }

    pair<alloc_slice, alloc_slice> VectorRecord::encodeBodyAndExtra() {
        return _encoder ? encodeBodyAndExtra(_encoder) : encodeBodyAndExtra(Encoder(sharedKeys()));
    }

    pair<alloc_slice, alloc_slice> VectorRecord::encodeBodyAndExtra(FLEncoder flEnc) {
        SharedEncoder enc(flEnc);
        alloc_slice   body, extra;
        unsigned      nRevs = _revisions.count();
        if ( nRevs == 0 ) {
            // Only a current rev, nothing else, so only generate a body:
            if ( !_current.properties.empty() ) {
                enc.writeValue(_current.properties);
                body = enc.finish();
            }
        } else {
            enc.beginArray();
            DeDuplicateEncoder ddenc(enc);
            // Write current rev. The body dict will be written first; then we snip that as the
            // record's `body` property, and the encoder will write the rest of the `extra` with
            // a back-pointer into the `body`.
            enc.beginDict();
            enc.writeKey(kRevPropertiesKey);
            ddenc.writeValue(_current.properties, 1);
            body = alloc_slice(FLEncoder_Snip(enc));
            if ( revid legacy = lastLegacyRevID() ) {
                enc.writeKey(kLegacyRevIDKey);
                enc.writeData(legacy);
            }
            enc.endDict();

            // Write other revs:
            for ( unsigned i = 1; i < nRevs; i++ ) {
                Value rev = _revisions.get(i);
                ddenc.writeValue(rev, 2);
            }
            enc.endArray();
            extra = enc.finish();
        }

        return {body, extra};
    }

    alloc_slice VectorRecord::generateRevID(Dict body, revid parentRevID, DocumentFlags flags) {
        // Get SHA-1 digest of (length-prefixed) parent rev ID, deletion flag, and JSON:
        alloc_slice json = FLValue_ToJSONX(body, false, true);
        parentRevID.setSize(min(parentRevID.size, size_t(255)));
        auto     revLen     = (uint8_t)parentRevID.size;
        uint8_t  delByte    = (flags & DocumentFlags::kDeleted) != 0;
        SHA1     digest     = (SHA1Builder() << revLen << parentRevID << delByte << json).finish();
        unsigned generation = parentRevID ? parentRevID.generation() + 1 : 1;
        return alloc_slice(revidBuffer(generation, slice(digest)).getRevID());
    }

    alloc_slice VectorRecord::generateVersionVector(revid parentRevID, HybridClock& versionClock) {
        VersionVector vec;
        if ( parentRevID ) vec = parentRevID.asVersionVector();
        vec.addNewVersion(versionClock);
        return vec.asBinary();
    }

#pragma mark - TESTING:

    void VectorRecord::dump(ostream& out) const {
        out << "\"" << (string)docID() << "\" #" << uint64_t(sequence()) << " ";
        uint32_t nRevs = std::max(_revisions.count(), uint32_t(1));
        for ( uint32_t i = 0; i < nRevs; ++i ) {
            optional<Revision> rev = remoteRevision(RemoteID(i));
            if ( rev ) {
                if ( i > 0 ) out << "; R" << i << '@';
                if ( rev->revID ) out << rev->revID.str();
                else
                    out << "--";
                if ( rev->flags != DocumentFlags::kNone ) {
                    out << "(";
                    if ( rev->isDeleted() ) out << "D";
                    if ( rev->isConflicted() ) out << "C";
                    if ( rev->hasAttachments() ) out << "A";
                    out << ')';
                }
            }
        }
        if ( _whichContent < kEntireBody ) out << "[other revs not loaded]";
    }

    string VectorRecord::dump() const {
        stringstream out;
        dump(out);
        return out.str();
    }

}  // namespace litecore

#pragma mark - INTERNALS:


// This stuff is kept below because the rest because it uses the Fleece "impl" API,
// and having both APIs in scope gets confusing and leads to weird compiler errors.

#include "Doc.hh"  // fleece::impl::Doc

namespace litecore {

    // Subclass of Doc that points back to the VectorRecord instance. That way when we use
    // Scope::containing to look up where a Fleece Value* is, we can track it back to the
    // VectorRecord that owns the Doc.
    class VectorRecord::LinkedFleeceDoc final : public fleece::impl::Doc {
      public:
        LinkedFleeceDoc(const alloc_slice& fleeceData, FLTrust trust, fleece::impl::SharedKeys* sk,
                        VectorRecord* document_)
            : fleece::impl::Doc(fleeceData, Doc::Trust(trust), sk), document(document_) {}

        VectorRecord* const document;
    };

    FLSharedKeys VectorRecord::sharedKeys() const { return (FLSharedKeys)_store.dataFile().documentKeys(); }

    Doc VectorRecord::newLinkedFleeceDoc(const alloc_slice& body, FLTrust trust) {
        auto sk = _store.dataFile().documentKeys();
        return (FLDoc) new LinkedFleeceDoc(body, trust, sk, this);
    }

    VectorRecord* VectorRecord::containing(Value value) {
        if ( value.isMutable() ) {
            // Scope doesn't know about mutable Values (they're in the heap), but the mutable
            // Value may be a mutable copy of a Value with scope...
            if ( value.asDict() ) value = value.asDict().asMutable().source();
            else
                value = value.asArray().asMutable().source();
            if ( !value ) return nullptr;
        }

        const impl::Scope* scope = impl::Scope::containing((const impl::Value*)(FLValue)value);
        if ( !scope ) return nullptr;
        auto versScope = dynamic_cast<const LinkedFleeceDoc*>(scope);
        if ( !versScope ) return nullptr;
        return versScope->document;
    }

    string VectorRecord::dumpStorage() const {
        stringstream out;
        if ( _bodyDoc ) {
            slice data = _bodyDoc.allocedData();
            out << "---BODY: " << data.size << " bytes at " << (const void*)data.buf << ":\n";
            fleece::impl::Value::dump(data, out);
        }
        if ( _extraDoc ) {
            slice data = _extraDoc.allocedData();
            out << "---EXTRA: " << data.size << " bytes at " << (const void*)data.buf << ":\n";
            fleece::impl::Value::dump(data, out);
        }
        return out.str();
    }

    /*static*/ void VectorRecord::forAllRevIDs(const RecordUpdate& rec, const ForAllRevIDsCallback& callback) {
        if ( revid(rec.version).isVersion() ) {
            callback(RemoteID::Local, revid(rec.version), rec.body.size > 0);
            if ( rec.extra.size > 0 ) {
                fleece::impl::Scope scope(rec.extra, nullptr, rec.body);
                Array               remotes = ValueFromData(rec.extra, kFLTrusted).asArray();
                int                 n       = 0;
                for ( Array::iterator i(remotes); i; ++i, ++n ) {
                    if ( n > 0 ) {
                        Dict remote = i.value().asDict();
                        if ( slice revID = remote[kRevIDKey].asData(); revID )
                            callback(RemoteID(n), revid(revID), remote[kRevPropertiesKey] != nullptr);
                    }
                }
            }
        } else {
            // Legacy RevTree record:
            RevTree    revTree(rec.body, rec.extra, rec.sequence);
            const Rev* curRev = revTree.currentRevision();
            // First the local version:
            callback(RemoteID::Local, curRev->revID, curRev->isBodyAvailable());
            // Then the remotes:
            for ( auto [id, rev] : revTree.remoteRevisions() ) {
                if ( rev != curRev ) { callback(RemoteID(id), rev->revID, rev->isBodyAvailable()); }
            }
        }
    }

}  // namespace litecore<|MERGE_RESOLUTION|>--- conflicted
+++ resolved
@@ -91,15 +91,10 @@
     static constexpr slice kLegacyRevIDKey   = "~";
     static constexpr slice kRevFlagsKey      = "&";
 
-<<<<<<< HEAD
+
 #pragma mark - INITIALIZATION:
-=======
+
     bool Revision::hasVersionVector() const { return revID.isVersion(); }
-
-    Version Revision::version() const { return VersionVector::readCurrentVersionFromBinary(revID); }
-
-    VersionVector Revision::versionVector() const { return VersionVector::fromBinary(revID); }
->>>>>>> 92fc5cc0
 
     VectorRecord::VectorRecord(KeyStore& store, const Record& rec)
         : _store(store)
