--- conflicted
+++ resolved
@@ -406,17 +406,11 @@
     void VectorRecord::updateDocFlags() {
         // Take the local revision's flags, and add the Conflicted and Attachments flags
         // if any remote rev has them.
-<<<<<<< HEAD
-        auto newDocFlags = _docFlags - (DocumentFlags::kDeleted | DocumentFlags::kConflicted
-                                                                | DocumentFlags::kHasAttachments);
-        newDocFlags |= _current.flags;
-=======
         auto newDocFlags = DocumentFlags::kNone;
         if (_docFlags & DocumentFlags::kSynced)
             newDocFlags |= DocumentFlags::kSynced;
         
         newDocFlags = newDocFlags | _current.flags;
->>>>>>> d7d5019e
         for (Array::iterator i(_revisions); i; ++i) {
             Dict revDict = i.value().asDict();
             if (revDict) {
