//
// LiteCoreTest.cc
//
// Copyright (c) 2016 Couchbase, Inc All rights reserved.
//
// Licensed under the Apache License, Version 2.0 (the "License");
// you may not use this file except in compliance with the License.
// You may obtain a copy of the License at
//
// http://www.apache.org/licenses/LICENSE-2.0
//
// Unless required by applicable law or agreed to in writing, software
// distributed under the License is distributed on an "AS IS" BASIS,
// WITHOUT WARRANTIES OR CONDITIONS OF ANY KIND, either express or implied.
// See the License for the specific language governing permissions and
// limitations under the License.
//

#include "LiteCoreTest.hh"
#include "SQLiteDataFile.hh"
#include "FilePath.hh"
#include "PlatformIO.hh"
#include "StringUtil.hh"
#include "c4Private.h"
#include "Backtrace.hh"
#include "Encoder.hh"
#include "Logging.hh"
#include <csignal>
#include <stdlib.h>
#include <stdarg.h>
#include <mutex>
#include <thread>
#include <chrono>
#include "SecureRandomize.hh"
#include "TempArray.hh"

#if TARGET_OS_IPHONE
#include <CoreFoundation/CFBundle.h>
#endif

#ifdef _MSC_VER
#include <atlbase.h>
#endif


using namespace std;

#if defined(CMAKE) && defined(_MSC_VER)
string TestFixture::sFixturesDir = "../LiteCore/tests/data/";
#else
string TestFixture::sFixturesDir = "LiteCore/tests/data/";
#endif

static FilePath GetTempDirectory() {
#ifdef _MSC_VER
    WCHAR pathBuffer[MAX_PATH + 1];
    GetTempPathW(MAX_PATH, pathBuffer);
    GetLongPathNameW(pathBuffer, pathBuffer, MAX_PATH);
    CW2AEX<256> convertedPath(pathBuffer, CP_UTF8);
    return FilePath(convertedPath.m_psz, "");
#else // _MSC_VER
    return FilePath("/tmp", "");
#endif // _MSC_VER
}

FilePath TestFixture::sTempDir = GetTempDirectory();


string stringWithFormat(const char *format, ...) {
    va_list args;
    va_start(args, format);
    char *cstr;
    REQUIRE(vasprintf(&cstr, format, args) >= 0);
    va_end(args);
    REQUIRE(cstr);
    string str(cstr);
    free(cstr);
    return str;
}


void ExpectException(litecore::error::Domain domain, int code, std::function<void()> lambda) {
    try {
        Log("NOTE: Expecting an exception to be thrown...");
        ++gC4ExpectExceptions;
        error::sWarnOnError = false;
        lambda();
    } catch (std::runtime_error &x) {
        Log("... caught exception %s", x.what());
        --gC4ExpectExceptions;
        error::sWarnOnError = true;
        error err = error::convertRuntimeError(x).standardized();
        CHECK(err.domain == domain);
        CHECK(err.code == code);
        return;
    }
    --gC4ExpectExceptions;
    error::sWarnOnError = true;
    FAIL("Should have thrown an exception");
}


#pragma mark - TESTFIXTURE:


static LogDomain::Callback_t sPrevCallback;
static atomic_uint sWarningsLogged;


static void logCallback(const LogDomain &domain, LogLevel level,
                        const char *fmt, va_list args)
{
    sPrevCallback(domain, level, fmt, args);
    if (level >= LogLevel::Warning)
        ++sWarningsLogged;
}


TestFixture::TestFixture()
:_warningsAlreadyLogged(sWarningsLogged)
,_objectCount(c4_getObjectCount())
{
    static once_flag once;
    call_once(once, [] {
        sPrevCallback = LogDomain::currentCallback();
        LogDomain::setCallback(&logCallback, false);
<<<<<<< HEAD
        
//        C4StringResult version = c4_getBuildInfo();
//        if (LogDomain::fileLogLevel() == LogLevel::None) {
//            auto path = FilePath::tempDirectory()["LiteCoreC++TestLogs"].mkTempDir();
//            Log("Beginning logging to %s", path.path().c_str());
//            LogFileOptions fileOptions { path.path(), LogLevel::Verbose, 1024*1024, 5, false };
//            LogDomain::writeEncodedLogsTo(fileOptions,
//                                          format("LiteCore %.*s", SPLAT(version)));
//        }
//        if (getenv("LiteCoreTestsQuiet"))
//            LogDomain::setCallbackLogLevel(LogLevel::Warning);
//        c4slice_free(version);
=======
        if (LogDomain::fileLogLevel() == LogLevel::None) {
            auto path = sTempDir["LiteCoreC++TestLogs"].mkTempDir();
            Log("Beginning logging to %s", path.path().c_str());
            LogFileOptions fileOptions { path.path(), LogLevel::Verbose, 1024*1024, 5, false };
            LogDomain::writeEncodedLogsTo(fileOptions,
                                          format("LiteCore %.*s", SPLAT(version)));
        }
        if (getenv("LiteCoreTestsQuiet"))
            LogDomain::setCallbackLogLevel(LogLevel::Warning);
        c4slice_free(version);
>>>>>>> 3c398afc

#if TARGET_OS_IPHONE
        // iOS tests copy the fixture files into the test bundle.
        CFBundleRef bundle = CFBundleGetBundleWithIdentifier(CFSTR("org.couchbase.LiteCoreTests"));
        CFURLRef url = CFBundleCopyResourcesDirectoryURL(bundle);
        CFStringRef path = CFURLCopyFileSystemPath(url, kCFURLPOSIXPathStyle);
        CFRelease(url);
        char buf[1024];
        Assert(CFStringGetCString(path, buf, sizeof(buf), kCFStringEncodingUTF8));
        sFixturesDir = string(buf) + "/TestData/LiteCore/tests/data/";
        CFRelease(path);
#endif

    });
}


TestFixture::~TestFixture() {
#if ATOMIC_INT_LOCK_FREE > 1
    if (!current_exception()) {
        // Check for leaks:
        int leaks;
        int attempt = 0;
        while ((leaks = c4_getObjectCount() - _objectCount) > 0 && attempt++ < 10) {
            this_thread::sleep_for(chrono::microseconds(200000)); // wait up to 2 seconds for bg threads to free objects
        }
        if (leaks > 0) {
            fprintf(stderr, "*** LEAKED LITECORE OBJECTS: \n");
            c4_dumpInstances();
            fprintf(stderr, "***\n");
        }
        CHECK(leaks == 0);
    }
#endif
}


unsigned TestFixture::warningsLogged() noexcept {
    return sWarningsLogged - _warningsAlreadyLogged;
}

FilePath TestFixture::GetPath(const string& name, const string& extension) noexcept {
    static chrono::milliseconds unique;

    static once_flag f;
    call_once(f, [=] {
        unique = chrono::milliseconds(time(nullptr));
    });

    const char* trimmedExtension = !extension.empty() && extension[0] == '.' ? extension.c_str() + 1 : extension.c_str();
    TempArray(folderName, char, name.size() + 32);
    sprintf(folderName, "%s%" PRIms ".%s", name.c_str(), unique.count(), trimmedExtension);

    const auto base = sTempDir[(const char *)folderName];

    return base;   
}



#pragma mark - DATAFILETESTFIXTURE:


DataFile::Factory& DataFileTestFixture::factory() {
    return SQLiteDataFile::sqliteFactory();
}


FilePath DataFileTestFixture::databasePath(const string baseName) {
    return GetPath(baseName, factory().filenameExtension());
}


/*static*/ void DataFileTestFixture::deleteDatabase(const FilePath &dbPath) {
    auto factory = DataFile::factoryForFile(dbPath);
    factory->deleteFile(dbPath);
}

DataFile* DataFileTestFixture::newDatabase(const FilePath &path, const DataFile::Options *options) {
    //TODO: Set up options
    return factory().openFile(path, this, options);
}


void DataFileTestFixture::reopenDatabase(const DataFile::Options *newOptions) {
    auto dbPath = db->filePath();
    auto options = db->options();
    WriteDebug("//// Closing db");
    db.reset();
    store = nullptr;
    WriteDebug("//// Reopening db");
    db.reset(newDatabase(dbPath, newOptions ? newOptions : &options));
    store = &db->defaultKeyStore();
}


DataFileTestFixture::DataFileTestFixture(int testOption, const DataFile::Options *options) {
    auto dbPath = databasePath("cbl_core_temp");
    deleteDatabase(dbPath);
    db.reset(newDatabase(dbPath, options));
    store = &db->defaultKeyStore();
}


void DataFileTestFixture::deleteDatabase() {
    try {
        db->deleteDataFile();
    } catch (...) { }
    db.reset();
}


DataFileTestFixture::~DataFileTestFixture() {
    if (db)
        deleteDatabase();
}



sequence_t DataFileTestFixture::writeDoc(slice docID,
                                         DocumentFlags flags,
                                         Transaction &t,
                                         function<void(fleece::impl::Encoder&)> writeProperties)
{
    fleece::impl::Encoder enc;
    enc.beginDictionary();
    writeProperties(enc);
    enc.endDictionary();
    alloc_slice body = enc.finish();
    return store->set(docID, nullslice, body, flags, t);
}


slice DataFileTestFixture::fleeceAccessor(slice recordBody) const {
    return recordBody;
}

alloc_slice DataFileTestFixture::blobAccessor(const fleece::impl::Dict*) const {
    return {};
}<|MERGE_RESOLUTION|>--- conflicted
+++ resolved
@@ -124,11 +124,8 @@
     call_once(once, [] {
         sPrevCallback = LogDomain::currentCallback();
         LogDomain::setCallback(&logCallback, false);
-<<<<<<< HEAD
-        
-//        C4StringResult version = c4_getBuildInfo();
 //        if (LogDomain::fileLogLevel() == LogLevel::None) {
-//            auto path = FilePath::tempDirectory()["LiteCoreC++TestLogs"].mkTempDir();
+//            auto path = sTempDir["LiteCoreC++TestLogs"].mkTempDir();
 //            Log("Beginning logging to %s", path.path().c_str());
 //            LogFileOptions fileOptions { path.path(), LogLevel::Verbose, 1024*1024, 5, false };
 //            LogDomain::writeEncodedLogsTo(fileOptions,
@@ -137,18 +134,6 @@
 //        if (getenv("LiteCoreTestsQuiet"))
 //            LogDomain::setCallbackLogLevel(LogLevel::Warning);
 //        c4slice_free(version);
-=======
-        if (LogDomain::fileLogLevel() == LogLevel::None) {
-            auto path = sTempDir["LiteCoreC++TestLogs"].mkTempDir();
-            Log("Beginning logging to %s", path.path().c_str());
-            LogFileOptions fileOptions { path.path(), LogLevel::Verbose, 1024*1024, 5, false };
-            LogDomain::writeEncodedLogsTo(fileOptions,
-                                          format("LiteCore %.*s", SPLAT(version)));
-        }
-        if (getenv("LiteCoreTestsQuiet"))
-            LogDomain::setCallbackLogLevel(LogLevel::Warning);
-        c4slice_free(version);
->>>>>>> 3c398afc
 
 #if TARGET_OS_IPHONE
         // iOS tests copy the fixture files into the test bundle.
