#[[
LiteCore Static Library Tests CMake Project

This project builds a test runner that links against the static LiteCore library to
verify that the inner logic is working correctly (i.e. non exported functions, etc).
It uses some predefined data as follows:

- Everything in the 'data' directory
- Everything in the '../../C/tests/data' directory
- Fleece and JSON data files from '../../vendor/fleece/Tests'

The test runner depends on multiple other libraries from multiple git repositories:

- LiteCore static library (../..)
- BLIP object library (../../Networking/BLIP)

In addition, there are also some system dependencies that are not listed here
]]#
cmake_minimum_required (VERSION 3.9)
project (CppTests)

if(ANDROID OR WINDOWS_STORE)
    # No sense building it for Android since using an Android executable is
    # tricky and strange.  Windows Store projects are also not supported here.
    return()
endif()

if(NOT LITECORE_BUILD_TESTS)
    return()
endif()

# This project is not standalone.  Point to the "root" directory
set(TOP ${PROJECT_SOURCE_DIR}/../../)

if(MSVC)
    include("${CMAKE_CURRENT_LIST_DIR}/cmake/platform_win.cmake")
elseif(APPLE)
    include("${CMAKE_CURRENT_LIST_DIR}/cmake/platform_apple.cmake")
elseif("${CMAKE_SYSTEM_NAME}" STREQUAL "Linux")
    include("${CMAKE_CURRENT_LIST_DIR}/cmake/platform_linux.cmake")
else()
    message(FATAL_ERROR "Unsupported platform ${CMAKE_SYSTEM_NAME}")
endif()

# Copy data files to output directory
file(COPY data DESTINATION ${CMAKE_CURRENT_BINARY_DIR}/LiteCore/tests)
file(COPY ../../Replicator/tests/data/cert DESTINATION ${CMAKE_CURRENT_BINARY_DIR}/Replicator/tests/data/)
file(COPY ../../C/tests/data DESTINATION ${CMAKE_CURRENT_BINARY_DIR}/C/tests)
file(GLOB FLEECE_FILES "../../vendor/fleece/Tests/*.json" "../../vendor/fleece/Tests/*.json5" "../../vendor/fleece/Tests/*.fleece" "../../vendor/fleece/Tests/*.txt")
file(COPY ${FLEECE_FILES} DESTINATION ${CMAKE_CURRENT_BINARY_DIR}/vendor/fleece/Tests)
add_executable(
    CppTests
    ResultTest.cc
    c4BaseTest.cc
    c4DocumentTest_Internal.cc
    DataFileTest.cc
    DocumentKeysTest.cc
    LiteCoreTest.cc
    LogEncoderTest.cc
    N1QLParserTest.cc
    QueryTranslatorTest.cc
    QueryTest.cc
    FTSTest.cc
    ArrayQueryTest.cc
    VectorQueryTest.cc
    PredictiveQueryTest.cc
    PredictiveVectorQueryTest.cc
<<<<<<< HEAD
=======
    QueryParserTest.cc
    QueryTest.cc
    SequenceSetTest.cc
    SequenceTrackerTest.cc
>>>>>>> bdcac525
    SQLiteFunctionsTest.cc
    SequenceTrackerTest.cc
    UpgraderTest.cc
    VersionVectorTest.cc
    ${TOP}REST/tests/RESTListenerTest.cc
    ${TOP}REST/tests/RESTClientTest.cc
    ${TOP}REST/tests/SyncListenerTest.cc
    ${TOP}vendor/fleece/Tests/API_ValueTests.cc
    ${TOP}vendor/fleece/Tests/DeltaTests.cc
    ${TOP}vendor/fleece/Tests/EncoderTests.cc
    ${TOP}vendor/fleece/Tests/FleeceTests.cc
    ${TOP}vendor/fleece/Tests/HashTreeTests.cc
    ${TOP}vendor/fleece/Tests/JSON5Tests.cc
    ${TOP}vendor/fleece/Tests/MutableTests.cc
    ${TOP}vendor/fleece/Tests/PerfTests.cc
    ${TOP}vendor/fleece/Tests/SharedKeysTests.cc
    ${TOP}vendor/fleece/Tests/SupportTests.cc
    ${TOP}vendor/fleece/Tests/ValueTests.cc
    ${TOP}vendor/fleece/Experimental/KeyTree.cc
    ${TOP}Replicator/tests/DBAccessTestWrapper.cc
    ${TOP}Replicator/tests/PropertyEncryptionTests.cc
    ${TOP}Replicator/tests/ReplicatorLoopbackTest.cc
    ${TOP}Replicator/tests/ReplicatorAPITest.cc
    ${TOP}Replicator/tests/ReplicatorSGTest.cc
    ${TOP}Replicator/tests/ReplicatorCollectionTest.cc
    ${TOP}Replicator/tests/ReplicatorCollectionSGTest.cc
    ${TOP}Replicator/tests/ReplicatorSG30Test.cc
    ${TOP}Replicator/tests/ReplicatorVVUpgradeTest.cc
    ${TOP}Replicator/tests/SG.cc
    ${TOP}Replicator/tests/SGTestUser.cc
    ${TOP}Replicator/tests/ReplParams.cc
    ${TOP}C/tests/c4Test.cc
    ${TOP}Replicator/tests/CookieStoreTest.cc
    ${TOP}Crypto/CertificateTest.cc
    ${TOP}LiteCore/Support/TestsCommon.cc
    main.cpp
)

get_directory_property(this_targets DIRECTORY ${CMAKE_CURRENT_SOURCE_DIR} BUILDSYSTEM_TARGETS)
set(LITECORE_TARGETS ${LITECORE_TARGETS} ${this_targets} PARENT_SCOPE)
setup_build()

target_compile_definitions(
    CppTests PRIVATE
    -DLITECORE_CPP_TESTS=1
    -D_USE_MATH_DEFINES     # Define math constants like PI
    -DNOMINMAX              # Get rid of min/max macros that interfere with std::min/std::max
    -DCATCH_CONFIG_CPP11_STREAM_INSERTABLE_CHECK
)

target_include_directories(
    CppTests PRIVATE
    ${TOP}vendor/fleece/API
    ${TOP}vendor/fleece/Experimental
    ${TOP}vendor/fleece/Fleece/Core
    ${TOP}vendor/fleece/Fleece/Mutable
    ${TOP}vendor/fleece/Fleece/Support
    ${TOP}vendor/fleece/Fleece/Tree
    ${TOP}vendor/fleece/vendor/catch
    ${TOP}vendor/fleece/vendor/jsonsl
    ${TOP}vendor/SQLiteCpp/include
    ${TOP}vendor/SQLiteCpp/sqlite3
    ${TOP}C
    ${TOP}C/include
    ${TOP}C/Cpp_include
    ${TOP}C/tests
    ${TOP}Crypto
    ${TOP}Networking
    ${TOP}Networking/BLIP
    ${TOP}Networking/HTTP
    ${TOP}Networking/WebSockets
    ${TOP}LiteCore/BlobStore
    ${TOP}LiteCore/Database
    ${TOP}LiteCore/RevTrees
    ${TOP}LiteCore/Storage
    ${TOP}LiteCore/Support
    ${TOP}LiteCore/Query
    ${TOP}LiteCore/Query/N1QL_Parser
    ${TOP}LiteCore/Query/Translator
    ${TOP}LiteCore/tests
    ${TOP}Replicator
    ${TOP}Replicator/tests
    ${TOP}REST
    ${TOP}REST/tests
    ${TOP}vendor/sockpp/include
    ${TOP}vendor/fleece/vendor/date/include
)

target_link_libraries(
    CppTests PRIVATE
    LiteCoreUnitTesting
    FleeceObjects
    BLIPObjects
    LiteCoreREST_Static
    LiteCoreWebSocket
)<|MERGE_RESOLUTION|>--- conflicted
+++ resolved
@@ -65,13 +65,7 @@
     VectorQueryTest.cc
     PredictiveQueryTest.cc
     PredictiveVectorQueryTest.cc
-<<<<<<< HEAD
-=======
-    QueryParserTest.cc
-    QueryTest.cc
     SequenceSetTest.cc
-    SequenceTrackerTest.cc
->>>>>>> bdcac525
     SQLiteFunctionsTest.cc
     SequenceTrackerTest.cc
     UpgraderTest.cc
