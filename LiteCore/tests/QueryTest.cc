//
// QueryTest.cc
//
// Copyright (c) 2017 Couchbase, Inc All rights reserved.
//
// Licensed under the Apache License, Version 2.0 (the "License");
// you may not use this file except in compliance with the License.
// You may obtain a copy of the License at
//
// http://www.apache.org/licenses/LICENSE-2.0
//
// Unless required by applicable law or agreed to in writing, software
// distributed under the License is distributed on an "AS IS" BASIS,
// WITHOUT WARRANTIES OR CONDITIONS OF ANY KIND, either express or implied.
// See the License for the specific language governing permissions and
// limitations under the License.
//

#include "QueryTest.hh"
#include "SQLiteDataFile.hh"
#include <ctime>
#include <cfloat>
#include <cinttypes>
#include <chrono>
#include <numeric>
#include "date/date.h"
#include "ParseDate.hh"

using namespace fleece::impl;
using namespace std;
using namespace std::chrono;
using namespace date;

N_WAY_TEST_CASE_METHOD(QueryTest, "Create/Delete Index", "[Query][FTS]") {
    addArrayDocs();

    IndexSpec::Options options { "en", true };
    ExpectException(error::Domain::LiteCore, error::LiteCoreError::InvalidParameter, [=] {
        store->createIndex(""_sl, "[[\".num\"]]"_sl);
    });
    
    ExpectException(error::Domain::LiteCore, error::LiteCoreError::InvalidParameter, [=] {
        store->createIndex("\"num\""_sl, "[[\".num\"]]"_sl, IndexSpec::kFullText, &options);
    });

    CHECK(store->createIndex("num"_sl, "[[\".num\"]]"_sl, IndexSpec::kValue, &options));
    CHECK(extractIndexes(store->getIndexes()) == (vector<string>{"num"}));
    CHECK(!store->createIndex("num"_sl, "[[\".num\"]]"_sl, IndexSpec::kValue, &options));
    CHECK(extractIndexes(store->getIndexes()) == (vector<string>{"num"}));

    CHECK(store->createIndex("num"_sl, "[[\".num\"]]"_sl, IndexSpec::kFullText, &options));
    CHECK(!store->createIndex("num"_sl, "[[\".num\"]]"_sl, IndexSpec::kFullText, &options));
    CHECK(extractIndexes(store->getIndexes()) == (vector<string>{"num"}));

    store->deleteIndex("num"_sl);
    CHECK(store->createIndex("num_second"_sl, "[[\".num\"]]"_sl, IndexSpec::kFullText, &options));
    CHECK(store->createIndex("num_second"_sl, "[[\".num_second\"]]"_sl, IndexSpec::kFullText, &options));
    CHECK(extractIndexes(store->getIndexes()) == vector<string>{"num_second"});
    
    CHECK(store->createIndex("num"_sl, "[\".num\"]"_sl));
    CHECK(store->createIndex("num_second"_sl, "[\".num\"]"_sl));
    CHECK(extractIndexes(store->getIndexes()) == (vector<string>{"num", "num_second"}));
    store->deleteIndex("num"_sl);
    CHECK(extractIndexes(store->getIndexes()) == (vector<string>{"num_second"}));

    CHECK(store->createIndex("array_1st"_sl, "[[\".numbers\"]]"_sl, IndexSpec::kArray, &options));
    CHECK(!store->createIndex("array_1st"_sl, "[[\".numbers\"]]"_sl, IndexSpec::kArray, &options));
    CHECK(store->createIndex("array_2nd"_sl, "[[\".numbers\"],[\".key\"]]"_sl, IndexSpec::kArray, &options));
    CHECK(extractIndexes(store->getIndexes()) == (vector<string>{"array_1st", "array_2nd", "num_second"}));

    store->deleteIndex("num_second"_sl);
    store->deleteIndex("num_second"_sl); // Duplicate should be no-op
    store->deleteIndex("array_1st"_sl);
    store->deleteIndex("array_1st"_sl); // Duplicate should be no-op
    store->deleteIndex("array_2nd"_sl);
    store->deleteIndex("array_2nd"_sl); // Duplicate should be no-op
    CHECK(extractIndexes(store->getIndexes()) == vector<string>{ });
}


N_WAY_TEST_CASE_METHOD(QueryTest, "Create/Delete Array Index", "[Query][ArrayIndex]") {
    addArrayDocs();
    store->createIndex("nums"_sl, "[[\".numbers\"]]"_sl, IndexSpec::kArray);
    store->deleteIndex("nums"_sl);
}


TEST_CASE_METHOD(QueryTest, "Create Partial Index", "[Query]") {
    addNumberedDocs(1, 100);
    addArrayDocs(101, 100);

    store->createIndex("nums"_sl, R"({"WHAT":[[".num"]], "WHERE":["=",[".type"],"number"]})"_sl);

    auto [queryJson, expectOptimized] = GENERATE(
        pair<const char*,bool>{"['AND', ['=', ['.type'], 'number'], "
                                       "['>=', ['.', 'num'], 30], ['<=', ['.', 'num'], 40]]", true},
        pair<const char*,bool>{"['AND', ['>=', ['.', 'num'], 30], ['<=', ['.', 'num'], 40]]", false});
    logSection(string("Query: ") + queryJson);
    Retained<Query> query = store->compileQuery(json5(queryJson));
    checkOptimized(query, expectOptimized);

    int64_t rowCount;
    alloc_slice rows;
    ((SQLiteDataFile&)store->dataFile()).inspectIndex("nums"_sl, rowCount, &rows);
    string rowsJSON = Value::fromTrustedData(rows)->toJSONString();
    Log("Index has %" PRIi64 " rows", rowCount);
    Log("Index contents: %s", rowsJSON.c_str());
    CHECK(rowCount == 100);
}


N_WAY_TEST_CASE_METHOD(QueryTest, "Partial Index with NOT MISSING", "[Query]") {
    // This tests whether SQLite is smart enough to know that a query on a property (.num) can
    // use a partial index whose condition is that the property is not MISSING.
    // Apparently it is :)
    addNumberedDocs(1, 100);
    addArrayDocs(101, 100);

    store->createIndex("nums"_sl, R"({"WHAT":[[".num"]], "WHERE":["IS NOT",[".num"],["MISSING"]]})"_sl);

    const char *queryJson = "['AND', ['>=', ['.', 'num'], 30], ['<=', ['.', 'num'], 40]]";

    Retained<Query> query = store->compileQuery(json5(queryJson));
    checkOptimized(query);
}


N_WAY_TEST_CASE_METHOD(QueryTest, "Query SELECT", "[Query]") {
    addNumberedDocs();
    // Use a (SQL) query based on the Fleece "num" property:
    Retained<Query> query{ store->compileQuery(json5("['AND', ['>=', ['.', 'num'], 30], ['<=', ['.', 'num'], 40]]")) };
    CHECK(query->columnCount() == 2);   // docID and sequence, by default

    for (int pass = 0; pass < 2; ++pass) {
        Stopwatch st;
        int i = 30;
        Retained<QueryEnumerator> e(query->createEnumerator());
        while (e->next()) {
            auto cols = e->columns();
            REQUIRE(e->columns().count() == 2);
            slice docID = cols[0]->asString();
            sequence_t seq = cols[1]->asInt();
            string expectedDocID = stringWithFormat("rec-%03d", i);
            REQUIRE(docID == slice(expectedDocID));
            REQUIRE(seq == (sequence_t)i);
            ++i;
        }
        st.printReport("Query of $.num", i, "row");
        REQUIRE(i == 41);

        // Add an index after the first pass:
        if (pass == 0) {
            Stopwatch st2;
            store->createIndex("num"_sl, "[\".num\"]"_sl);
            st2.printReport("Index on .num", 1, "index");
        }
    }

    // Redundant createIndex should not fail:
    store->createIndex("num"_sl, "[\".num\"]"_sl);
}


N_WAY_TEST_CASE_METHOD(QueryTest, "Query SELECT WHAT", "[Query][N1QL]") {
    addNumberedDocs();
    auto [str, language] = GENERATE(
        pair<string,QueryLanguage>{json5("{WHAT: ['.num', ['AS', ['*', ['.num'], ['.num']], 'square']], WHERE: ['>', ['.num'], 10]}"),
               QueryLanguage::kJSON},
        pair<string,QueryLanguage>{"SELECT num, num*num AS square WHERE num > 10", QueryLanguage::kN1QL});
    logSection(str);
    Retained<Query> query = store->compileQuery(str, language);
    CHECK(query->columnCount() == 2);
    CHECK(query->columnTitles() == (vector<string>{"num", "square"}));
    int num = 11;
    Retained<QueryEnumerator> e(query->createEnumerator());
    while (e->next()) {
        string expectedDocID = stringWithFormat("rec-%03d", num);
        auto cols = e->columns();
        REQUIRE(cols.count() == 2);
        REQUIRE(cols[0]->asInt() == num);
        REQUIRE(cols[1]->asInt() == num * num);
        ++num;
    }
    REQUIRE(num == 101);
}


N_WAY_TEST_CASE_METHOD(QueryTest, "Query SELECT All", "[Query]") {
    addNumberedDocs();
    Retained<Query> query1{ store->compileQuery(json5("{WHAT: [['.main'], ['*', ['.main.num'], ['.main.num']]], WHERE: ['>', ['.main.num'], 10], FROM: [{AS: 'main'}]}")) };
    Retained<Query> query2{ store->compileQuery(json5("{WHAT: [ '.main',  ['*', ['.main.num'], ['.main.num']]], WHERE: ['>', ['.main.num'], 10], FROM: [{AS: 'main'}]}")) };

    CHECK(query1->columnTitles() == (vector<string>{ "main", "$1" }));

    if (GENERATE(false, true)) {
        logSection("Ignore deleted docs");
        ExclusiveTransaction t(store->dataFile());
        for (int i = 201; i <= 300; i++)
            writeNumberedDoc(i, nullslice, t,
                             DocumentFlags::kDeleted | DocumentFlags::kHasAttachments);
        t.commit();
    }

    int num = 11;
    Retained<QueryEnumerator> e(query1->createEnumerator());
    Retained<QueryEnumerator> e2(query1->createEnumerator());
    while (e->next() && e2->next()) {
        string expectedDocID = stringWithFormat("rec-%03d", num);
        auto cols = e->columns();
        auto cols2 = e2->columns();
        REQUIRE(cols.count() == 2);
        REQUIRE(cols2.count() == 2);
        auto star = cols[0]->asDict();
        auto star2 = cols2[0]->asDict();
        REQUIRE(star);
        REQUIRE(star2);
        REQUIRE(star->get("num"_sl)->asInt() == num);
        REQUIRE(star2->get("num"_sl)->asInt() == num);
        REQUIRE(cols[1]->asInt() == num * num);
        REQUIRE(cols2[1]->asInt() == num * num);
        ++num;
    }
    REQUIRE(num == 101);
}


N_WAY_TEST_CASE_METHOD(QueryTest, "Query null value", "[Query]") {
    {
        ExclusiveTransaction t(store->dataFile());
        writeDoc("null-and-void"_sl, DocumentFlags::kNone, t, [=](Encoder &enc) {
            enc.writeKey("n");
            enc.writeNull();
        });
        t.commit();
    }

    Retained<Query> query{ store->compileQuery(json5("{WHAT: [['.n'], ['.']]}")) };
    Retained<QueryEnumerator> e(query->createEnumerator());
    REQUIRE(e->next());
    auto cols = e->columns();
    REQUIRE(cols.count() == 2);
    CHECK(cols[0]->type() == kNull);
    auto col1 = cols[1]->asDict();
    REQUIRE(col1);
    auto n = col1->get("n"_sl);
    REQUIRE(n);
    CHECK(n->type() == kNull);
}


N_WAY_TEST_CASE_METHOD(QueryTest, "Query refresh", "[Query]") {
    addNumberedDocs();
    Retained<Query> query{ store->compileQuery(json5(
                     "{WHAT: ['.num', ['*', ['.num'], ['.num']]], WHERE: ['>', ['.num'], 10]}")) };
    CHECK(query->columnCount() == 2);
    int num = 11;
    Retained<QueryEnumerator> e(query->createEnumerator());
    while (e->next())
        ++num;
    REQUIRE(num == 101);

    CHECK(e->refresh(query) == nullptr);

    // Add a doc that doesn't alter the query:
    {
        ExclusiveTransaction t(db);
        writeNumberedDoc(-1, nullslice, t);
        t.commit();
    }
    CHECK(e->refresh(query) == nullptr);

#if 0 //FIX: This doesn't work yet, because the doc's sequence and revID are in the query results,
      // and those do change...
    // Modify a doc in a way that doesn't affect the query results
    {
        Transaction t(db);
        writeNumberedDoc(20, "howdy"_sl, t);
        t.commit();
    }
    CHECK(e->refresh(query) == nullptr);
#endif

    // Delete one of the docs in the query -- this does trigger a refresh:
    deleteDoc("rec-030"_sl, false);

    Retained<QueryEnumerator> e2(e->refresh(query));
    REQUIRE(e2 != nullptr);

    num = 11;
    while (e2->next())
        ++num;
    CHECK(num == 100);
}


N_WAY_TEST_CASE_METHOD(QueryTest, "Query boolean", "[Query]") {
    {
        ExclusiveTransaction t(store->dataFile());
        for(int i = 0; i < 2; i++) {
            string docID = stringWithFormat("rec-%03d", i + 1);
            writeDoc(slice(docID), DocumentFlags::kNone, t, [=](Encoder &enc) {
                enc.writeKey("value");
                enc.writeBool(i == 0);
            });
        }
        
        // Integer 0 and 1 would have fooled ISBOOLEAN() before
        for(int i = 2; i < 4; i++) {
            string docID = stringWithFormat("rec-%03d", i + 1);
            writeDoc(slice(docID), DocumentFlags::kNone, t, [=](Encoder &enc) {
                enc.writeKey("value");
                enc.writeInt(i - 2);
            });
        }
        
        t.commit();
    }

    // Check the data type of the returned values:
    Retained<Query> query = store->compileQuery(json5( "{WHAT: ['.value']}"));
    Retained<QueryEnumerator> e = query->createEnumerator();
    REQUIRE(e->getRowCount() == 4);
    int row = 0;
    while (e->next()) {
        auto type = e->columns()[0]->type();
        if (row < 2)
            CHECK(type == kBoolean);
        else
            CHECK(type == kNumber);
        ++row;
    }

    // Check the ISBOOLEAN function:
    query = store->compileQuery(json5(
        "{WHAT: ['._id'], WHERE: ['ISBOOLEAN()', ['.value']]}"));
    CHECK(query->columnTitles() == (vector<string>{"id"}));
    e = query->createEnumerator();
    REQUIRE(e->getRowCount() == 2);
    int i = 1;
    while (e->next()) {
        CHECK(e->columns()[0]->asString().asString() == stringWithFormat("rec-%03d", i++));
    }
}

N_WAY_TEST_CASE_METHOD(QueryTest, "Query boolean return", "[Query]") {
    {
        ExclusiveTransaction t(store->dataFile());
        writeDoc("tester"_sl, DocumentFlags::kNone, t, [=](Encoder &enc) {
            enc.writeKey("num");
            enc.writeInt(1);
            enc.writeKey("col");
            enc.beginArray(4);
            enc.writeInt(1);
            enc.writeInt(2);
            enc.writeInt(3);
            enc.writeInt(4);
            enc.endArray();
        });
        t.commit();
    }

    string queries[] = {
        json5( "{WHAT: [['>', ['.num'], 50]]}"),
        json5( "{WHAT: [['<', ['.num'], 50]]}"),
        json5( "{WHAT: [['>=', ['.num'], 50]]}"),
        json5( "{WHAT: [['<=', ['.num'], 50]]}"),
        json5( "{WHAT: [['=', ['.num'], 50]]}"),
        json5( "{WHAT: [['!=', ['.num'], 50]]}"),
        json5( "{WHAT: [['is', ['.num'], 50]]}"),
        json5( "{WHAT: [['IS NOT', ['.num'], 50]]}"),
        json5( "{WHAT: [['NOT', ['=', ['.num'], 50]]]}"),
        json5( "{WHAT: [['IN', 3, ['.col']]]}"),
        json5( "{WHAT: [['NOT IN', 3, ['.col']]]}"),
        json5( "{WHAT: [['BETWEEN', ['.num'], 3, 5]]}"),
        json5( "{WHAT: [['EXISTS', ['.num']]]}"),
        json5( "{WHAT: [['AND', 3, 0]]}"),
        json5( "{WHAT: [['OR', 3, 0]]}"),
        json5( "{WHAT: [['ANY', 'num', ['.col'], ['=', ['?num'], 1]]]}"),
        json5( "{WHAT: [['EVERY', 'num', ['.col'], ['>', ['?num'], 0]]]}"),
        json5( "{WHAT: [['ANY AND EVERY', 'num', ['.col'], ['>', ['?num'], 0]]]}"),
        json5( "{WHAT: [['CONTAINS()', ['.col'], 1]]}"),
        json5( "{WHAT: [['FL_LIKE()', ['.num'], '1%']]}"),
        json5( "{WHAT: [['REGEXP_LIKE()', ['TOSTRING()', ['.num']], '1\\\\d+']]}"),
        json5( "{WHAT: [['ISARRAY()', ['.num']]]}"),
        json5( "{WHAT: [['ISARRAY()', ['.num']]]}"),
        json5( "{WHAT: [['ISATOM()', ['.num']]]}"),
        json5( "{WHAT: [['ISBOOLEAN()', ['.num']]]}"),
        json5( "{WHAT: [['ISNUMBER()', ['.num']]]}"),
        json5( "{WHAT: [['ISOBJECT()', ['.num']]]}"),
        json5( "{WHAT: [['ISSTRING()', ['.num']]]}"),
        json5( "{WHAT: [['TOBOOLEAN()', ['.num']]]}"),
    };

    for(auto query : queries) {
        Retained<Query> q = store->compileQuery(query);
        Retained<QueryEnumerator> e = q->createEnumerator();
        REQUIRE(e->getRowCount() == 1);
        REQUIRE(e->next());
        CHECK(e->columns()[0]->type() == kBoolean);
    }
    
}


N_WAY_TEST_CASE_METHOD(QueryTest, "Query weird property names", "[Query]") {
    // For <https://github.com/couchbase/couchbase-lite-core/issues/545>
    {
        ExclusiveTransaction t(store->dataFile());
        writeDoc("doc1"_sl, DocumentFlags::kNone, t, [=](Encoder &enc) {
            enc.writeKey("$foo");    enc.writeInt(17);
            enc.writeKey("?foo");    enc.writeInt(18);
            enc.writeKey("[foo");    enc.writeInt(19);
            enc.writeKey(".foo");    enc.writeInt(20);
            enc.writeKey("f$o?o[o."); enc.writeInt(21);
            enc.writeKey("oids");
                enc.beginArray();
                    enc.beginDictionary();
                        enc.writeKey("$oid");   enc.writeString("avoid");
                    enc.endDictionary();
                enc.endArray();
        });
        t.commit();
    }

    CHECK(rowsInQuery(json5("{WHAT: ['.$foo']}")) == 1);
    CHECK(rowsInQuery(json5("{WHERE: ['=', ['.', '$foo'], 17]}")) == 1);
    CHECK(rowsInQuery(json5("{WHERE: ['EXISTS', ['.', '$foo']]}")) == 1);

    CHECK(rowsInQuery(json5("{WHAT: ['.\\\\?foo']}")) == 1);
    CHECK(rowsInQuery(json5("{WHERE: ['=', ['.', '?foo'], 18]}")) == 1);
    CHECK(rowsInQuery(json5("{WHERE: ['EXISTS', ['.', '?foo']]}")) == 1);

    CHECK(rowsInQuery(json5("{WHAT: ['.\\\\[foo']}")) == 1);
    CHECK(rowsInQuery(json5("{WHERE: ['=', ['.', '[foo'], 19]}")) == 1);
    CHECK(rowsInQuery(json5("{WHERE: ['EXISTS', ['.', '[foo']]}")) == 1);

    CHECK(rowsInQuery(json5("{WHAT: ['.\\\\.foo']}")) == 1);
    CHECK(rowsInQuery(json5("{WHERE: ['=', ['.', '.foo'], 20]}")) == 1);
    CHECK(rowsInQuery(json5("{WHERE: ['EXISTS', ['.', '.foo']]}")) == 1);

    // Finally the boss battle:
    CHECK(rowsInQuery(json5("{WHAT: ['.f$o\\\\?o\\\\[o\\\\.']}")) == 1);
    CHECK(rowsInQuery(json5("{WHERE: ['=', ['.', 'f$o?o[o.'], 21]}")) == 1);
    CHECK(rowsInQuery(json5("{WHERE: ['EXISTS', ['.', 'f$o?o[o.']]}")) == 1);

    // Final boss:
    CHECK(rowsInQuery(json5("{WHERE: ['ANY', 'a', ['.oids'],\
                                           ['=', ['?a.$oid'], 'avoid']]}"))
          == 1);

}


N_WAY_TEST_CASE_METHOD(QueryTest, "Query object properties", "[Query]") {
    {
        ExclusiveTransaction t(db);
        writeMultipleTypeDocs(t);
        t.commit();
    }

    Retained<Query> query{ store->compileQuery(json5("['=', 'FTW', ['_.subvalue', ['.value']]]")) };

    Retained<QueryEnumerator> e(query->createEnumerator());
    REQUIRE(e->next());
    CHECK(e->columns()[0]->asString() == "doc4"_sl);
    CHECK(!e->next());
}


N_WAY_TEST_CASE_METHOD(QueryTest, "Query array index", "[Query]") {
    addArrayDocs();

    Retained<Query> query{ store->compileQuery(json5("['=', 'five', ['_.[0]', ['.numbers']]]")) };

    Retained<QueryEnumerator> e(query->createEnumerator());
    int i = 0;
    while (e->next()) {
        slice docID = e->columns()[0]->asString();
        CHECK(docID == "rec-010"_sl);
        ++i;
    }
    REQUIRE(i == 1);
}


N_WAY_TEST_CASE_METHOD(QueryTest, "Query array literal", "[Query]") {
    addNumberedDocs(1, 1);
    Retained<Query> query{ store->compileQuery(json5(
        "{WHAT: [['[]', null, false, true, 12345, 1234.5, 'howdy', ['._id']]]}")) };

    CHECK(query->columnTitles() == (vector<string>{"$1"}));

    Retained<QueryEnumerator> e(query->createEnumerator());
    REQUIRE(e->next());
    CHECK(e->columns()[0]->toJSONString() == "[null,false,true,12345,1234.5,\"howdy\",\"rec-001\"]");
    CHECK(!e->next());
}


N_WAY_TEST_CASE_METHOD(QueryTest, "Query dict literal", "[Query]") {
    addNumberedDocs(1, 1);
    Retained<Query> query{ store->compileQuery(json5(
        "{WHAT: [{n: null, f: false, t: true, i: 12345, d: 1234.5, s: 'howdy', m: ['.bogus'], id: ['._id']}]}")) };

    CHECK(query->columnTitles() == (vector<string>{"$1"}));

    Retained<QueryEnumerator> e(query->createEnumerator());
    REQUIRE(e->next());
    CHECK(e->columns()[0]->toJSON<5>() == "{d:1234.5,f:false,i:12345,id:\"rec-001\",n:null,s:\"howdy\",t:true}"_sl);
    CHECK(!e->next());
}


N_WAY_TEST_CASE_METHOD(QueryTest, "Query dict literal with blob", "[Query]") {
    // Create a doc with a blob property:
    {
        ExclusiveTransaction t(store->dataFile());
        writeDoc("goop"_sl, (DocumentFlags)0, t, [](Encoder &enc) {
            enc.writeKey("text");
            enc.beginDictionary();
            enc.writeKey("@type"); enc.writeString("blob");
            enc.writeKey("digest"); enc.writeString("xxxxxxx");
            enc.endDictionary();
        });
        t.commit();
    }

    Retained<Query> query{ store->compileQuery(json5(
                  "{WHAT:[ ['.text'], {'text':['.text']} ]}")) };
    Log("%s", query->explain().c_str());
    Retained<QueryEnumerator> e(query->createEnumerator());
    REQUIRE(e->next());
    auto d = e->columns()[0]->asDict();
    REQUIRE(d);
    CHECK(d->toJSON(true) == "{\"@type\":\"blob\",\"digest\":\"xxxxxxx\"}"_sl);
    REQUIRE(!e->next());
}


#pragma mark Targeted N1QL-function tests


N_WAY_TEST_CASE_METHOD(QueryTest, "Query array length", "[Query]") {
    {
        ExclusiveTransaction t(store->dataFile());
        for(int i = 0; i < 2; i++) {
            string docID = stringWithFormat("rec-%03d", i + 1);
            writeDoc(slice(docID), DocumentFlags::kNone, t, [=](Encoder &enc) {
                enc.writeKey("value");
                enc.beginArray(i + 1);
                for(int j = 0; j < i + 1; j++) {
                    enc.writeInt(j);
                }
                enc.endArray();
            });
        }
        
        t.commit();
    }
    
    Retained<Query> query{ store->compileQuery(json5(
        "{WHAT: ['._id'], WHERE: ['>', ['ARRAY_LENGTH()', ['.value']], 1]}")) };
    Retained<QueryEnumerator> e(query->createEnumerator());
    REQUIRE(e->getRowCount() == 1);
    REQUIRE(e->next());
    REQUIRE(e->columns()[0]->asString() == "rec-002"_sl);
}


N_WAY_TEST_CASE_METHOD(QueryTest, "Query missing and null", "[Query]") {
    {
        ExclusiveTransaction t(store->dataFile());
        string docID = "doc1";
        writeDoc("doc1"_sl, DocumentFlags::kNone, t, [=](Encoder &enc) {
            enc.writeKey("value");
            enc.writeNull();
            enc.writeKey("real_value");
            enc.writeInt(1);
        });
        writeDoc("doc2"_sl, DocumentFlags::kNone, t, [=](Encoder &enc) {
            enc.writeKey("value");
            enc.writeNull();
            enc.writeKey("atai");
            enc.writeInt(1);
        });
        t.commit();
    }
    
    Retained<Query> query{ store->compileQuery(json5(
        "{'WHAT': ['._id'], WHERE: ['=', ['IFMISSING()', ['.bogus'], ['MISSING'], ['.value']], null]}")) };
    Retained<QueryEnumerator> e(query->createEnumerator());
    REQUIRE(e->getRowCount() == 2);
    REQUIRE(e->next());
    REQUIRE(e->columns()[0]->asString() == "doc1"_sl);
    REQUIRE(e->next());
    REQUIRE(e->columns()[0]->asString() == "doc2"_sl);
    
    query =store->compileQuery(json5(
        "{'WHAT': ['._id'], WHERE: ['=', ['IFMISSINGORNULL()', ['.atai'], ['.value']], 1]}"));
    e = (query->createEnumerator());
    REQUIRE(e->getRowCount() == 1);
    REQUIRE(e->next());
    REQUIRE(e->columns()[0]->asString() == "doc2"_sl);
    
    query =store->compileQuery(json5(
        "{'WHAT': ['._id'], WHERE: ['=', ['IFMISSINGORNULL()', ['.atai'], ['.value']], null]}"));
    e = (query->createEnumerator());
    REQUIRE(e->getRowCount() == 1);
    REQUIRE(e->next());
    REQUIRE(e->columns()[0]->asString() == "doc1"_sl);

    query =store->compileQuery(json5(
        "{'WHAT': ['._id'], WHERE: ['=', ['IFNULL()', ['.value'], ['.real_value'], ['.atai']], 1]}"));
    e = (query->createEnumerator());
    REQUIRE(e->getRowCount() == 1);
    REQUIRE(e->next());
    REQUIRE(e->columns()[0]->asString() == "doc1"_sl);

    query =store->compileQuery(json5(
        "{'WHAT': ['._id'], WHERE: ['=', ['IFMISSINGORNULL()', ['.real_value'], ['.value'], ['.atai']], 1]}"));
    e = (query->createEnumerator());
    REQUIRE(e->getRowCount() == 2);
    REQUIRE(e->next());
    REQUIRE(e->columns()[0]->asString() == "doc1"_sl);
    REQUIRE(e->next());
    REQUIRE(e->columns()[0]->asString() == "doc2"_sl);

    query =store->compileQuery(json5(
        "{'WHAT': ['._id'], WHERE: ['=', ['MISSINGIF()', ['.real_value'], 3], 1]}"));
    e = (query->createEnumerator());
    REQUIRE(e->getRowCount() == 1);
    REQUIRE(e->next());
    REQUIRE(e->columns()[0]->asString() == "doc1"_sl);
    
    query =store->compileQuery(json5(
        "{'WHAT': ['._id'], WHERE: ['IS', ['MISSINGIF()', ['.real_value'], 1], ['MISSING']]}"));
    e = (query->createEnumerator());
    REQUIRE(e->getRowCount() == 2);

    query =store->compileQuery(json5(
        "{'WHAT': ['._id'], WHERE: ['IS', ['MISSINGIF()', ['.value'], 1], ['MISSING']]}"));
    e = (query->createEnumerator());
    REQUIRE(e->getRowCount() == 0);
    
    query =store->compileQuery(json5(
        "{'WHAT': ['._id'], WHERE: ['IS', ['MISSINGIF()', ['.value'], 1], null]}"));
    e = (query->createEnumerator());
    REQUIRE(e->getRowCount() == 2);

    query =store->compileQuery(json5(
        "{'WHAT': ['._id'], WHERE: ['=', ['NULLIF()', 3, ['.atai']], 3]}"));
    e = (query->createEnumerator());
    REQUIRE(e->getRowCount() == 1);
    REQUIRE(e->next());
    REQUIRE(e->columns()[0]->asString() == "doc2"_sl);
    
    query =store->compileQuery(json5(
        "{'WHAT': ['._id'], WHERE: ['=', ['NULLIF()', 1, ['.atai']], null]}"));
    e = (query->createEnumerator());
    REQUIRE(e->getRowCount() == 1);
    REQUIRE(e->next());
    REQUIRE(e->columns()[0]->asString() == "doc2"_sl);
    
    query =store->compileQuery(json5(
        "{'WHAT': ['._id'], WHERE: ['IS', ['NULLIF()', 1, ['.atai']], ['MISSING']]}"));
    e = (query->createEnumerator());
    REQUIRE(e->getRowCount() == 1);
    REQUIRE(e->next());
    REQUIRE(e->columns()[0]->asString() == "doc1"_sl);
}


N_WAY_TEST_CASE_METHOD(QueryTest, "Query concat", "[Query]") {
    addNumberedDocs(1,1);
    CHECK(queryWhat("['concat()', 'hello', 'world']") == "\"helloworld\"");
    CHECK(queryWhat("['||', 'hello', 'world']") == "\"helloworld\"");
    CHECK(queryWhat("['concat()', 'hello', ' ', 'world']") == "\"hello world\"");
    CHECK(queryWhat("['concat()', 99, ' ', 123.45, ' ', true, ' ', false]") == "\"99 123.45 true false\"");

    CHECK(queryWhat("['concat()', 'goodbye ', null, ' world']") == "\"goodbye null world\"");
    CHECK(queryWhat("['concat()', 'goodbye', ['.bogus'], 'world']") == "null");
}


N_WAY_TEST_CASE_METHOD(QueryTest, "Query regex", "[Query]") {
    {
        ExclusiveTransaction t(store->dataFile());
        writeDoc("doc1"_sl, DocumentFlags::kNone, t, [=](Encoder &enc) {
            enc.writeKey("value");
            enc.writeString("awesome value");
        });
        writeDoc("doc2"_sl, DocumentFlags::kNone, t, [=](Encoder &enc) {
            enc.writeKey("value");
            enc.writeString("cool value");
        });
        writeDoc("doc3"_sl, DocumentFlags::kNone, t, [=](Encoder &enc) {
            enc.writeKey("value");
            enc.writeString("invalid");
        });
        t.commit();
    }
    
    Retained<Query> query{ store->compileQuery(json5(
        "{'WHAT': ['._id'], WHERE: ['REGEXP_CONTAINS()', ['.value'], '.*? value']}")) };
    Retained<QueryEnumerator> e(query->createEnumerator());
    REQUIRE(e->getRowCount() == 2);
    REQUIRE(e->next());
    REQUIRE(e->columns()[0]->asString() == "doc1"_sl);
    REQUIRE(e->next());
    REQUIRE(e->columns()[0]->asString() == "doc2"_sl);
    
    query = store->compileQuery(json5(
        "{'WHAT': ['._id'], WHERE: ['REGEXP_LIKE()', ['.value'], '.*? value']}"));
    e = (query->createEnumerator());
    REQUIRE(e->getRowCount() == 2);
    REQUIRE(e->next());
    REQUIRE(e->columns()[0]->asString() == "doc1"_sl);
    REQUIRE(e->next());
    REQUIRE(e->columns()[0]->asString() == "doc2"_sl);
    
    query = store->compileQuery(json5(
        "{'WHAT': ['._id'], WHERE: ['>', ['REGEXP_POSITION()', ['.value'], '[ ]+value'], 4]}"));
    e = (query->createEnumerator());
    REQUIRE(e->getRowCount() == 1);
    REQUIRE(e->next());
    REQUIRE(e->columns()[0]->asString() == "doc1"_sl);
    
    query = store->compileQuery(json5(
       "{'WHAT': [['REGEXP_REPLACE()', ['.value'], '.*?value', 'nothing']]}"));
    e = (query->createEnumerator());
    REQUIRE(e->getRowCount() == 3);
    REQUIRE(e->next());
    REQUIRE(e->columns()[0]->asString() == "nothing"_sl);
    REQUIRE(e->next());
    REQUIRE(e->columns()[0]->asString() == "nothing"_sl);
    REQUIRE(e->next());
    REQUIRE(e->columns()[0]->asString() == "invalid"_sl);
}


N_WAY_TEST_CASE_METHOD(QueryTest, "Query type check", "[Query]") {
    {
        ExclusiveTransaction t(store->dataFile());
        writeMultipleTypeDocs(t);
        t.commit();
    }
    
    Retained<Query> query{ store->compileQuery(json5(
        "{'WHAT': [['TYPE()', ['.value']], ['._id']], WHERE: "
        "['AND', ['ISARRAY()', ['.value']], ['IS_ARRAY()', ['.value']]]}")) };
    Retained<QueryEnumerator> e(query->createEnumerator());
    REQUIRE(e->getRowCount() == 1);
    REQUIRE(e->next());
    CHECK(e->columns()[0]->asString() == "array"_sl);
    CHECK(e->columns()[1]->asString() == "doc1"_sl);
    
    query = store->compileQuery(json5(
        "{'WHAT': [['TYPENAME()', ['.value']], ['._id'], ['.value']], WHERE: "
        "['AND', ['ISNUMBER()', ['.value']], ['IS_NUMBER()', ['.value']]]}"));
    e = (query->createEnumerator());
    REQUIRE(e->getRowCount() == 1);
    REQUIRE(e->next());
    CHECK(e->columns()[0]->asString() == "number"_sl);
    CHECK(e->columns()[1]->asString() == "doc3"_sl);
    CHECK(e->columns()[2]->asDouble() == 4.5);
    
    query = store->compileQuery(json5(
        "{'WHAT': [['TYPE()', ['.value']], ['._id'], ['.value']], WHERE: "
        "['AND', ['ISSTRING()', ['.value']], ['IS_STRING()', ['.value']]]}"));
    e = (query->createEnumerator());
    REQUIRE(e->getRowCount() == 1);
    REQUIRE(e->next());
    CHECK(e->columns()[0]->asString() == "string"_sl);
    CHECK(e->columns()[1]->asString() == "doc2"_sl);
    CHECK(e->columns()[2]->asString() == "cool value"_sl);
    
    query = store->compileQuery(json5(
        "{'WHAT': [['TYPENAME()', ['.value']], ['._id']], WHERE: "
        "['AND', ['ISOBJECT()', ['.value']], ['IS_OBJECT()', ['.value']]]}"));
    e = (query->createEnumerator());
    REQUIRE(e->getRowCount() == 1);
    REQUIRE(e->next());
    CHECK(e->columns()[0]->asString() == "object"_sl);
    CHECK(e->columns()[1]->asString() == "doc4"_sl);
    
    query = store->compileQuery(json5(
        "{'WHAT': [['TYPE()', ['.value']], ['._id'], ['.value']], WHERE: "
        "['AND', ['ISBOOLEAN()', ['.value']], ['IS_BOOLEAN()', ['.value']]]}"));
    e = (query->createEnumerator());
    REQUIRE(e->getRowCount() == 1);
    REQUIRE(e->next());
    CHECK(e->columns()[0]->asString() == "boolean"_sl);
    CHECK(e->columns()[1]->asString() == "doc5"_sl);
    CHECK(e->columns()[2]->asBool());
    
    query = store->compileQuery(json5(
        "{'WHAT': [['TYPENAME()', ['.value']], ['._id']], WHERE: "
        "['AND', ['ISATOM()', ['.value']], ['IS_ATOM()', ['.value']]]}"));
    e = (query->createEnumerator());
    REQUIRE(e->getRowCount() == 3);
    REQUIRE(e->next());
    CHECK(e->columns()[0]->asString() == "string"_sl);
    CHECK(e->columns()[1]->asString() == "doc2"_sl);
    REQUIRE(e->next());
    CHECK(e->columns()[0]->asString() == "number"_sl);
    CHECK(e->columns()[1]->asString() == "doc3"_sl);
    REQUIRE(e->next());
    CHECK(e->columns()[0]->asString() == "boolean"_sl);
    CHECK(e->columns()[1]->asString() == "doc5"_sl);
}


N_WAY_TEST_CASE_METHOD(QueryTest, "Query toboolean", "[Query]") {
    {
        ExclusiveTransaction t(store->dataFile());
        writeMultipleTypeDocs(t);
        writeFalselyDocs(t);
        t.commit();
    }
    
    Retained<Query> query{ store->compileQuery(json5(
        "{'WHAT': [['TOBOOLEAN()', ['.value']], ['TO_BOOLEAN()', ['.value']]]}")) };
    Retained<QueryEnumerator> e(query->createEnumerator());
    REQUIRE(e->getRowCount() == 8);
    REQUIRE(e->next());
    CHECK(e->columns()[0]->asBool());
    CHECK(e->columns()[1]->asBool());
    REQUIRE(e->next());
    CHECK(e->columns()[0]->asBool());
    CHECK(e->columns()[1]->asBool());
    REQUIRE(e->next());
    CHECK(e->columns()[0]->asBool());
    CHECK(e->columns()[1]->asBool());
    REQUIRE(e->next());
    CHECK(e->columns()[0]->asBool());
    CHECK(e->columns()[1]->asBool());
    REQUIRE(e->next());
    CHECK(e->columns()[0]->asBool());
    CHECK(e->columns()[1]->asBool());
    REQUIRE(e->next());
    CHECK(!e->columns()[0]->asBool());
    CHECK(!e->columns()[1]->asBool());
    REQUIRE(e->next());
    CHECK(!e->columns()[0]->asBool());
    CHECK(!e->columns()[1]->asBool());
    REQUIRE(e->next());
    CHECK(!e->columns()[0]->asBool());
    CHECK(!e->columns()[1]->asBool());
}


N_WAY_TEST_CASE_METHOD(QueryTest, "Query toatom", "[Query]") {
    {
        ExclusiveTransaction t(store->dataFile());
        writeMultipleTypeDocs(t);
        writeFalselyDocs(t);
        t.commit();
    }
    
    Retained<Query> query{ store->compileQuery(json5(
        "{'WHAT': [['TOATOM()', ['.value']], ['TO_ATOM()', ['.value']]]}")) };
    Retained<QueryEnumerator> e(query->createEnumerator());
    REQUIRE(e->getRowCount() == 8);
    REQUIRE(e->next());
    CHECK(e->columns()[0]->asInt() == 1);
    CHECK(e->columns()[1]->asInt() == 1);
    REQUIRE(e->next());
    CHECK(e->columns()[0]->asString() == "cool value"_sl);
    CHECK(e->columns()[1]->asString() == "cool value"_sl);
    REQUIRE(e->next());
    CHECK(e->columns()[0]->asDouble() == 4.5);
    CHECK(e->columns()[1]->asDouble() == 4.5);
    REQUIRE(e->next());
    CHECK(e->columns()[0]->asString() == "FTW"_sl);
    CHECK(e->columns()[1]->asString() == "FTW"_sl);
    REQUIRE(e->next());
    CHECK(e->columns()[0]->asBool());
    CHECK(e->columns()[1]->asBool());
    REQUIRE(e->next());
    CHECK(e->columns()[0]->type() == kNull);
    CHECK(e->columns()[1]->type() == kNull);
    REQUIRE(e->next());
    CHECK(e->columns()[0]->type() == kNull);
    CHECK(e->columns()[1]->type() == kNull);
    REQUIRE(e->next());
    CHECK(!e->columns()[0]->asBool());
    CHECK(!e->columns()[1]->asBool());
}


N_WAY_TEST_CASE_METHOD(QueryTest, "Query tonumber", "[Query]") {
    {
        ExclusiveTransaction t(store->dataFile());
        writeMultipleTypeDocs(t);
        writeDoc("doc6"_sl, DocumentFlags::kNone, t, [=](Encoder &enc) {
            enc.writeKey("value");
            enc.writeString("602214076000000000000000");    // overflows uint64_t
        });
        t.commit();
    }

    Retained<Query> query{ store->compileQuery(json5(
    "{'WHAT': [['TONUMBER()', ['.value']], ['TO_NUMBER()', ['.value']]]}")) };
    Retained<QueryEnumerator> e;
    {
        ExpectingExceptions x;      // tonumber() will internally throw/catch an exception while indexing
        e = (query->createEnumerator());
    }
    REQUIRE(e->getRowCount() == 6);
    REQUIRE(e->next());
    CHECK(e->columns()[0]->asDouble() == 0.0);
    CHECK(e->columns()[1]->asDouble() == 0.0);
    REQUIRE(e->next());
    CHECK(e->columns()[0]->asDouble() == 0.0);
    CHECK(e->columns()[1]->asDouble() == 0.0);
    REQUIRE(e->next());
    CHECK(e->columns()[0]->asDouble() == 4.5);
    CHECK(e->columns()[1]->asDouble() == 4.5);
    REQUIRE(e->next());
    CHECK(e->columns()[0]->asDouble() == 0.0);
    CHECK(e->columns()[1]->asDouble() == 0.0);
    REQUIRE(e->next());
    CHECK(e->columns()[0]->asDouble() == 1.0);
    CHECK(e->columns()[1]->asDouble() == 1.0);
    REQUIRE(e->next());
    CHECK(e->columns()[0]->asDouble() == 6.02214076e23);
    CHECK(e->columns()[1]->asDouble() == 6.02214076e23);
}


N_WAY_TEST_CASE_METHOD(QueryTest, "Query tostring", "[Query]") {
    {
        ExclusiveTransaction t(store->dataFile());
        writeMultipleTypeDocs(t);
        writeFalselyDocs(t);
        t.commit();
    }
    
    Retained<Query> query{ store->compileQuery(json5(
        "{'WHAT': [['TOSTRING()', ['.value']], ['TO_STRING()', ['.value']]]}")) };
    Retained<QueryEnumerator> e(query->createEnumerator());
    REQUIRE(e->getRowCount() == 8);
    REQUIRE(e->next());
    CHECK(e->columns()[0]->type() == kNull);
    CHECK(e->columns()[1]->type() == kNull);
    REQUIRE(e->next());
    CHECK(e->columns()[0]->asString() == "cool value"_sl);
    CHECK(e->columns()[1]->asString() == "cool value"_sl);
    REQUIRE(e->next());
    CHECK(e->columns()[0]->asString().asString().substr(0, 3) == "4.5");
    CHECK(e->columns()[1]->asString().asString().substr(0, 3) == "4.5");
    REQUIRE(e->next());
    CHECK(e->columns()[0]->type() == kNull);
    CHECK(e->columns()[1]->type() == kNull);
    REQUIRE(e->next());
    CHECK(e->columns()[0]->asString() == "true"_sl);
    CHECK(e->columns()[1]->asString() == "true"_sl);
    REQUIRE(e->next());
    CHECK(e->columns()[0]->type() == kNull);
    CHECK(e->columns()[1]->type() == kNull);
    REQUIRE(e->next());
    CHECK(e->columns()[0]->type() == kNull);
    CHECK(e->columns()[1]->type() == kNull);
    REQUIRE(e->next());
    CHECK(e->columns()[0]->asString() == "false"_sl);
    CHECK(e->columns()[1]->asString() == "false"_sl);
}

N_WAY_TEST_CASE_METHOD(QueryTest, "Query toarray", "[Query]") {
    {
        ExclusiveTransaction t(store->dataFile());
        
        writeDoc("doc1"_sl, DocumentFlags::kNone, t, [=](Encoder &enc) {
            enc.writeKey("value");
            // [1]
            enc.beginArray();
            enc.writeInt(1);
            enc.endArray();
        });
        writeDoc("doc2"_sl, DocumentFlags::kNone, t, [=](Encoder &enc) {
            enc.writeKey("value");
            enc.writeString("string value");
        });
        writeDoc("doc3"_sl, DocumentFlags::kNone, t, [=](Encoder &enc) {
            enc.writeKey("num");
            enc.writeDouble(4.5);
        });
        writeDoc("doc4"_sl, DocumentFlags::kNone, t, [=](Encoder &enc) {
            enc.writeKey("value");
            // { "subvalue": "FTW" }
            enc.beginDictionary(1);
            enc.writeKey("subvalue");
            enc.writeString("FTW");
            enc.endDictionary();
        });
        writeDoc("doc5"_sl, DocumentFlags::kNone, t, [=](Encoder &enc) {
            enc.writeKey("value");
            enc.writeNull();
        });

        t.commit();
    }

    Retained<Query> query{ store->compileQuery(json5(
        "{'WHAT': [['TOARRAY()', ['.value']], ['TO_ARRAY()', ['.value']]]}")) };
    Retained<QueryEnumerator> e(query->createEnumerator());
    REQUIRE(e->getRowCount() == 5);
    REQUIRE(e->next());
    CHECK(e->columns()[0]->type() == kArray);
    CHECK(e->columns()[0]->asArray()->count() == 1);
    CHECK(e->columns()[1]->type() == kArray);
    CHECK(e->columns()[1]->asArray()->count() == 1);
    REQUIRE(e->next());
    CHECK(e->columns()[0]->type() == kArray);
    CHECK(e->columns()[0]->asArray()->get(0)->asString() == "string value"_sl);
    CHECK(e->columns()[1]->type() == kArray);
    CHECK(e->columns()[1]->asArray()->get(0)->asString() == "string value"_sl);
    REQUIRE(e->next());
    CHECK(e->missingColumns() == uint64_t(3));
    REQUIRE(e->next());
    CHECK(e->columns()[0]->type() == kArray);
    CHECK(e->columns()[0]->asArray()->get(0)->asDict()->get("subvalue"_sl)->asString() == "FTW"_sl);
    CHECK(e->columns()[1]->type() == kArray);
    CHECK(e->columns()[1]->asArray()->get(0)->asDict()->get("subvalue"_sl)->asString() == "FTW"_sl);
    REQUIRE(e->next());
    CHECK(e->columns()[0]->type() == kNull);
    CHECK(e->columns()[1]->type() == kNull);
    CHECK(e->missingColumns() == uint64_t(0));
}

N_WAY_TEST_CASE_METHOD(QueryTest, "Query toobject", "[Query]") {
    {
        ExclusiveTransaction t(store->dataFile());
        
        writeDoc("doc1"_sl, DocumentFlags::kNone, t, [=](Encoder &enc) {
            enc.writeKey("value");
            // [1]
            enc.beginArray();
            enc.writeInt(1);
            enc.endArray();
        });
        writeDoc("doc2"_sl, DocumentFlags::kNone, t, [=](Encoder &enc) {
            enc.writeKey("value");
            enc.writeString("string value");
        });
        writeDoc("doc3"_sl, DocumentFlags::kNone, t, [=](Encoder &enc) {
            enc.writeKey("num");
            enc.writeDouble(4.5);
        });
        writeDoc("doc4"_sl, DocumentFlags::kNone, t, [=](Encoder &enc) {
            enc.writeKey("value");
            // { "subvalue": "FTW" }
            enc.beginDictionary(1);
            enc.writeKey("subvalue");
            enc.writeString("FTW");
            enc.endDictionary();
        });
        writeDoc("doc5"_sl, DocumentFlags::kNone, t, [=](Encoder &enc) {
            enc.writeKey("value");
            enc.writeNull();
        });

        t.commit();
    }

    Retained<Query> query{ store->compileQuery(json5(
        "{'WHAT': [['TOOBJECT()', ['.value']], ['TO_OBJECT()', ['.value']]]}")) };
    Retained<QueryEnumerator> e(query->createEnumerator());
    REQUIRE(e->getRowCount() == 5);
    REQUIRE(e->next());
    CHECK(e->columns()[0]->type() == kDict);
    CHECK(e->columns()[0]->asDict()->count() == 0);
    CHECK(e->columns()[1]->type() == kDict);
    CHECK(e->columns()[1]->asDict()->count() == 0);
    REQUIRE(e->next());
    CHECK(e->columns()[0]->type() == kDict);
    CHECK(e->columns()[0]->asDict()->count() == 0);
    CHECK(e->columns()[1]->type() == kDict);
    CHECK(e->columns()[1]->asDict()->count() == 0);
    REQUIRE(e->next());
    CHECK(e->missingColumns() == uint64_t(3));
    REQUIRE(e->next());
    CHECK(e->columns()[0]->type() == kDict);
    CHECK(e->columns()[0]->asDict()->get("subvalue"_sl)->asString() == "FTW"_sl);
    CHECK(e->columns()[1]->type() == kDict);
    CHECK(e->columns()[1]->asDict()->get("subvalue"_sl)->asString() == "FTW"_sl);
    REQUIRE(e->next());
    CHECK(e->columns()[0]->type() == kNull);
    CHECK(e->columns()[1]->type() == kNull);
    CHECK(e->missingColumns() == uint64_t(0));
}


N_WAY_TEST_CASE_METHOD(QueryTest, "Query HAVING", "[Query]") {
    {
        ExclusiveTransaction t(store->dataFile());

        char docID[6];
        for(int i = 0; i < 20; i++) {
            sprintf(docID, "doc%02d", i);
            writeDoc(slice(docID), DocumentFlags::kNone, t, [=](Encoder &enc) {
                enc.writeKey("identifier");
                enc.writeInt(i >= 5 ? i >= 15 ? 3 : 2 : 1);
                enc.writeKey("index");
                enc.writeInt(i);
            });
        }

        t.commit();
    }
    

    Retained<Query> query{ store->compileQuery(json5(
        "{'WHAT': ['.identifier', ['COUNT()', ['.index']]], 'GROUP_BY': ['.identifier'], 'HAVING': ['=', ['.identifier'], 1]}")) };
    Retained<QueryEnumerator> e(query->createEnumerator());
    REQUIRE(e->getRowCount() == 1);
    REQUIRE(e->next());
    CHECK(e->columns()[0]->asInt() == 1);
    CHECK(e->columns()[1]->asInt() == 5);

    query = store->compileQuery(json5(
        "{'WHAT': ['.identifier', ['COUNT()', ['.index']]], 'GROUP_BY': ['.identifier'], 'HAVING': ['!=', ['.identifier'], 1]}"));
    e = (query->createEnumerator());

    REQUIRE(e->getRowCount() == 2);
    REQUIRE(e->next());
    CHECK(e->columns()[0]->asInt() == 2);
    CHECK(e->columns()[1]->asInt() == 10);
    REQUIRE(e->next());
    CHECK(e->columns()[0]->asInt() == 3);
    CHECK(e->columns()[1]->asInt() == 5);
}


N_WAY_TEST_CASE_METHOD(QueryTest, "Query Functions", "[Query]") {
    {
        ExclusiveTransaction t(store->dataFile());
        writeNumberedDoc(1, nullslice, t);

        t.commit();
    }

    auto query = store->compileQuery(json5(
        "{'WHAT': [['e()']]}"));
    Retained<QueryEnumerator> e(query->createEnumerator());
    REQUIRE(e->getRowCount() == 1);
    REQUIRE(e->next());
    CHECK(e->columns()[0]->asDouble() == M_E);

    query = store->compileQuery(json5(
        "{'WHAT': [['pi()']]}"));
    e = (query->createEnumerator());
    REQUIRE(e->getRowCount() == 1);
    REQUIRE(e->next());
    CHECK(e->columns()[0]->asDouble() == M_PI);

    vector<string> what { 
        "[['atan2()', ['.num'], ['*', ['.num'], 2]]]",
        "[['acos()', ['.num']]]",
        "[['asin()', ['.num']]]",
        "[['atan()', ['.num']]]",
        "[['cos()', ['.num']]]",
        "[['degrees()', ['.num']]]",
        "[['radians()', ['.num']]]",
        "[['sin()', ['.num']]]",
        "[['tan()', ['.num']]]"
    };

    vector<double> results {
        atan2(2, 1),
        acos(1),
        asin(1),
        atan(1),
        cos(1),
        180.0 / M_PI,
        M_PI / 180.0,
        sin(1),
        tan(1),
    };

    for(int i = 0; i < what.size(); i++) {
        query = store->compileQuery(json5(
        "{'WHAT': " + what[i] + "}"));
        e = (query->createEnumerator());
        REQUIRE(e->getRowCount() == 1);
        REQUIRE(e->next());
        CHECK(e->columns()[0]->asDouble() == results[i]);
    }

    query = store->compileQuery(json5(
        "{'WHAT': [['sign()', ['.num']]]}"));
    e = (query->createEnumerator());
    REQUIRE(e->getRowCount() == 1);
    REQUIRE(e->next());
    CHECK(e->columns()[0]->asInt() == 1);
}


#ifdef COUCHBASE_ENTERPRISE
N_WAY_TEST_CASE_METHOD(QueryTest, "Query Distance Metrics", "[Query]") {
    testExpressions( {
        {"['euclidean_distance()', ['[]', 10, 10], ['[]', 13, 14]]",    "5.0"},
        {"['euclidean_distance()', ['[]', 10, 10], ['[]', 13, 14], 2]", "25.0"},
        {"['euclidean_distance()', ['[]', 1,2,3,4,5], ['[]', 1,2,3,4,5]]","0.0"},
        {"['euclidean_distance()', ['[]'], ['[]']]",                    "0.0"},
        {"['euclidean_distance()', 18, 'foo']",                         "null"},
        {"['euclidean_distance()', ['[]', 10, 10], ['[]', 13]]",        "null"},

        {"['cosine_distance()', ['[]', 10, 0], ['[]', 0, 99]]",         "1.0"},
        {"['cosine_distance()', ['[]', 1,2,3,4,5], ['[]', 1,2,3,4,5]]", "0.0"},
        {"['cosine_distance()', ['[]'], ['[]']]",                       "null"},
        {"['cosine_distance()', 18, 'foo']",                            "null"},
        {"['cosine_distance()', ['[]', 10, 10], ['[]', 13]]",           "null"},
    } );
}
#endif


N_WAY_TEST_CASE_METHOD(QueryTest, "Query Date Functions", "[Query]") {
    local_seconds localtime = (local_days)(2018_y/10/23); 
    struct tm tmpTime = FromTimestamp(localtime.time_since_epoch());
    localtime -= GetLocalTZOffset(&tmpTime, false);
    
    stringstream s1, s2, s3;
    s1 << date::format("%FT%TZ", localtime);
    localtime += 18h + 33min;
    s2 << date::format("%FT%TZ", localtime);
    localtime += 1s;
    s3 << date::format("%FT%TZ", localtime);

    localtime = (local_days)(1944_y/6/6);
    localtime += 6h + 30min;
    tmpTime = FromTimestamp(localtime.time_since_epoch());
    localtime -= GetLocalTZOffset(&tmpTime, false);
    stringstream s4;
    s4 << date::format("%FT%TZ", localtime);

    auto expected1 = s1.str();
    auto expected2 = s2.str();
    auto expected3 = s3.str();
    auto expected4 = s4.str();
    
    testExpressions( {
        {"['str_to_utc()', null]",                            "null"},
        {"['str_to_utc()', 99]",                              "null"},
        {"['str_to_utc()', '']",                              "null"},
        {"['str_to_utc()', 'x']",                             "null"},
        {"['str_to_utc()', '2018-10-23']",                    expected1},
        {"['str_to_utc()', '2018-10-23T18:33']",              expected2},
        {"['str_to_utc()', '2018-10-23T18:33:01']",           expected3},
        {"['str_to_utc()', '1944-06-06T06:30:00']",           expected4},
        {"['str_to_utc()', '2018-10-23T18:33:01Z']",          "2018-10-23T18:33:01Z"},
        {"['str_to_utc()', '2018-10-23T11:33:01-0700']",      "2018-10-23T18:33:01Z"},
        {"['str_to_utc()', '2018-10-23T11:33:01+03:30']",     "2018-10-23T08:03:01Z"},
        {"['str_to_utc()', '2018-10-23T18:33:01.123Z']",      "2018-10-23T18:33:01.123Z"},
        {"['str_to_utc()', '2018-10-23T11:33:01.123-0700']",  "2018-10-23T18:33:01.123Z"},

        {"['str_to_millis()', '']",                           "null"},
        {"['str_to_millis()', '1970-01-01T00:00:00Z']",       "0"},
        {"['str_to_millis()', '1944-06-06T06:30:00+01:00']",  "-806956200000"},
        {"['str_to_millis()', '2018-10-23T11:33:01-0700']",   "1540319581000"},
        {"['str_to_millis()', '2018-10-23T18:33:01Z']",       "1540319581000"},
        {"['str_to_millis()', '2018-10-23T18:33:01.123Z']",   "1540319581123"},

        // Range check the month and day number
        {"['str_to_millis()', '2000-00-01T00:00:00Z']",       "null"},
        {"['str_to_millis()', '2000-13-01T00:00:00Z']",       "null"},
        {"['str_to_millis()', '2000-01-00T00:00:00Z']",       "null"},
        {"['str_to_millis()', '2000-01-32T00:00:00Z']",       "null"},

        // 30 days hath September...
        {"['str_to_millis()', '2018-01-31T00:00:00Z']",       "1517356800000"},
        {"['str_to_millis()', '2018-02-31T00:00:00Z']",       "null"},
        {"['str_to_millis()', '2018-03-31T00:00:00Z']",       "1522454400000"},
        {"['str_to_millis()', '2018-04-31T00:00:00Z']",       "null"},
        {"['str_to_millis()', '2018-05-31T00:00:00Z']",       "1527724800000"},
        {"['str_to_millis()', '2018-06-31T00:00:00Z']",       "null"},
        {"['str_to_millis()', '2018-07-31T00:00:00Z']",       "1532995200000"},
        {"['str_to_millis()', '2018-08-31T00:00:00Z']",       "1535673600000"},
        {"['str_to_millis()', '2018-09-31T00:00:00Z']",       "null"},
        {"['str_to_millis()', '2018-10-31T00:00:00Z']",       "1540944000000"},
        {"['str_to_millis()', '2018-11-31T00:00:00Z']",       "null"},
        {"['str_to_millis()', '2018-12-31T00:00:00Z']",       "1546214400000"},

        // February is complicated
        {"['str_to_millis()', '2000-02-29T00:00:00Z']",       "951782400000"},
        {"['str_to_millis()', '2016-02-29T00:00:00Z']",       "1456704000000"},
        {"['str_to_millis()', '2018-02-29T00:00:00Z']",       "null"},
        {"['str_to_millis()', '2100-02-29T00:00:00Z']",       "null"},
        {"['str_to_millis()', '2400-02-29T00:00:00Z']",       "13574563200000"},
        {"['str_to_millis()', '2400-02-30T00:00:00Z']",       "null"},

        {"['millis_to_utc()', 'x']",                          "null"},
        {"['millis_to_utc()', '0']",                          "null"},
        {"['millis_to_utc()', 0]",                            "1970-01-01T00:00:00Z"},
        {"['millis_to_utc()', 1540319581000]",                "2018-10-23T18:33:01Z"},
        {"['millis_to_utc()', 1540319581123]",                "2018-10-23T18:33:01.123Z"},
        {"['millis_to_utc()', 1540319581999]",                "2018-10-23T18:33:01.999Z"},
        {"['millis_to_utc()', -806956200000]",                "1944-06-06T05:30:00Z"},

        // It's hard to test millis_to_str directly, because the result depends on the
        // local time zone...
        //{"['millis_to_str()', 1540319581000]", "2018-10-23T11:33:01-0700"},
        {"['str_to_utc()', ['millis_to_str()', 1540319581000]]", "2018-10-23T18:33:01Z"},
        {"['millis_to_str()', 'x']",                          "null"},
        {"['millis_to_str()', '0']",                          "null"},
    } );
}


N_WAY_TEST_CASE_METHOD(QueryTest, "Query unsigned", "[Query]") {
    {
        ExclusiveTransaction t(store->dataFile());
        writeDoc("rec_001"_sl, DocumentFlags::kNone, t, [=](Encoder &enc) {
            enc.writeKey("num");
            enc.writeUInt(1);
        });
        t.commit();
    }

    auto query = store->compileQuery(json5(
        "{'WHAT': ['.num']}"));
    Retained<QueryEnumerator> e(query->createEnumerator());
    REQUIRE(e->getRowCount() == 1);
    REQUIRE(e->next());
    CHECK(e->columns()[0]->asUnsigned() == 1U);
    CHECK(e->columns()[0]->asInt() == 1);

}


// Test for #341, "kData fleece type unable to be queried"
N_WAY_TEST_CASE_METHOD(QueryTest, "Query data type", "[Query]") {
     {
         ExclusiveTransaction t(store->dataFile());
         writeDoc("rec_001"_sl, DocumentFlags::kNone, t, [=](Encoder &enc) {
             enc.writeKey("num");
             enc.writeData("number one"_sl);
         });
         t.commit();
    }

    auto query = store->compileQuery(json5(
        "{'WHAT': ['.num']}"));
    Retained<QueryEnumerator> e(query->createEnumerator());
    REQUIRE(e->getRowCount() == 1);
    REQUIRE(e->next());
    CHECK(e->columns()[0]->asData() == "number one"_sl);

    query = store->compileQuery(json5(
        "{'WHAT': [['type()', ['.num']]]}"));
    e = (query->createEnumerator());
    REQUIRE(e->getRowCount() == 1);
    REQUIRE(e->next());
    CHECK(e->columns()[0]->asString() == "binary"_sl);
}


N_WAY_TEST_CASE_METHOD(QueryTest, "Query Missing columns", "[Query]") {
    {
        ExclusiveTransaction t(store->dataFile());
        writeDoc("rec_001"_sl, DocumentFlags::kNone, t, [=](Encoder &enc) {
            enc.writeKey("num");
            enc.writeInt(1234);
            enc.writeKey("string");
            enc.writeString("FOO");
        });
        t.commit();
    }

    auto query = store->compileQuery(json5(
        "{'WHAT': ['.num', '.string']}"));
    Retained<QueryEnumerator> e(query->createEnumerator());
    REQUIRE(e->next());
    CHECK(e->missingColumns() == 0);
    CHECK(e->columns()[0]->toJSONString() == "1234");
    CHECK(e->columns()[1]->toJSONString() == "\"FOO\"");

    query = store->compileQuery(json5(
        "{'WHAT': ['.bogus', '.num', '.nope', '.string', '.gone']}"));
    e = (query->createEnumerator());
    REQUIRE(e->next());
    CHECK(e->missingColumns() == 0x15);       // binary 10101, i.e. cols 0, 2, 4 are missing
    CHECK(e->columns()[1]->toJSONString() == "1234");
    CHECK(e->columns()[3]->toJSONString() == "\"FOO\"");
}


N_WAY_TEST_CASE_METHOD(QueryTest, "Negative Limit / Offset", "[Query]") {
    {
        ExclusiveTransaction t(store->dataFile());
        writeDoc("rec_001"_sl, DocumentFlags::kNone, t, [=](Encoder &enc) {
            enc.writeKey("num");
            enc.writeInt(1234);
            enc.writeKey("string");
            enc.writeString("FOO");
        });
        t.commit();
    }

    auto query = store->compileQuery(json5(
        "{'WHAT': ['.num', '.string'], 'LIMIT': -1}"));
    Retained<QueryEnumerator> e(query->createEnumerator());
    CHECK(e->getRowCount() == 0);

    query = store->compileQuery(json5(
        "{'WHAT': ['.num', '.string'], 'LIMIT': 100, 'OFFSET': -1}"));
    e = (query->createEnumerator());
    CHECK(e->getRowCount() == 1);
    REQUIRE(e->next());
    CHECK(e->columns()[0]->toJSONString() == "1234");
    CHECK(e->columns()[1]->toJSONString() == "\"FOO\"");

    Query::Options opts(R"({"lim": -1})"_sl);
    query = store->compileQuery(json5(
        "{'WHAT': ['.num', '.string'], 'LIMIT': ['$lim']}"));
    e = (query->createEnumerator(&opts));
    CHECK(e->getRowCount() == 0);

    Query::Options opts2(R"({"lim": 100, "skip": -1})"_sl);
    query = store->compileQuery(json5(
        "{'WHAT': ['.num', '.string'], 'LIMIT': ['$lim'], 'OFFSET': ['$skip']}"));
    e = (query->createEnumerator(&opts2));
    CHECK(e->getRowCount() == 1);
    REQUIRE(e->next());
    CHECK(e->columns()[0]->toJSONString() == "1234");
    CHECK(e->columns()[1]->toJSONString() == "\"FOO\"");

    // Offset without limit:
    Query::Options opts3(R"({"skip": 0})"_sl);
    query = store->compileQuery(json5(
        "{'WHAT': ['.num', '.string'], 'OFFSET': ['$skip']}"));
    e = (query->createEnumerator(&opts3));
    CHECK(e->getRowCount() == 1);
    REQUIRE(e->next());
    CHECK(e->columns()[0]->toJSONString() == "1234");
    CHECK(e->columns()[1]->toJSONString() == "\"FOO\"");
}


N_WAY_TEST_CASE_METHOD(QueryTest, "Query JOINs", "[Query]") {
     {
        ExclusiveTransaction t(store->dataFile());
        string docID = "rec-00";

        for(int i = 0; i < 10; i++) {
            stringstream ss(docID);
            ss << i + 1;

            writeDoc(slice(ss.str()), DocumentFlags::kNone, t, [=](Encoder &enc) {
                enc.writeKey("num1");
                enc.writeInt(i);
                enc.writeKey("num2");
                enc.writeInt(10 - i);
            });
        }

         writeDoc("magic"_sl, DocumentFlags::kNone, t, [=](Encoder &enc) {
             enc.writeKey("theone");
             enc.writeInt(4);
         });

         t.commit();
    }

    auto query = store->compileQuery(json5(
        "{'WHAT': [['.main.num1']], 'FROM': [{'AS':'main'}, {'AS':'secondary', 'ON': ['=', ['.main.num1'], ['.secondary.theone']]}]}"));
    Retained<QueryEnumerator> e(query->createEnumerator());
    REQUIRE(e->getRowCount() == 1);
    REQUIRE(e->next());
    CHECK(e->columns()[0]->asInt() == 4);

    query = store->compileQuery(json5(
        "{'WHAT': [['.main.num1'], ['.secondary.theone']], 'FROM': [{'AS':'main'}, {'AS':'secondary', 'ON': ['=', ['.main.num1'], ['.secondary.theone']], 'JOIN':'LEFT OUTER'}]}"));
    e = (query->createEnumerator());
    REQUIRE(e->getRowCount() == 11);
    e->seek(4);
    CHECK(e->columns()[0]->asInt() == 4);
    CHECK(e->columns()[1]->asInt() == 4);
    REQUIRE(e->next());
    CHECK(e->columns()[0]->asInt() == 5);
    CHECK(e->columns()[1]->asInt() == 0);
    
    // NEED TO DEFINE THIS BEHAVIOR.  WHAT IS THE CORRECT RESULT?  THE BELOW FAILS!
    /*query = store->compileQuery(json5(
        "{'WHAT': [['.main.num1'], ['.secondary.num2']], 'FROM': [{'AS':'main'}, {'AS':'secondary', 'JOIN':'CROSS'}], 'ORDER_BY': ['.secondary.num2']}"));
    e = (query->createEnumerator());
    REQUIRE(e->getRowCount() == 100);
    for(int i = 0; i < 100; i++) {
        REQUIRE(e->next());
        CHECK(e->columns()[0]->asInt() == (i % 10));
        CHECK(e->columns()[1]->asInt() == (i / 10));
    }*/
}


class ArrayQueryTest : public QueryTest {
protected:
    Retained<Query> query;

    ArrayQueryTest(int option) :QueryTest(option) { }


    void checkQuery(int docNo, int expectedRowCount) {
        Retained<QueryEnumerator> e(query->createEnumerator());
        CHECK(e->getRowCount() == expectedRowCount);
        while (e->next()) {
            auto cols = e->columns();
            slice docID = cols[0]->asString();
            string expectedDocID = stringWithFormat("rec-%03d", docNo);
            CHECK(docID == slice(expectedDocID));
            ++docNo;
        }
    }

    void testArrayQuery(const string &json, bool checkOptimization) {
        addArrayDocs(1, 90);

        query = store->compileQuery(json);
        string explanation = query->explain();
        Log("%s", explanation.c_str());
        checkQuery(88, 3);

        Log("-------- Creating index --------");
        store->createIndex("numbersIndex"_sl,
                           "[[\".numbers\"]]"_sl,
                           IndexSpec::kArray);
        Log("-------- Recompiling query with index --------");
        query = store->compileQuery(json);
        checkOptimized(query, checkOptimization);
        checkQuery(88, 3);

        Log("-------- Adding a doc --------");
        addArrayDocs(91, 1);
        checkQuery(88, 4);

        Log("-------- Purging a doc --------");
        deleteDoc("rec-091"_sl, true);
        checkQuery(88, 3);

        Log("-------- Soft-deleting a doc --------");
        deleteDoc("rec-090"_sl, false);
        checkQuery(88, 2);

        Log("-------- Un-deleting a doc --------");
        undeleteDoc("rec-090"_sl);
        checkQuery(88, 3);
    }
};

N_WAY_TEST_CASE_METHOD(ArrayQueryTest, "Query ANY", "[Query]") {
    testArrayQuery(json5("['SELECT', {\
                             WHERE: ['ANY', 'num', ['.numbers'],\
                                            ['=', ['?num'], 'eight-eight']]}]"),
                   false);
}

N_WAY_TEST_CASE_METHOD(ArrayQueryTest, "Query UNNEST", "[Query]") {
    testArrayQuery(json5("['SELECT', {\
                              FROM: [{as: 'doc'}, \
                                     {as: 'num', 'unnest': ['.doc.numbers']}],\
                              WHERE: ['=', ['.num'], 'eight-eight']}]"),
                   true);
}


N_WAY_TEST_CASE_METHOD(ArrayQueryTest, "Query ANY expression", "[Query]") {
    addArrayDocs(1, 90);

    auto json = json5("['SELECT', {\
                          WHERE: ['ANY', 'num', ['[]', ['.numbers[0]'], ['.numbers[1]']],\
                                         ['=', ['?num'], 'eight']]}]");
    query = store->compileQuery(json);
    string explanation = query->explain();
    Log("%s", explanation.c_str());

    checkQuery(12, 2);
}


N_WAY_TEST_CASE_METHOD(ArrayQueryTest, "Query UNNEST expression", "[Query]") {
    addArrayDocs(1, 90);

    auto json = json5("['SELECT', {\
                              FROM: [{as: 'doc'}, \
                                     {as: 'num', 'unnest': ['[]', ['.doc.numbers[0]'], ['.doc.numbers[1]']]}],\
                              WHERE: ['=', ['.num'], 'one-eight']}]");
    query = store->compileQuery(json);
    string explanation = query->explain();
    Log("%s", explanation.c_str());

    checkQuery(22, 2);

    Log("-------- Creating index --------");
    store->createIndex("numbersIndex"_sl,
                       json5("[['[]', ['.numbers[0]'], ['.numbers[1]']]]"),
                       IndexSpec::kArray);
    Log("-------- Recompiling query with index --------");
    query = store->compileQuery(json);
    checkOptimized(query);

    checkQuery(22, 2);
}

N_WAY_TEST_CASE_METHOD(QueryTest, "Query nested ANY of dict", "[Query]") {        // CBL-1248
    ExclusiveTransaction t(store->dataFile());

    for(int i = 0; i < 2; i++) {
        string docID = stringWithFormat("rec-%03d", i + 1);
        writeDoc(docID, DocumentFlags::kNone, t, [=](Encoder &enc) {
            enc.writeKey("variants");
            enc.beginArray(1);
            enc.beginDictionary(1);
            enc.writeKey("items");
            enc.beginArray(1);
            enc.beginDictionary(1);
            enc.writeKey("id");
            enc.writeInt(i + 1);
            enc.endDictionary();
            enc.endArray();
            enc.endDictionary();
            enc.endArray();
        });
    }

    Retained<Query> q;
    vector<slice> expectedResults;
    q = store->compileQuery(json5(
                                  "{WHAT: ['._id'], \
                                  WHERE: ['ANY', 'V', ['.variants'], ['ANY', 'I', ['?V.items'], ['=', ['?I.id'], 2]]]}"));
    expectedResults.emplace_back("rec-002"_sl);

    Retained<QueryEnumerator> e(q->createEnumerator());
    REQUIRE(e->getRowCount() == expectedResults.size());
    size_t row = 0;
    for (const auto& expectedResult : expectedResults) {
        REQUIRE(e->next());
        CHECK(e->columns()[0]->asString() == expectedResult);
        ++row;
    }
}

N_WAY_TEST_CASE_METHOD(QueryTest, "Query NULL/MISSING check", "[Query][N1QL]") {
	{
        ExclusiveTransaction t(store->dataFile());
        string docID = "rec-00";

        for(int i = 0; i < 3; i++) {
            stringstream ss;
            ss << "rec-0" << i + 1;
            writeDoc(slice(ss.str()), DocumentFlags::kNone, t, [=](Encoder &enc) {
                if(i > 0) {
                    enc.writeKey("callsign");
                    if(i == 1) {
                        enc.writeNull();
                    } else {
                        enc.writeString("ANA");
                    }
                }
            });
        }

        t.commit();
    }

    // SELECT meta.id WHERE callsign IS MISSING
    auto query = store->compileQuery(json5(
        "{'WHAT':[['._id']],'WHERE':['IS',['.callsign'],['MISSING']]}"));
    Retained<QueryEnumerator> e(query->createEnumerator());
    CHECK(e->getRowCount() == 1);
    CHECK(e->next());
    CHECK(e->columns()[0]->asString() == "rec-01"_sl);
    
    query = store->compileQuery(json5(
        "{'WHAT':[['._id']],'WHERE':['IS',['.callsign'],null]}"));
    e = query->createEnumerator();
    CHECK(e->getRowCount() == 1);
    CHECK(e->next());
    CHECK(e->columns()[0]->asString() == "rec-02"_sl);
    
    query = store->compileQuery("SELECT meta().id WHERE callsign IS 'ANA'"_sl, litecore::QueryLanguage::kN1QL);
    e = query->createEnumerator();
    CHECK(e->getRowCount() == 1);
    CHECK(e->next());
    CHECK(e->columns()[0]->asString() == "rec-03"_sl);
    
    // SELECT meta.id WHERE callsign IS NOT VALUED
    query = store->compileQuery(json5(
        "{'WHAT':[['._id']],'WHERE':['NOT',['IS VALUED',['.callsign']]]}"));
    e = query->createEnumerator();
    CHECK(e->getRowCount() == 2);
    CHECK(e->next());
    CHECK(e->columns()[0]->asString() == "rec-01"_sl);
    CHECK(e->next());
    CHECK(e->columns()[0]->asString() == "rec-02"_sl);
    
    // SELECT meta.id WHERE callsign IS VALUED
    query = store->compileQuery("SELECT META().id WHERE callsign IS VALUED"_sl, litecore::QueryLanguage::kN1QL);
    e = query->createEnumerator();
    CHECK(e->getRowCount() == 1);
    CHECK(e->next());
    CHECK(e->columns()[0]->asString() == "rec-03"_sl);
    
	query = store->compileQuery(json5(
        "{'WHAT': [['COUNT()','.'], ['.callsign']], 'WHERE':['IS NOT', ['.callsign'], null]}"));
	e = query->createEnumerator();
    REQUIRE(e->getRowCount() == 1);
    REQUIRE(e->next());
    CHECK(e->columns()[0]->asInt() == 1);
	CHECK(e->columns()[1]->asString() == "ANA"_sl);

	query = store->compileQuery(json5(
        "{'WHAT': [['COUNT()','.'], ['.callsign']], 'WHERE':['IS', ['.callsign'], null]}"));
	e = (query->createEnumerator());
	REQUIRE(e->getRowCount() == 1);
    REQUIRE(e->next());
    CHECK(e->columns()[0]->asInt() == 1);
	CHECK(e->columns()[1]->asString().buf == nullptr);

	query = store->compileQuery(json5(
        "{'WHAT': [['.callsign']]}"));
	e = (query->createEnumerator());
	CHECK(e->getRowCount() == 3); // Make sure there are actually three docs!
}


// NOTE: This test cannot be reproduced in this way on Windows, and it is likely a Unix specific
// problem.  Leaving an enumerator open in this way will cause a permission denied error when
// trying to delete the database via db->deleteDataFile()
#ifndef _MSC_VER
N_WAY_TEST_CASE_METHOD(QueryTest, "Query finalized after db deleted", "[Query]") {
    Retained<Query> query{ store->compileQuery(json5(
          "{WHAT: ['.num', ['*', ['.num'], ['.num']]], WHERE: ['>', ['.num'], 10]}")) };
    Retained<QueryEnumerator> e(query->createEnumerator());
    e->next();
    query = nullptr;

    deleteDatabase();

    // Now free the query enum, which will free the sqlite_stmt, triggering a SQLite warning
    // callback about the database file being unlinked:
    e = nullptr;

    // Assert that the callback did not log a warning:
    CHECK(warningsLogged() == 0);
}
#endif


N_WAY_TEST_CASE_METHOD(QueryTest, "Query deleted docs", "[Query]") {
    addNumberedDocs(1, 10);
    {
        ExclusiveTransaction t(store->dataFile());
        for (int i = 11; i <= 20; i++)
            writeNumberedDoc(i, nullslice, t,
                             DocumentFlags::kDeleted | DocumentFlags::kHasAttachments);
        t.commit();
    }

    CHECK(rowsInQuery(json5("{WHAT: [ '._id'], WHERE: ['<=', ['.num'], 15]}")) == 10);
    CHECK(rowsInQuery(json5("{WHAT: [ '._id'], WHERE: ['AND', ['<=', ['.num'], 15], ['._deleted']]}")) == 5);
    CHECK(rowsInQuery(json5("{WHAT: [ '._id'], WHERE: ['OR',['=',['._deleted'],false],['=',['._deleted'],true]]}")) == 20);
}


N_WAY_TEST_CASE_METHOD(QueryTest, "Query expiration", "[Query]") {
    addNumberedDocs(1, 3);
    expiration_t now = KeyStore::now();

    {
        Retained<Query> query{ store->compileQuery(json5(
            "{WHAT: ['._id'], WHERE: ['.expiration']}")) };
        Retained<QueryEnumerator> e(query->createEnumerator());
        CHECK(!e->next());
    }

    store->setExpiration("rec-001"_sl, now - 10000);
    store->setExpiration("rec-003"_sl, now + 10000);

    {
        Retained<Query> query{ store->compileQuery(json5(
            "{WHAT: ['._expiration'], ORDER_BY: [['._id']]}")) };
        Retained<QueryEnumerator> e(query->createEnumerator());
        CHECK(e->next());
        CHECK(e->columns()[0]->asInt() == now - 10000);
        CHECK(e->next());
        CHECK(e->columns()[0]->type() == kNull);
        CHECK(e->missingColumns() == 1);
        CHECK(e->next());
        CHECK(e->columns()[0]->asInt() == now + 10000);
        CHECK(!e->next());
    }
    {
        Retained<Query> query{ store->compileQuery(json5(
            "{WHAT: ['._id'], WHERE: ['<=', ['._expiration'], ['$NOW']], ORDER_BY: [['._expiration']]}")) };

        Query::Options options { alloc_slice(format("{\"NOW\": %lld}", (long long)now)) };
        
        Retained<QueryEnumerator> e(query->createEnumerator(&options));
        CHECK(e->next());
        CHECK(e->columns()[0]->asString() == "rec-001"_sl);
        CHECK(!e->next());
    }
}


N_WAY_TEST_CASE_METHOD(QueryTest, "Query Dictionary Literal", "[Query]") {
    {
        ExclusiveTransaction t(store->dataFile());
        string docID = "rec-00";
        
        stringstream ss(docID);
        writeDoc(slice(ss.str()), DocumentFlags::kNone, t, [=](Encoder &enc) {
            enc.writeKey("string");
            enc.writeString("string");
            enc.writeKey("int_min");
            enc.writeInt(INT64_MIN);
            enc.writeKey("int_max");
            enc.writeInt(INT64_MAX);
            enc.writeKey("flt_min");
            enc.writeDouble(FLT_MIN);
            enc.writeKey("flt_max");
            enc.writeDouble(FLT_MAX);
            enc.writeKey("dbl_min");
            enc.writeDouble(DBL_MIN);
            enc.writeKey("dbl_max");
            enc.writeDouble(DBL_MAX);
            enc.writeKey("bool_true");
            enc.writeBool(true);
            enc.writeKey("bool_false");
            enc.writeBool(false);
        });
        t.commit();
    }
    
    auto query = store->compileQuery(json5(
       "{'WHAT': [{ \
           string: ['.string'], \
           int_min: ['.int_min'], \
           int_max: ['.int_max'], \
           flt_min: ['.flt_min'], \
           flt_max: ['.flt_max'], \
           dbl_min: ['.dbl_min'], \
           dbl_max: ['.dbl_max'], \
           bool_true: ['.bool_true'], \
           bool_false: ['.bool_false'] \
        }]}"));
    
    Retained<QueryEnumerator> e(query->createEnumerator());
    REQUIRE(e->getRowCount() == 1);
    REQUIRE(e->next());
    REQUIRE(e->columns()[0]->asDict());
    CHECK(e->columns()[0]->asDict()->get("string"_sl)->asString() == "string"_sl);
    CHECK(e->columns()[0]->asDict()->get("int_min"_sl)->asInt() == INT64_MIN);
    CHECK(e->columns()[0]->asDict()->get("int_max"_sl)->asInt() == INT64_MAX);
    CHECK(e->columns()[0]->asDict()->get("flt_min"_sl)->asFloat() == FLT_MIN);
    CHECK(e->columns()[0]->asDict()->get("flt_max"_sl)->asFloat() == FLT_MAX);
    CHECK(e->columns()[0]->asDict()->get("dbl_min"_sl)->asDouble() == DBL_MIN);
    CHECK(e->columns()[0]->asDict()->get("dbl_max"_sl)->asDouble() == DBL_MAX);
    CHECK(e->columns()[0]->asDict()->get("bool_true"_sl)->asBool() == true);
    CHECK(e->columns()[0]->asDict()->get("bool_false"_sl)->asBool() == false);
}

TEST_CASE_METHOD(QueryTest, "Test result alias", "[Query]") {
    if (GENERATE(false, true)) {
        logSection("secondary collection");
        store = &db->getKeyStore("coll_secondary");
    }

    ExclusiveTransaction t(store->dataFile());
    writeDoc("uber_doc1"_sl, DocumentFlags::kNone, t, [=](Encoder &enc) {
        enc.writeKey("dict");
        enc.beginDictionary(2);
        enc.writeKey("key1");
        enc.writeInt(1);
        enc.writeKey("key2");
        enc.writeInt(2);
        enc.endDictionary();
        enc.writeKey("arr");
        enc.beginArray(2);
        enc.writeInt(1);
        enc.writeInt(2);
        enc.endArray();
    });

    writeDoc("uber_doc2"_sl, DocumentFlags::kNone, t, [=](Encoder &enc) {
        enc.writeKey("dict");
        enc.beginDictionary(2);
        enc.writeKey("key1");
        enc.writeInt(2);
        enc.writeKey("key2");
        enc.writeInt(1);
        enc.endDictionary();
        enc.writeKey("arr");
        enc.beginArray(2);
        enc.writeInt(2);
        enc.writeInt(1);
        enc.endArray();
    });

    Retained<Query> q;
    vector<slice> expectedResults;
    vector<string> expectedAliases;
    SECTION("WHERE alias numeric literal") {
        q = store->compileQuery(json5(
            "{WHAT: ['._id', \
            ['AS', 1.375, 'answer']], \
            WHERE: ['=', ['.dict.key1'], 1]}"));
        expectedResults.emplace_back("uber_doc1"_sl);
        expectedAliases.emplace_back("1.375");
    }

    SECTION("WHERE alias string literal") {
        q = store->compileQuery(json5(
            "{WHAT: ['._id', \
            ['AS', 'Cthulhu ftaghn', 'answer']], \
            WHERE: ['=', ['.dict.key1'], 1]}"));
        expectedResults.emplace_back("uber_doc1"_sl);
        expectedAliases.emplace_back("\"Cthulhu ftaghn\"");
    }

    SECTION("WHERE alias as-is") {
        q = store->compileQuery(json5(
            "{WHAT: ['._id', \
            ['AS', ['.dict.key2'], 'answer']], \
            WHERE: ['=', ['.answer'], 1]}"));
        expectedResults.emplace_back("uber_doc2"_sl);
    }

    SECTION("WHERE alias that shadows property") {
        // Here the alias is the same as the property used to define it...
        q = store->compileQuery(json5(
            "{WHAT: ['._id', \
            ['AS', ['.dict.key2'], 'dict']], \
            WHERE: ['=', ['.dict'], 1]}"));
        expectedResults.emplace_back("uber_doc2"_sl);
    }

    SECTION("WHERE alias with special name") {
        q = store->compileQuery(json5(
            "{WHAT: ['._id', \
            ['AS', ['.dict'], 'name.with [special]']], \
            WHERE: ['=', ['.name\\\\.with \\\\[special\\\\].key1'], 1]}"));
        expectedResults.emplace_back("uber_doc1"_sl);
    }

    SECTION("WHERE key on alias") {
        q = store->compileQuery(json5(
            "{WHAT: ['._id', \
            ['AS', ['.dict'], 'answer']], \
            WHERE: ['=', ['.answer.key1'], 1]}"));
        expectedResults.emplace_back("uber_doc1"_sl);
    }

    SECTION("WHERE index on alias") {
        q = store->compileQuery(json5(
            "{WHAT: ['._id', \
            ['AS', ['.arr'], 'answer']], \
            WHERE: ['=', ['.answer[1]'], 1]}"));
        expectedResults.emplace_back("uber_doc2"_sl);
    }

    SECTION("ORDER BY alias as-is") {
        q = store->compileQuery(json5(
            "{WHAT: ['._id', \
            ['AS', ['.dict.key2'], 'answer']], \
            ORDER_BY: [['.answer']]}"));
        expectedResults.emplace_back("uber_doc2"_sl);
        expectedResults.emplace_back("uber_doc1"_sl);
    }

    SECTION("ORDER BY key on alias") {
        q = store->compileQuery(json5(
            "{WHAT: ['._id', \
            ['AS', ['.dict'], 'name.with [special]']], \
            ORDER_BY: [['DESC', ['.name\\\\.with \\\\[special\\\\].key1']]]}"));
        expectedResults.emplace_back("uber_doc2"_sl);
        expectedResults.emplace_back("uber_doc1"_sl);
    }

    SECTION("ORDER BY index on alias") {
        q = store->compileQuery(json5(
            "{WHAT: ['._id', \
            ['AS', ['.arr'], 'answer']], \
            ORDER_BY: [['.answer[1]']]}"));
        expectedResults.emplace_back("uber_doc2"_sl);
        expectedResults.emplace_back("uber_doc1"_sl);
    }

    Retained<QueryEnumerator> e(q->createEnumerator());
    REQUIRE(e->getRowCount() == expectedResults.size());
    size_t row = 0;
    for (const auto& expectedResult : expectedResults) {
        REQUIRE(e->next());
        CHECK(e->columns()[0]->asString() == expectedResult);
        if (!expectedAliases.empty())
            CHECK(e->columns()[1]->toJSONString() == expectedAliases[row]);
        ++row;
    }
}

N_WAY_TEST_CASE_METHOD(QueryTest, "Query N1QL", "[Query][N1QL]") {
    addNumberedDocs();
    Retained<Query> query{ store->compileQuery("SELECT num, num*num WHERE num >= 30 and num <= 40 ORDER BY num"_sl,
                                               QueryLanguage::kN1QL) };
    CHECK(query->columnCount() == 2);
    int num = 30;
    Retained<QueryEnumerator> e(query->createEnumerator());
    while (e->next()) {
        string expectedDocID = stringWithFormat("rec-%03d", num);
        auto cols = e->columns();
        REQUIRE(cols.count() == 2);
        REQUIRE(cols[0]->asInt() == num);
        REQUIRE(cols[1]->asInt() == num * num);
        ++num;
    }
    REQUIRE(num == 41);
}


N_WAY_TEST_CASE_METHOD(QueryTest, "Query closes when db closes", "[Query]") {
    // Tests fix for <https://issues.couchbase.com/browse/CBL-214>
    addNumberedDocs(1, 10);

    Retained<Query> query = store->compileQuery(json5("{WHAT: [ '._id'], WHERE: ['>=', ['.num'], 5]}"));
    Retained<QueryEnumerator> e(query->createEnumerator());
    CHECK(e->getRowCount() == 6);

    // Close & delete the database while the Query and QueryEnumerator still exist:
    deleteDatabase();
}

N_WAY_TEST_CASE_METHOD(QueryTest, "Query Math Precision", "[Query]") {
    addNumberedDocs();
    Retained<Query> query;
    query = store->compileQuery(json5(
        "{WHAT: ['.num', ['AS', ['/', 5.0, 15.0], 'd1'], ['AS', ['/', 5.5, 16.5], 'd2'], ['AS', ['/', 5, 15], 'd3']]}"));

    CHECK(query->columnTitles() == (vector<string>{"num","d1", "d2", "d3"}));
    Retained<QueryEnumerator> e(query->createEnumerator());

    while (e->next()) {
        auto cols = e->columns();
        REQUIRE(cols.count() == 4);
        REQUIRE(cols[2]->asDouble() == (double)5.5/16.5);
        REQUIRE(cols[1]->asDouble() == (double)5/15);
        REQUIRE(cols[3]->asDouble() == 5/15);
    }
}

N_WAY_TEST_CASE_METHOD(QueryTest, "Query Special Chars", "[Query]") {
    vector<string> keys { "$Type", "Ty$pe", "Type$" };
    ExclusiveTransaction t(store->dataFile());
    writeDoc("doc"_sl, DocumentFlags::kNone, t, [=](Encoder &enc) {
        for (const string& key : keys) {
            enc.writeKey(key);
            enc.writeString("special");
        }
    });
    t.commit();
    
    for (const string& key : keys) {
        string queryStr = stringWithFormat("{WHAT: [['.%s']]}", key.c_str());
        Retained<Query> query = store->compileQuery(json5(queryStr));
        Retained<QueryEnumerator> e(query->createEnumerator());
        INFO("Attempted with array syntax " << key);
        REQUIRE(e->next());
        CHECK(e->columns()[0]->asString() == "special"_sl);
        
        queryStr = stringWithFormat("{WHAT: ['.%s']}", key.c_str());
        query = store->compileQuery(json5(queryStr));
        e = query->createEnumerator();
        INFO("Attempted with string syntax " << key);
        REQUIRE(e->next());
        CHECK(e->columns()[0]->asString() == "special"_sl);
    }
}

N_WAY_TEST_CASE_METHOD(QueryTest, "Query Special Chars Alias", "[Query][N1QL]") {
    ExclusiveTransaction t(store->dataFile());
    writeDoc("doc-01"_sl, DocumentFlags::kNone, t, [=](Encoder &enc) {
        enc.writeKey("customerId");
        enc.writeString("Jack");
        enc.writeKey("test_id");
        enc.writeString("alias_func");
    });
    writeDoc("doc-02"_sl, DocumentFlags::kNone, t, [=](Encoder &enc) {
        enc.writeKey("customerId");
        enc.writeString("Jean");
        enc.writeKey("test_id");
        enc.writeString("alias_func");
    });
    writeDoc("doc-03"_sl, DocumentFlags::kNone, t, [=](Encoder &enc) {
        enc.writeKey("customerId");
        enc.writeString("Scott");
        enc.writeKey("test_id");
        enc.writeString("alias_func");
    });
    t.commit();
    
    string queryStr = "SELECT customerId AS `$1` WHERE test_id='alias_func' ORDER BY `$1` LIMIT 2";
    Retained<Query> query = store->compileQuery(queryStr, QueryLanguage::kN1QL);
    CHECK(query->columnTitles() == vector<string>{"$1"});
    
    Retained<QueryEnumerator> e(query->createEnumerator());
    REQUIRE(e->next());
    CHECK(e->columns()[0]->asString() == "Jack"_sl);
    REQUIRE(e->next());
    CHECK(e->columns()[0]->asString() == "Jean"_sl);
    REQUIRE(!e->next());
}

N_WAY_TEST_CASE_METHOD(QueryTest, "Query N1QL ARRAY_AGG", "[Query][N1QL]") {
    ExclusiveTransaction t(store->dataFile());
    writeDoc("doc-01"_sl, DocumentFlags::kNone, t, [=](Encoder &enc) {
        enc.writeKey("customerId");
        enc.writeString("Jack");
        enc.writeKey("test_id");
        enc.writeString("agg_func");
    });
    writeDoc("doc-02"_sl, DocumentFlags::kNone, t, [=](Encoder &enc) {
        enc.writeKey("customerId");
        enc.writeString("Jean");
        enc.writeKey("test_id");
        enc.writeString("alias_func");
    });
    writeDoc("doc-03"_sl, DocumentFlags::kNone, t, [=](Encoder &enc) {
        enc.writeKey("customerId");
        enc.writeString("Scott");
        enc.writeKey("test_id");
        enc.writeString("agg_func");
    });
    t.commit();

    const char* n1ql = "SELECT array_Agg(customerId) where test_id = \"agg_func\"";
    Retained<Query> query = store->compileQuery(n1ql, QueryLanguage::kN1QL);
    Retained<QueryEnumerator> e(query->createEnumerator());
    REQUIRE(e->next());
    CHECK(e->columns().count() == 1);
    CHECK(e->columns()[0]->type() == kArray);
    const Array* agg = e->columns()[0]->asArray();
    CHECK(agg->count() == 2);
    CHECK(agg->get(0)->asString() == "Jack"_sl);
    CHECK(agg->get(1)->asString() == "Scott"_sl);
}

N_WAY_TEST_CASE_METHOD(QueryTest, "Query META", "[Query][N1QL]") {
    {
        ExclusiveTransaction t(store->dataFile());
        string docID = "doc1";
        writeDoc("doc1"_sl, DocumentFlags::kNone, t, [=](Encoder &enc) {
            enc.writeKey("value");
            enc.writeNull();
            enc.writeKey("real_value");
            enc.writeInt(1);
        });
        writeDoc("doc2"_sl, DocumentFlags::kNone, t, [=](Encoder &enc) {
            enc.writeKey("value");
            enc.writeNull();
            enc.writeKey("atai");
            enc.writeInt(1);
        });
        t.commit();
    }

    Retained<Query> query{ store->compileQuery("SELECT meta()"_sl, QueryLanguage::kN1QL) };
    Retained<QueryEnumerator> e(query->createEnumerator());
    REQUIRE(e->getRowCount() == 2);
    REQUIRE(e->next());
    const Value* dict = e->columns()[0];
    REQUIRE(dict->type() == kDict);
    string dictJson = dict->toJSON().asString();
    transform(dictJson.begin(), dictJson.end(), dictJson.begin(), [](char c) {
        return c == '"' ? '\'' : c;
    });
    CHECK(dictJson == "{'deleted':0,'id':'doc1','sequence':1}");
    
    query = store->compileQuery("SELECT meta(" + collectionName + ") from " + collectionName,
                                QueryLanguage::kN1QL);
    e = query->createEnumerator();
    REQUIRE(e->getRowCount() == 2);
    REQUIRE(e->next());
    dict = e->columns()[0];
    REQUIRE(dict->type() == kDict);
    dictJson = dict->toJSON().asString();
    transform(dictJson.begin(), dictJson.end(), dictJson.begin(), [](char c) {
        return c == '"' ? '\'' : c;
    });
    CHECK(dictJson == "{'deleted':0,'id':'doc1','sequence':1}");
    
    query = store->compileQuery("SELECT meta().id"_sl, QueryLanguage::kN1QL);
    e = query->createEnumerator();
    REQUIRE(e->getRowCount() == 2);
    REQUIRE(e->next());
    CHECK(e->columns()[0]->asString() == "doc1"_sl);
    REQUIRE(e->next());
    CHECK(e->columns()[0]->asString() == "doc2"_sl);
    
    query = store->compileQuery("SELECT meta(" + collectionName + ").id from " + collectionName,
                                QueryLanguage::kN1QL);
    e = query->createEnumerator();
    REQUIRE(e->getRowCount() == 2);
    REQUIRE(e->next());
    CHECK(e->columns()[0]->asString() == "doc1"_sl);
    REQUIRE(e->next());
    CHECK(e->columns()[0]->asString() == "doc2"_sl); 
}

<<<<<<< HEAD
TEST_CASE_METHOD(QueryTest, "Query cross-collection JOINs", "[Query]") {
    {
        ExclusiveTransaction t(db);
        string docID = "rec-00";

        for(int i = 0; i < 10; i++) {
            stringstream ss("rec-00");
            ss << i + 1;

            writeDoc(slice(ss.str()), DocumentFlags::kNone, t, [=](Encoder &enc) {
                enc.writeKey("num1");
                enc.writeInt(i);
                enc.writeKey("num2");
                enc.writeInt(10 - i);
            });
        }

        KeyStore &secondary = db->getKeyStore("coll_secondary");
        writeDoc(secondary, "magic"_sl, DocumentFlags::kNone, t, [=](Encoder &enc) {
            enc.writeKey("theone");
            enc.writeInt(4);
        });

        t.commit();
    }

    auto query = db->compileQuery(json5(
        "{'WHAT': [['.main.num1']], 'FROM': [{'AS':'main'}, {'COLLECTION':'secondary', 'ON': ['=', ['.main.num1'], ['.secondary.theone']]}]}"));
    Retained<QueryEnumerator> e(query->createEnumerator());
    REQUIRE(e->getRowCount() == 1);
    REQUIRE(e->next());
    CHECK(e->columns()[0]->asInt() == 4);

    query = db->compileQuery(json5(
        "{'WHAT': [['.main.num1'], ['.secondary.theone']], 'FROM': [{'AS':'main'}, {'COLLECTION':'secondary', 'ON': ['=', ['.main.num1'], ['.secondary.theone']], 'JOIN':'LEFT OUTER'}]}"));
    e = (query->createEnumerator());
    REQUIRE(e->getRowCount() == 10);
    e->seek(4);
    CHECK(e->columns()[0]->asInt() == 4);
    CHECK(e->columns()[1]->asInt() == 4);
    REQUIRE(e->next());
    CHECK(e->columns()[0]->asInt() == 5);
    CHECK(e->columns()[1]->asInt() == 0);
=======
TEST_CASE_METHOD(QueryTest, "Various Exceptional Conditions", "[Query]") {
    {
        ExclusiveTransaction t(store->dataFile());
        string docID = "doc1";
        writeDoc("doc1"_sl, DocumentFlags::kNone, t, [=](Encoder &enc) {
            enc.writeKey("unitPrice");
            enc.writeInt(8);
            enc.writeKey("orderlines");
            enc.beginArray();
            enc.writeInt(1);
            enc.writeInt(2);
            enc.endArray();
        });
        t.commit();
    }
    
    std::tuple<const char*, std::function<bool(const Value*, bool)>> testCases[] = {
        { "acos(3)",       [](const Value* v, bool missing) { // =NULL
            return !missing && v->type() == kNull; }},
        { "acos(\"abc\")", [](const Value* v, bool missing) { // =NULL
            return !missing && v->type() == kNull; }},
        {"2/0",            [](const Value* v, bool missing) { // =NULL
            return !missing && v->type() == kNull; }},
        {"lower([1,2])",    [](const Value* v, bool missing) { // =NULL
            return !missing && v->type() == kNull; }},
/*4*/   {"length(missingValue)", [](const Value* v, bool missing) { // =MISSING
            return missing && v->type() == kNull; }},
        {"is_array(null)", [](const Value* v, bool missing) { // =NULL
            return !missing && v->type() == kNull; }},
        {"atan(asin(1.1))",  [](const Value* v, bool missing) { // =NULL
            return !missing && v->type() == kNull; }},
        {"round(12.5)",  [](const Value* v, bool missing) { // =13
            return !missing && v->type() == kNumber && v->asDouble() == 13; }},
        {"8/10",         [](const Value* v, bool missing) { // =0.8
            return !missing && v->type() == kNumber && v->asDouble() == 0.8; }},
/*9*/   {"unitPrice/10", [](const Value* v, bool missing) { // =0.8
            return !missing && v->type() == kNumber && v->asDouble() == 0.8; }},
        {"orderlines",  [](const Value* v, bool missing) {  // type() == kArray & columnTitle="orderlines"
            return !missing && v->type() == kArray; }},
        {"orderlines[0]",  [](const Value* v, bool missing) { // columnTitle="$11"
            return !missing && v->type() == kNumber && v->asDouble() == 1; }},
        {"div(8, 10)", [](const Value* v, bool missing) { // =0.8
            return !missing && v->type() == kNumber && v->asDouble() == 0.8; }},
        {"idiv(8, 10)",  [](const Value* v, bool missing) { // =0
            return !missing && v->type() == kNumber && v->asDouble() == 0; }},
/*14*/  {"idiv(-1, 1.9)", [](const Value* v, bool missing) { // =-1
            return !missing && v->type() == kNumber && v->asDouble() == -1; }},
        {"idiv(-1, 2.0)",  [](const Value* v, bool missing) { // =0
            return !missing && v->type() == kNumber && v->asDouble() == 0; }},
        {"idiv(-1, 2.9)",  [](const Value* v, bool missing) { // =0
            return !missing && v->type() == kNumber && v->asDouble() == 0; }},
        {"idiv(-3.9, 2.1)", [](const Value* v, bool missing) { // =-1
            return !missing && v->type() == kNumber && v->asDouble() == -1; }},
        {"idiv(5, 3)", [](const Value* v, bool missing) { // =1
            return !missing && v->type() == kNumber && v->asDouble() == 1; }},
/*19*/  {"idiv(5, 3.0)", [](const Value* v, bool missing) { // =1
            return !missing && v->type() == kNumber && v->asDouble() == 1; }},
        {"idiv(1, 0.99)",  [](const Value* v, bool missing) { // =NULL
            return !missing && v->type() == kNull; }}
    };
    size_t testCaseCount = sizeof(testCases) / sizeof(testCases[0]);
    string queryStr = "select ";
    queryStr += std::get<0>(testCases[0]);
    for (unsigned i = 1; i < testCaseCount; ++i) {
        (queryStr += ", ") += std::get<0>(testCases[i]);
    }

    Retained<Query> query = store->compileQuery(queryStr, QueryLanguage::kN1QL);
    Retained<QueryEnumerator> e = query->createEnumerator();
    REQUIRE(query->columnTitles()[9] == "$10");
    REQUIRE(query->columnTitles()[10] == "orderlines");
    REQUIRE(query->columnTitles()[11] == "$11");
    REQUIRE(e->next());
    uint64_t missingColumns = e->missingColumns();
    for (unsigned i = 0; i < testCaseCount; ++i) {
        REQUIRE(std::get<1>(testCases[i])(e->columns()[i], missingColumns & (1ull << i)));
    }
>>>>>>> a49f82bd
}<|MERGE_RESOLUTION|>--- conflicted
+++ resolved
@@ -2206,51 +2206,6 @@
     CHECK(e->columns()[0]->asString() == "doc2"_sl); 
 }
 
-<<<<<<< HEAD
-TEST_CASE_METHOD(QueryTest, "Query cross-collection JOINs", "[Query]") {
-    {
-        ExclusiveTransaction t(db);
-        string docID = "rec-00";
-
-        for(int i = 0; i < 10; i++) {
-            stringstream ss("rec-00");
-            ss << i + 1;
-
-            writeDoc(slice(ss.str()), DocumentFlags::kNone, t, [=](Encoder &enc) {
-                enc.writeKey("num1");
-                enc.writeInt(i);
-                enc.writeKey("num2");
-                enc.writeInt(10 - i);
-            });
-        }
-
-        KeyStore &secondary = db->getKeyStore("coll_secondary");
-        writeDoc(secondary, "magic"_sl, DocumentFlags::kNone, t, [=](Encoder &enc) {
-            enc.writeKey("theone");
-            enc.writeInt(4);
-        });
-
-        t.commit();
-    }
-
-    auto query = db->compileQuery(json5(
-        "{'WHAT': [['.main.num1']], 'FROM': [{'AS':'main'}, {'COLLECTION':'secondary', 'ON': ['=', ['.main.num1'], ['.secondary.theone']]}]}"));
-    Retained<QueryEnumerator> e(query->createEnumerator());
-    REQUIRE(e->getRowCount() == 1);
-    REQUIRE(e->next());
-    CHECK(e->columns()[0]->asInt() == 4);
-
-    query = db->compileQuery(json5(
-        "{'WHAT': [['.main.num1'], ['.secondary.theone']], 'FROM': [{'AS':'main'}, {'COLLECTION':'secondary', 'ON': ['=', ['.main.num1'], ['.secondary.theone']], 'JOIN':'LEFT OUTER'}]}"));
-    e = (query->createEnumerator());
-    REQUIRE(e->getRowCount() == 10);
-    e->seek(4);
-    CHECK(e->columns()[0]->asInt() == 4);
-    CHECK(e->columns()[1]->asInt() == 4);
-    REQUIRE(e->next());
-    CHECK(e->columns()[0]->asInt() == 5);
-    CHECK(e->columns()[1]->asInt() == 0);
-=======
 TEST_CASE_METHOD(QueryTest, "Various Exceptional Conditions", "[Query]") {
     {
         ExclusiveTransaction t(store->dataFile());
@@ -2328,5 +2283,50 @@
     for (unsigned i = 0; i < testCaseCount; ++i) {
         REQUIRE(std::get<1>(testCases[i])(e->columns()[i], missingColumns & (1ull << i)));
     }
->>>>>>> a49f82bd
+}
+
+
+TEST_CASE_METHOD(QueryTest, "Query cross-collection JOINs", "[Query]") {
+    {
+        ExclusiveTransaction t(db);
+        string docID = "rec-00";
+
+        for(int i = 0; i < 10; i++) {
+            stringstream ss("rec-00");
+            ss << i + 1;
+
+            writeDoc(slice(ss.str()), DocumentFlags::kNone, t, [=](Encoder &enc) {
+                enc.writeKey("num1");
+                enc.writeInt(i);
+                enc.writeKey("num2");
+                enc.writeInt(10 - i);
+            });
+        }
+
+        KeyStore &secondary = db->getKeyStore("coll_secondary");
+        writeDoc(secondary, "magic"_sl, DocumentFlags::kNone, t, [=](Encoder &enc) {
+            enc.writeKey("theone");
+            enc.writeInt(4);
+        });
+
+        t.commit();
+    }
+
+    auto query = db->compileQuery(json5(
+        "{'WHAT': [['.main.num1']], 'FROM': [{'AS':'main'}, {'COLLECTION':'secondary', 'ON': ['=', ['.main.num1'], ['.secondary.theone']]}]}"));
+    Retained<QueryEnumerator> e(query->createEnumerator());
+    REQUIRE(e->getRowCount() == 1);
+    REQUIRE(e->next());
+    CHECK(e->columns()[0]->asInt() == 4);
+
+    query = db->compileQuery(json5(
+        "{'WHAT': [['.main.num1'], ['.secondary.theone']], 'FROM': [{'AS':'main'}, {'COLLECTION':'secondary', 'ON': ['=', ['.main.num1'], ['.secondary.theone']], 'JOIN':'LEFT OUTER'}]}"));
+    e = (query->createEnumerator());
+    REQUIRE(e->getRowCount() == 10);
+    e->seek(4);
+    CHECK(e->columns()[0]->asInt() == 4);
+    CHECK(e->columns()[1]->asInt() == 4);
+    REQUIRE(e->next());
+    CHECK(e->columns()[0]->asInt() == 5);
+    CHECK(e->columns()[1]->asInt() == 0);
 }