--- conflicted
+++ resolved
@@ -31,10 +31,6 @@
 protected:
     virtual string collectionTableName(const string &collection, DeletionStatus type) const override {
         CHECK(!hasPrefix(collection, "kv_"));   // make sure I didn't get passed a table name
-<<<<<<< HEAD
-        if (collection == "_default" || collection == "_")
-            return "kv_default";
-=======
         string table;
         if (type == litecore::QueryParser::kLiveAndDeletedDocs) {
             table = "all_";
@@ -43,9 +39,8 @@
             if (type == litecore::QueryParser::kDeletedDocs)
                 table += "del_";
         }
-        if (collection == "_default")
+        if (collection == "_default" || collection == "_")
             table += "default";
->>>>>>> 3d5cfec1
         else
             table += "coll_" + collection;
         return table;
