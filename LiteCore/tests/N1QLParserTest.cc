//
// c4N1QLParserTest.cc
//
// Copyright © 2019 Couchbase. All rights reserved.
//
// Licensed under the Apache License, Version 2.0 (the "License");
// you may not use this file except in compliance with the License.
// You may obtain a copy of the License at
//
// http://www.apache.org/licenses/LICENSE-2.0
//
// Unless required by applicable law or agreed to in writing, software
// distributed under the License is distributed on an "AS IS" BASIS,
// WITHOUT WARRANTIES OR CONDITIONS OF ANY KIND, either express or implied.
// See the License for the specific language governing permissions and
// limitations under the License.
//

#include "QueryParserTest.hh"
#include "n1ql_parser.hh"
#include "StringUtil.hh"
#include "fleece/Mutable.hh"
#include <iostream>


using namespace std;
using namespace litecore;
using namespace fleece;

class N1QLParserTest : public QueryParserTest {
protected:

    // Translates N1QL to JSON, with strings single-quoted to avoid tons of escapes in the tests.
    // On syntax error, returns "".
    string translate(const char *n1ql) {
        UNSCOPED_INFO("N1QL: " << n1ql);
        unsigned errorPos;

        FLValue dict = (FLValue) n1ql::parse(n1ql, &errorPos);
        if (!dict) {
            UNSCOPED_INFO(string(errorPos + 6, ' ') << "^--syntax error");
            return "";
        }

        string jsonResult = string(alloc_slice(FLValue_ToJSONX((FLValue)dict, false, true)));
        replace(jsonResult, '"', '\'');
        UNSCOPED_INFO(jsonResult);

        string sql = parse(dict);
        UNSCOPED_INFO("-->  " << sql);
        
        FLValue_Release(dict);
        return jsonResult;
    }
};

// NOTE: the translate() method converts `"` to `'` in its output, to make the string literals
// in the tests below less cumbersome to type (and read).

TEST_CASE_METHOD(N1QLParserTest, "N1QL literals", "[Query][N1QL][C]") {
    CHECK(translate("SELECT FALSE") == "{'WHAT':[false]}");
    CHECK(translate("SELECT TRUE") == "{'WHAT':[true]}");
    CHECK(translate("SELECT NULL") == "{'WHAT':[null]}");
    CHECK(translate("SELECT MISSING") == "{'WHAT':[['MISSING']]}");

    CHECK(translate("SELECT 0") == "{'WHAT':[0]}");
    CHECK(translate("SELECT 17") == "{'WHAT':[17]}");
    CHECK(translate("SELECT -17") == "{'WHAT':[-17]}");
    CHECK(translate("SELECT 17.25") == "{'WHAT':[17.25]}");
    CHECK(translate("SELECT -17.25") == "{'WHAT':[-17.25]}");
    CHECK(translate("SELECT 17.25e2") == "{'WHAT':[1725.0]}");
    CHECK(translate("SELECT 17.25E+02") == "{'WHAT':[1725.0]}");
    CHECK(translate("SELECT 17.25e02") == "{'WHAT':[1725.0]}");
    CHECK(translate("SELECT 1625e-02") == "{'WHAT':[16.25]}");
    CHECK(translate("SELECT .25") == "{'WHAT':[0.25]}");
    CHECK(translate("SELECT 9223372036854775807") == "{'WHAT':[9223372036854775807]}");
    CHECK(translate("SELECT -9223372036854775808") == "{'WHAT':[-9223372036854775808]}");

    CHECK(translate("SELECT []") == "{'WHAT':[['[]']]}");
    CHECK(translate("SELECT [17]") == "{'WHAT':[['[]',17]]}");
    CHECK(translate("SELECT [  17  ] ") == "{'WHAT':[['[]',17]]}");
    CHECK(translate("SELECT [17,null, [], 'hi'||'there']") == "{'WHAT':[['[]',17,null,['[]'],['||','hi','there']]]}");

    CHECK(translate("SELECT ['hi']") == "{'WHAT':[['[]','hi']]}");
    CHECK(translate("SELECT ['foo bar']") == "{'WHAT':[['[]','foo bar']]}");
    CHECK(translate("SELECT ['foo ''or'' bar']") == "{'WHAT':[['[]','foo 'or' bar']]}");

    CHECK(translate("SELECT [\"hi\"]") == "{'WHAT':[['[]','hi']]}");
    CHECK(translate("SELECT [\"foo bar\"]") == "{'WHAT':[['[]','foo bar']]}");
    CHECK(translate("SELECT [\"foo \"\"or\"\" bar\"]") == "{'WHAT':[['[]','foo \\'or\\' bar']]}");

    CHECK(translate("SELECT {}") == "{'WHAT':[{}]}");
    CHECK(translate("SELECT {'x':17}") == "{'WHAT':[{'x':17}]}");
    CHECK(translate("SELECT { 'x' :  17  } ") == "{'WHAT':[{'x':17}]}");
    CHECK(translate("SELECT {'x':17, 'null': null,'empty':{} , 'str':'hi'||'there'}") == "{'WHAT':[{'empty':{},'null':null,'str':['||','hi','there'],'x':17}]}");
}

TEST_CASE_METHOD(N1QLParserTest, "N1QL properties", "[Query][N1QL][C]") {
    CHECK(translate("select foo") == "{'WHAT':[['.foo']]}");
    CHECK(translate("select foo9$_X") == "{'WHAT':[['.foo9\\\\$_X']]}");
    CHECK(translate("select foo.bar") == "{'WHAT':[['.foo.bar']]}");
    CHECK(translate("select foo. bar . baz") == "{'WHAT':[['.foo.bar.baz']]}");

    CHECK(translate("select `foo bar`") == "{'WHAT':[['.foo bar']]}");
    CHECK(translate("select `foo ``bar``baz`") == "{'WHAT':[['.foo `bar`baz']]}");

    CHECK(translate("select `mr.grieves`.`hey`") == "{'WHAT':[['.mr\\\\.grieves.hey']]}");
    CHECK(translate("select `$type`") == "{'WHAT':[['.\\\\$type']]}");

<<<<<<< HEAD
    CHECK(translate("select meta().id") == "{'WHAT':[['_.',['meta'],'.id']]}");
    CHECK(translate("select meta().sequence") == "{'WHAT':[['_.',['meta'],'.sequence']]}");
    CHECK(translate("select meta().deleted") == "{'WHAT':[['_.',['meta'],'.deleted']]}");
    CHECK(translate("select meta(_default).id from _default") == "{'FROM':[{'COLLECTION':'_default'}],'WHAT':[['_.',['meta','_default'],'.id']]}");
=======
    CHECK(translate("select meta().id") == "{'WHAT':[['_.',['meta()'],'.id']]}");
    CHECK(translate("select meta().sequence") == "{'WHAT':[['_.',['meta()'],'.sequence']]}");
    CHECK(translate("select meta().deleted") == "{'WHAT':[['_.',['meta()'],'.deleted']]}");
    CHECK(translate("select meta(db).id from db") == "{'FROM':[{'AS':'db'}],'WHAT':[['_.',['meta()','db'],'.id']]}");
>>>>>>> a49f82bd
    {
        ExpectingExceptions x;
        CHECK_THROWS_WITH(translate("select meta().bogus"), "'bogus' is not a valid Meta key");
        CHECK_THROWS_WITH(translate("select meta(_default).bogus from _default"), "'bogus' is not a valid Meta key");
    }
    CHECK(translate("select foo[17]") == "{'WHAT':[['.foo[17]']]}");
    CHECK(translate("select foo.bar[-1].baz") == "{'WHAT':[['.foo.bar[-1].baz']]}");

    CHECK(translate("SELECT *") == "{'WHAT':[['.']]}");
    CHECK(translate("SELECT db.*") == "{'WHAT':[['.db.']]}");

    CHECK(translate("select $var") == "{'WHAT':[['$var']]}");

    // "custId" is implicitly scoped by the unique alias, "orders".
    CHECK(translate("SELECT DISTINCT custId FROM _default AS orders where test_id = 'agg_func' ORDER BY custId") ==
          "{'DISTINCT':true,'FROM':[{'AS':'orders','COLLECTION':'_default'}],'ORDER_BY':[['.custId']],"
          "'WHAT':[['.custId']],'WHERE':['=',['.test_id'],'agg_func']}");
    {
        ExpectingExceptions x;
        CHECK_THROWS_WITH(translate("SELECT custId, other.custId FROM _default AS orders JOIN _default as other "
                                    "ON orders.test_id = other.test_id ORDER BY custId"),
                          "property 'custId.' does not begin with a declared 'AS' alias");
    }
}

TEST_CASE_METHOD(N1QLParserTest, "N1QL expressions", "[Query][N1QL][C]") {
    tableNames.insert("stuff");

    CHECK(translate("SELECT -x") == "{'WHAT':[['-',['.x']]]}");
    CHECK(translate("SELECT NOT x") == "{'WHAT':[['NOT',['.x']]]}");

    CHECK(translate("SELECT 17+0") == "{'WHAT':[['+',17,0]]}");
    CHECK(translate("SELECT 17 + 0") == "{'WHAT':[['+',17,0]]}");
    CHECK(translate("SELECT 17 > 0") == "{'WHAT':[['>',17,0]]}");
    CHECK(translate("SELECT 17='hi'") == "{'WHAT':[['=',17,'hi']]}");
    CHECK(translate("SELECT 17 = 'hi'") == "{'WHAT':[['=',17,'hi']]}");
    CHECK(translate("SELECT 17 == 'hi'") == "{'WHAT':[['=',17,'hi']]}");
    CHECK(translate("SELECT 17 != 'hi'") == "{'WHAT':[['!=',17,'hi']]}");
    CHECK(translate("SELECT 17 <>'hi'") == "{'WHAT':[['!=',17,'hi']]}");

    CHECK(translate("SELECT 3+4) from stuff") == "");

    CHECK(translate("SELECT 17 IN (1, 2, 3)") == "{'WHAT':[['IN',17,['[]',1,2,3]]]}");
    CHECK(translate("SELECT 17 NOT IN (1, 2, 3)") == "{'WHAT':[['NOT IN',17,['[]',1,2,3]]]}");

    CHECK(translate("SELECT 6 IS 9") == "{'WHAT':[['IS',6,9]]}");
    CHECK(translate("SELECT 6 IS NOT 9") == "{'WHAT':[['IS NOT',6,9]]}");
    CHECK(translate("SELECT 6 NOT NULL") == "{'WHAT':[['IS NOT',6,null]]}");
    CHECK(translate("SELECT 6 WHERE x IS   NOT   VALUED") == "{'WHAT':[6],'WHERE':['NOT',['IS VALUED',['.x']]]}");
    CHECK(translate("SELECT 6 WHERE x  IS  VALUED") == "{'WHAT':[6],'WHERE':['IS VALUED',['.x']]}");
    
    CHECK(translate("SELECT 'foo' LIKE 'f%'") == "{'WHAT':[['LIKE','foo','f%']]}");
    CHECK(translate("SELECT 'foo' NOT LIKE 'f%'") == "{'WHAT':[['NOT',['LIKE','foo','f%']]]}");
    CHECK(translate("SELECT 1 WHERE MATCH('text', 'word')") == "{'WHAT':[1],'WHERE':['MATCH()','text','word']}");
//    CHECK(translate("SELECT 1 WHERE 'text' NOT MATCH 'word'") == "{'WHAT':[['NOT',['MATCH',['.text'],'word']]]}");

    CHECK(translate("SELECT 2 BETWEEN 1 AND 4") == "{'WHAT':[['BETWEEN',2,1,4]]}");
    CHECK(translate("SELECT 2 NOT BETWEEN 1 AND 4") == "{'WHAT':[['NOT',['BETWEEN',2,1,4]]]}");
    CHECK(translate("SELECT 2+3 BETWEEN 1+1 AND 4+4") == "{'WHAT':[['BETWEEN',['+',2,3],['+',1,1],['+',4,4]]]}");

    // Check for left-associativity and correct operator precedence:
    CHECK(translate("SELECT 3 + 4 + 5 + 6") == "{'WHAT':[['+',['+',['+',3,4],5],6]]}");
    CHECK(translate("SELECT 3 - 4 - 5 - 6") == "{'WHAT':[['-',['-',['-',3,4],5],6]]}");
    CHECK(translate("SELECT 3 + 4 * 5 - 6") == "{'WHAT':[['-',['+',3,['*',4,5]],6]]}");

    CHECK(translate("SELECT (3 + 4) * (5 - 6)") == "{'WHAT':[['*',['+',3,4],['-',5,6]]]}");

    CHECK(translate("SELECT type='airline' and callsign not null") == "{'WHAT':[['AND',['=',['.type'],'airline'],['IS NOT',['.callsign'],null]]]}");

    CHECK(translate("SELECT * WHERE ANY x IN addresses SATISFIES x.zip = 94040 OR x = 0 OR xy = x END") ==
          "{'WHAT':[['.']],'WHERE':['ANY','x',['.addresses'],['OR',['OR',['=',['?x.zip'],94040],"
          "['=',['?x'],0]],['=',['.xy'],['?x']]]]}");
    CHECK(translate("SELECT * WHERE ANY AND EVERY x IN addresses SATISFIES x.zip = 94040 OR x = 0 OR xy = x END") ==
          "{'WHAT':[['.']],'WHERE':['ANY AND EVERY','x',['.addresses'],['OR',['OR',['=',['?x.zip'],94040],"
          "['=',['?x'],0]],['=',['.xy'],['?x']]]]}");
    CHECK(translate("SELECT * WHERE SOME x IN addresses SATISFIES x.zip = 94040 OR x = 0 OR xy = x END") ==
          "{'WHAT':[['.']],'WHERE':['ANY','x',['.addresses'],['OR',['OR',['=',['?x.zip'],94040],"
          "['=',['?x'],0]],['=',['.xy'],['?x']]]]}");
    CHECK(translate("SELECT ANY review IN reviewList SATISFIES review='review2042' END AND NOT (unitPrice<10)") == "{'WHAT':[['AND',['ANY','review',['.reviewList'],['=',['?review'],'review2042']],['NOT',['<',['.unitPrice'],10]]]]}");

    CHECK(translate("SELECT CASE x WHEN 1 THEN 'one' END") == "{'WHAT':[['CASE',['.x'],1,'one']]}");
    CHECK(translate("SELECT CASE x WHEN 1 THEN 'one' WHEN 2 THEN 'two' END") == "{'WHAT':[['CASE',['.x'],1,'one',2,'two']]}");
    CHECK(translate("SELECT CASE x WHEN 1 THEN 'one' WHEN 2 THEN 'two' ELSE 'duhh' END") == "{'WHAT':[['CASE',['.x'],1,'one',2,'two','duhh']]}");
    CHECK(translate("SELECT CASE WHEN 1 THEN 'one' WHEN 2 THEN 'two' ELSE 'duhh' END") == "{'WHAT':[['CASE',null,1,'one',2,'two','duhh']]}");

    CHECK(translate("SELECT {'x':17}.x") == "{'WHAT':[['_.',{'x':17},'.x']]}");
    CHECK(translate("SELECT {'x':17}.xx.yy") == "{'WHAT':[['_.',{'x':17},'.xx.yy']]}");
    CHECK(translate("SELECT {'x':17}.xx[0].yy") == "{'WHAT':[['_.',{'x':17},'.xx[0].yy']]}");

    CHECK(translate("SELECT EXISTS (SELECT 6 IS 9)") == "{'WHAT':[['EXISTS',['SELECT',{'WHAT':[['IS',6,9]]}]]]}");

    CHECK(translate("SELECT product.categories CATG, COUNT(*) AS numprods WHERE test_id = \"agg_func\" "
                    "GROUP BY product.categories HAVING COUNT(*) BETWEEN 15 and 30 ORDER BY CATG, numprods LIMIT 3")
          == "{'GROUP_BY':[['.product.categories']],"
             "'HAVING':['BETWEEN',['COUNT()',['.']],15,30],"
             "'LIMIT':3,"
             "'ORDER_BY':[['.CATG'],['.numprods']],"
             "'WHAT':[['AS',['.product.categories'],'CATG'],['AS',['COUNT()',['.']],'numprods']],"
             "'WHERE':['=',['.test_id'],'agg_func']}");
    CHECK(translate("SELECT product.categories CATG, COUNT ( * ) AS numprods WHERE test_id = \"agg_func\" "
                    "GROUP BY product.categories HAVING COUNT(*) BETWEEN POWER ( ABS(-2) , ABS(3) ) and 30 ORDER BY CATG, numprods LIMIT 3")
          == "{'GROUP_BY':[['.product.categories']],"
             "'HAVING':['BETWEEN',['COUNT()',['.']],['POWER()',['ABS()',-2],['ABS()',3]],30],"
             "'LIMIT':3,"
             "'ORDER_BY':[['.CATG'],['.numprods']],"
             "'WHAT':[['AS',['.product.categories'],'CATG'],['AS',['COUNT()',['.']],'numprods']],"
             "'WHERE':['=',['.test_id'],'agg_func']}");
}

TEST_CASE_METHOD(N1QLParserTest, "N1QL functions", "[Query][N1QL][C]") {
    CHECK(translate("SELECT squee()") == "");   // unknown name

    CHECK(translate("SELECT pi()") == "{'WHAT':[['pi()']]}");
    CHECK(translate("SELECT sin(1)") == "{'WHAT':[['sin()',1]]}");
    CHECK(translate("SELECT power(1, 2)") == "{'WHAT':[['power()',1,2]]}");
    CHECK(translate("SELECT power(1, cos(2))") == "{'WHAT':[['power()',1,['cos()',2]]]}");

    CHECK(translate("SELECT count(*)") == "{'WHAT':[['count()',['.']]]}");
    CHECK(translate("SELECT count(db.*)") == "{'WHAT':[['count()',['.db.']]]}");
}

TEST_CASE_METHOD(N1QLParserTest, "N1QL collation", "[Query][N1QL][C]") {
    CHECK(translate("SELECT (name = 'fred') COLLATE NOCASE") == "{'WHAT':[['COLLATE',{'CASE':false},['=',['.name'],'fred']]]}");
    CHECK(translate("SELECT (name = 'fred') COLLATE (UNICODE CASE NODIAC)") == "{'WHAT':[['COLLATE',{'CASE':true,'DIAC':false,'UNICODE':true},['=',['.name'],'fred']]]}");
    CHECK(translate("SELECT (name = 'fred') COLLATE UNICODE NOCASE") == "");
    CHECK(translate("SELECT (name = 'fred') COLLATE (NOCASE FRED)") == "");
    CHECK(translate("SELECT (name = 'fred') COLLATE NOCASE FRED")
          == "{'WHAT':[['AS',['COLLATE',{'CASE':false},['=',['.name'],'fred']],'FRED']]}");
    CHECK(translate("SELECT (name = 'fred') COLLATE (NOCASE) FRED")
          == "{'WHAT':[['AS',['COLLATE',{'CASE':false},['=',['.name'],'fred']],'FRED']]}");
}

TEST_CASE_METHOD(N1QLParserTest, "N1QL SELECT", "[Query][N1QL][C]") {
    CHECK(translate("SELECT foo") == "{'WHAT':[['.foo']]}");
    CHECK(translate("SELECT ALL foo") == "{'WHAT':[['.foo']]}");
    CHECK(translate("SELECT DISTINCT foo") == "{'DISTINCT':true,'WHAT':[['.foo']]}");

    CHECK(translate("SELECT foo bar") == "{'WHAT':[['AS',['.foo'],'bar']]}");
    CHECK(translate("SELECT from where true") == "");
    CHECK(translate("SELECT `from` where true") == "{'WHAT':[['.from']],'WHERE':true}");

    CHECK(translate("SELECT foo, bar") == "{'WHAT':[['.foo'],['.bar']]}");
    CHECK(translate("SELECT foo as A, bar as B") == "{'WHAT':[['AS',['.foo'],'A'],['AS',['.bar'],'B']]}");

    CHECK(translate("SELECT foo WHERE 10") == "{'WHAT':[['.foo']],'WHERE':10}");
    CHECK(translate("SELECT WHERE 10") == "");
    CHECK(translate("SELECT foo WHERE foo = 'hi'") == "{'WHAT':[['.foo']],'WHERE':['=',['.foo'],'hi']}");

    CHECK(translate("SELECT foo GROUP BY bar") == "{'GROUP_BY':[['.bar']],'WHAT':[['.foo']]}");
    CHECK(translate("SELECT foo GROUP BY bar, baz") == "{'GROUP_BY':[['.bar'],['.baz']],'WHAT':[['.foo']]}");
    CHECK(translate("SELECT foo GROUP BY bar, baz HAVING hi") == "{'GROUP_BY':[['.bar'],['.baz']],'HAVING':['.hi'],'WHAT':[['.foo']]}");

    CHECK(translate("SELECT foo ORDER BY bar") == "{'ORDER_BY':[['.bar']],'WHAT':[['.foo']]}");
    CHECK(translate("SELECT foo ORDER BY bar ASC") == "{'ORDER_BY':[['ASC',['.bar']]],'WHAT':[['.foo']]}");
    CHECK(translate("SELECT foo ORDER BY bar DESC") == "{'ORDER_BY':[['DESC',['.bar']]],'WHAT':[['.foo']]}");

    CHECK(translate("SELECT foo LIMIT 10") == "{'LIMIT':10,'WHAT':[['.foo']]}");
    CHECK(translate("SELECT foo OFFSET 20") == "{'OFFSET':20,'WHAT':[['.foo']]}");
    CHECK(translate("SELECT foo LIMIT 10 OFFSET 20") == "{'LIMIT':10,'OFFSET':20,'WHAT':[['.foo']]}");
    CHECK(translate("SELECT foo OFFSET 20 LIMIT 10") == "{'LIMIT':10,'OFFSET':20,'WHAT':[['.foo']]}");
    CHECK(translate("SELECT orderlines[0] WHERE test_id='order_func' ORDER BY orderlines[0].productId, orderlines[0].qty ASC OFFSET 8192 LIMIT 1")
          == "{'LIMIT':1,'OFFSET':8192,'ORDER_BY':[['.orderlines[0].productId'],"
             "['ASC',['.orderlines[0].qty']]],'WHAT':[['.orderlines[0]']],'WHERE':['=',['.test_id'],'order_func']}");
    
// QueryParser does not support "IN SELECT" yet
//    CHECK(translate("SELECT 17 NOT IN (SELECT value WHERE type='prime')") == "{'WHAT':[['NOT IN',17,['SELECT',{'WHAT':[['.value']],'WHERE':['=',['.type'],'prime']}]]]}");

    tableNames.insert("kv_coll_product");

    CHECK(translate("SELECT productId, color, categories WHERE categories[0] LIKE 'Bed%' AND test_id='where_func' ORDER BY productId LIMIT 3") == "{'LIMIT':3,'ORDER_BY':[['.productId']],'WHAT':[['.productId'],['.color'],['.categories']],'WHERE':['AND',['LIKE',['.categories[0]'],'Bed%'],['=',['.test_id'],'where_func']]}");
    CHECK(translate("SELECT FLOOR(unitPrice+0.5) as sc FROM product where test_id = \"numberfunc\" ORDER BY sc limit 5") ==
          "{'FROM':[{'COLLECTION':'product'}],'LIMIT':5,'ORDER_BY':[['.sc']],"
          "'WHAT':[['AS',['FLOOR()',['+',['.unitPrice'],0.5]],'sc']],'WHERE':['=',['.test_id'],'numberfunc']}");
}

TEST_CASE_METHOD(N1QLParserTest, "N1QL JOIN", "[Query][N1QL][C]") {
    tableNames.insert("kv_coll_db");
    tableNames.insert("kv_coll_other");
    tableNames.insert("kv_coll_x");

    CHECK(translate("SELECT 0 FROM db") == "{'FROM':[{'COLLECTION':'db'}],'WHAT':[0]}");
    CHECK(translate("SELECT * FROM db") == "{'FROM':[{'COLLECTION':'db'}],'WHAT':[['.']]}");
    CHECK(translate("SELECT file.name FROM db AS file") == "{'FROM':[{'AS':'file','COLLECTION':'db'}],'WHAT':[['.file.name']]}");
    CHECK(translate("SELECT file.name FROM db file")                    // omit 'AS'
          == "{'FROM':[{'AS':'file','COLLECTION':'db'}],"
             "'WHAT':[['.file.name']]}");
    CHECK(translate("SELECT db.name FROM db JOIN other ON other.key = db.key")
          == "{'FROM':[{'COLLECTION':'db'},"
                      "{'COLLECTION':'other','JOIN':'INNER','ON':['=',['.other.key'],['.db.key']]}],"
              "'WHAT':[['.db.name']]}");
    CHECK(translate("SELECT db.name FROM db JOIN x other ON other.key = db.key") // omit 'AS'
          == "{'FROM':[{'COLLECTION':'db'},"
                      "{'AS':'other','COLLECTION':'x','JOIN':'INNER','ON':['=',['.other.key'],['.db.key']]}],"
              "'WHAT':[['.db.name']]}");
    CHECK(translate("SELECT db.name FROM db JOIN other ON other.key = db.key CROSS JOIN x")
          == "{'FROM':[{'COLLECTION':'db'},"
                      "{'COLLECTION':'other','JOIN':'INNER','ON':['=',['.other.key'],['.db.key']]},"
                      "{'COLLECTION':'x','JOIN':'CROSS'}],"
              "'WHAT':[['.db.name']]}");
    CHECK(translate("SELECT rec, dss, dem FROM db rec LEFT JOIN db dss ON rec.sessionId = meta(dss).id "
                    "LEFT JOIN db dem ON rec.demId = meta(dem).id WHERE meta(rec).id LIKE 'rec:%'")
<<<<<<< HEAD
          == "{'FROM':[{'AS':'rec','COLLECTION':'db'},"
                      "{'AS':'dss','COLLECTION':'db','JOIN':'LEFT','ON':['=',['.rec.sessionId'],['_.',['meta','dss'],'.id']]},"
                      "{'AS':'dem','COLLECTION':'db','JOIN':'LEFT','ON':['=',['.rec.demId'],['_.',['meta','dem'],'.id']]}],"
              "'WHAT':[['.rec'],['.dss'],['.dem']],"
             "'WHERE':['LIKE',['_.',['meta','rec'],'.id'],'rec:%']}");
    CHECK(translate("SELECT a, b, c FROM db a JOIN other b ON (a.n = b.n) JOIN x c ON (b.m = c.m) WHERE a.type = b.type AND b.type = c.type")
          == "{'FROM':[{'AS':'a','COLLECTION':'db'},"
                      "{'AS':'b','COLLECTION':'other','JOIN':'INNER','ON':['=',['.a.n'],['.b.n']]},"
                      "{'AS':'c','COLLECTION':'x','JOIN':'INNER','ON':['=',['.b.m'],['.c.m']]}],"
             "'WHAT':[['.a'],['.b'],['.c']],"
            "'WHERE':['AND',['=',['.a.type'],['.b.type']],['=',['.b.type'],['.c.type']]]}");
=======
          == "{'FROM':[{'AS':'rec'},{'AS':'dss','JOIN':'LEFT','ON':['=',['.rec.sessionId'],"
             "['_.',['meta()','dss'],'.id']]},{'AS':'dem','JOIN':'LEFT','ON':['=',['.rec.demId'],"
             "['_.',['meta()','dem'],'.id']]}],'WHAT':[['.rec'],['.dss'],['.dem']],"
             "'WHERE':['LIKE',['_.',['meta()','rec'],'.id'],'rec:%']}");
    CHECK(translate("SELECT a, b, c FROM db a JOIN db b ON (a.n = b.n) JOIN db c ON (b.m = c.m) WHERE a.type = b.type AND b.type = c.type")
          == "{'FROM':[{'AS':'a'},{'AS':'b','JOIN':'INNER','ON':['=',['.a.n'],['.b.n']]},{'AS':'c','JOIN':'INNER','ON':['=',['.b.m'],['.c.m']]}],"
             "'WHAT':[['.a'],['.b'],['.c']],'WHERE':['AND',['=',['.a.type'],['.b.type']],['=',['.b.type'],['.c.type']]]}");
>>>>>>> a49f82bd
}

TEST_CASE_METHOD(N1QLParserTest, "N1QL type-checking/conversion functions", "[Query][N1QL][C]") {
    CHECK(translate("SELECT isarray(x),  isatom(x),  isboolean(x),  isnumber(x),  isobject(x),  isstring(x),  type(x)")
          == "{'WHAT':[['isarray()',['.x']],['isatom()',['.x']],['isboolean()',['.x']],['isnumber()',['.x']],"
             "['isobject()',['.x']],['isstring()',['.x']],['type()',['.x']]]}");
    CHECK(translate("SELECT is_array(x),  is_atom(x),  is_boolean(x),  is_number(x),  is_object(x),  is_string(x),  typename(x)")
          == "{'WHAT':[['is_array()',['.x']],['is_atom()',['.x']],['is_boolean()',['.x']],['is_number()',['.x']],"
             "['is_object()',['.x']],['is_string()',['.x']],['typename()',['.x']]]}");
    CHECK(translate("SELECT toarray(x),  toatom(x),  toboolean(x),  tonumber(x),  toobject(x),  tostring(x)")
          == "{'WHAT':[['toarray()',['.x']],['toatom()',['.x']],['toboolean()',['.x']],['tonumber()',['.x']],"
             "['toobject()',['.x']],['tostring()',['.x']]]}");
    CHECK(translate("SELECT to_array(x),  to_atom(x),  to_boolean(x),  to_number(x),  to_object(x),  to_string(x)")
          == "{'WHAT':[['to_array()',['.x']],['to_atom()',['.x']],['to_boolean()',['.x']],['to_number()',['.x']],"
             "['to_object()',['.x']],['to_string()',['.x']]]}");
}<|MERGE_RESOLUTION|>--- conflicted
+++ resolved
@@ -107,17 +107,10 @@
     CHECK(translate("select `mr.grieves`.`hey`") == "{'WHAT':[['.mr\\\\.grieves.hey']]}");
     CHECK(translate("select `$type`") == "{'WHAT':[['.\\\\$type']]}");
 
-<<<<<<< HEAD
-    CHECK(translate("select meta().id") == "{'WHAT':[['_.',['meta'],'.id']]}");
-    CHECK(translate("select meta().sequence") == "{'WHAT':[['_.',['meta'],'.sequence']]}");
-    CHECK(translate("select meta().deleted") == "{'WHAT':[['_.',['meta'],'.deleted']]}");
-    CHECK(translate("select meta(_default).id from _default") == "{'FROM':[{'COLLECTION':'_default'}],'WHAT':[['_.',['meta','_default'],'.id']]}");
-=======
     CHECK(translate("select meta().id") == "{'WHAT':[['_.',['meta()'],'.id']]}");
     CHECK(translate("select meta().sequence") == "{'WHAT':[['_.',['meta()'],'.sequence']]}");
     CHECK(translate("select meta().deleted") == "{'WHAT':[['_.',['meta()'],'.deleted']]}");
-    CHECK(translate("select meta(db).id from db") == "{'FROM':[{'AS':'db'}],'WHAT':[['_.',['meta()','db'],'.id']]}");
->>>>>>> a49f82bd
+    CHECK(translate("select meta(_default).id from _default") == "{'FROM':[{'COLLECTION':'_default'}],'WHAT':[['_.',['meta()','_default'],'.id']]}");
     {
         ExpectingExceptions x;
         CHECK_THROWS_WITH(translate("select meta().bogus"), "'bogus' is not a valid Meta key");
@@ -319,27 +312,17 @@
               "'WHAT':[['.db.name']]}");
     CHECK(translate("SELECT rec, dss, dem FROM db rec LEFT JOIN db dss ON rec.sessionId = meta(dss).id "
                     "LEFT JOIN db dem ON rec.demId = meta(dem).id WHERE meta(rec).id LIKE 'rec:%'")
-<<<<<<< HEAD
           == "{'FROM':[{'AS':'rec','COLLECTION':'db'},"
-                      "{'AS':'dss','COLLECTION':'db','JOIN':'LEFT','ON':['=',['.rec.sessionId'],['_.',['meta','dss'],'.id']]},"
-                      "{'AS':'dem','COLLECTION':'db','JOIN':'LEFT','ON':['=',['.rec.demId'],['_.',['meta','dem'],'.id']]}],"
+                      "{'AS':'dss','COLLECTION':'db','JOIN':'LEFT','ON':['=',['.rec.sessionId'],['_.',['meta()','dss'],'.id']]},"
+                      "{'AS':'dem','COLLECTION':'db','JOIN':'LEFT','ON':['=',['.rec.demId'],['_.',['meta()','dem'],'.id']]}],"
               "'WHAT':[['.rec'],['.dss'],['.dem']],"
-             "'WHERE':['LIKE',['_.',['meta','rec'],'.id'],'rec:%']}");
+             "'WHERE':['LIKE',['_.',['meta()','rec'],'.id'],'rec:%']}");
     CHECK(translate("SELECT a, b, c FROM db a JOIN other b ON (a.n = b.n) JOIN x c ON (b.m = c.m) WHERE a.type = b.type AND b.type = c.type")
           == "{'FROM':[{'AS':'a','COLLECTION':'db'},"
                       "{'AS':'b','COLLECTION':'other','JOIN':'INNER','ON':['=',['.a.n'],['.b.n']]},"
                       "{'AS':'c','COLLECTION':'x','JOIN':'INNER','ON':['=',['.b.m'],['.c.m']]}],"
              "'WHAT':[['.a'],['.b'],['.c']],"
             "'WHERE':['AND',['=',['.a.type'],['.b.type']],['=',['.b.type'],['.c.type']]]}");
-=======
-          == "{'FROM':[{'AS':'rec'},{'AS':'dss','JOIN':'LEFT','ON':['=',['.rec.sessionId'],"
-             "['_.',['meta()','dss'],'.id']]},{'AS':'dem','JOIN':'LEFT','ON':['=',['.rec.demId'],"
-             "['_.',['meta()','dem'],'.id']]}],'WHAT':[['.rec'],['.dss'],['.dem']],"
-             "'WHERE':['LIKE',['_.',['meta()','rec'],'.id'],'rec:%']}");
-    CHECK(translate("SELECT a, b, c FROM db a JOIN db b ON (a.n = b.n) JOIN db c ON (b.m = c.m) WHERE a.type = b.type AND b.type = c.type")
-          == "{'FROM':[{'AS':'a'},{'AS':'b','JOIN':'INNER','ON':['=',['.a.n'],['.b.n']]},{'AS':'c','JOIN':'INNER','ON':['=',['.b.m'],['.c.m']]}],"
-             "'WHAT':[['.a'],['.b'],['.c']],'WHERE':['AND',['=',['.a.type'],['.b.type']],['=',['.b.type'],['.c.type']]]}");
->>>>>>> a49f82bd
 }
 
 TEST_CASE_METHOD(N1QLParserTest, "N1QL type-checking/conversion functions", "[Query][N1QL][C]") {
