//
// VectorQueryTest.cc
//
// Copyright © 2023 Couchbase. All rights reserved.
//
// Licensed under the Apache License, Version 2.0 (the "License");
// you may not use this file except in compliance with the License.
// You may obtain a copy of the License at
//
// http://www.apache.org/licenses/LICENSE-2.0
//
// Unless required by applicable law or agreed to in writing, software
// distributed under the License is distributed on an "AS IS" BASIS,
// WITHOUT WARRANTIES OR CONDITIONS OF ANY KIND, either express or implied.
// See the License for the specific language governing permissions and
// limitations under the License.
//

#include "VectorQueryTest.hh"
#include "Base64.hh"
#include "c4Database.hh"
#include "c4Collection.hh"
<<<<<<< HEAD
=======
#include "c4Index.h"
#include "c4Database.h"
>>>>>>> 36aec1c4

#ifdef COUCHBASE_ENTERPRISE

class SIFTVectorQueryTest : public VectorQueryTest {
  public:
    SIFTVectorQueryTest(int which) : VectorQueryTest(which) {}

    SIFTVectorQueryTest() : VectorQueryTest(0) {}

    IndexSpec::VectorOptions vectorIndexOptions() const {
        return IndexSpec::VectorOptions(128, vectorsearch::FlatClustering{256}, IndexSpec::DefaultEncoding);
    }

    void createVectorIndex() {
        VectorQueryTest::createVectorIndex("vecIndex", "[ ['.vector'] ]", vectorIndexOptions());
    }

    enum struct VectorType : uint8_t {
        Array,   // array of floats
        String,  // Base64 encoded of the float array. Must be little-endian
        Mixed    // Mixed of above
    };

    void readVectorDocs(size_t maxLines = 1000000, VectorType type = VectorType::Array) {
        ExclusiveTransaction  t(db);
        size_t                docNo = 0;
        constexpr const char* kVectorJSON[]{"vectors_128x10000.json", "vectors_base64_128x10000.json"};
        if ( type < VectorType::Mixed ) {
            ReadFileByLines(
                    TestFixture::sFixturesDir + kVectorJSON[(int)type],
                    [&](FLSlice line) {
                        writeDoc(
                                stringWithFormat("rec-%04zu", ++docNo), {}, t,
                                [&](Encoder& enc) {
                                    JSONConverter conv(enc);
                                    REQUIRE(conv.encodeJSON(line));
                                },
                                false);
                        return true;
                    },
                    maxLines);
            t.commit();
        } else if ( type == VectorType::Mixed ) {
            std::vector<alloc_slice> arrayVec;
            std::vector<alloc_slice> stringVec;
            ReadFileByLines(
                    TestFixture::sFixturesDir + kVectorJSON[(int)VectorType::Array],
                    [&](FLSlice line) {
                        arrayVec.emplace_back(line);
                        return true;
                    },
                    maxLines);
            ReadFileByLines(
                    TestFixture::sFixturesDir + kVectorJSON[(int)VectorType::String],
                    [&](FLSlice line) {
                        stringVec.emplace_back(line);
                        return true;
                    },
                    maxLines);
            REQUIRE(arrayVec.size() == stringVec.size());

            for ( docNo = 0; docNo < arrayVec.size(); ++docNo ) {
                if ( docNo % 2 == 0 ) {
                    writeDoc(
                            stringWithFormat("rec-%04zu", docNo + 1), {}, t,
                            [&](Encoder& enc) {
                                JSONConverter conv(enc);
                                REQUIRE(conv.encodeJSON(arrayVec[docNo]));
                            },
                            false);
                } else {
                    writeDoc(
                            stringWithFormat("rec-%04zu", docNo + 1), {}, t,
                            [&](Encoder& enc) {
                                JSONConverter conv(enc);
                                REQUIRE(conv.encodeJSON(stringVec[docNo]));
                            },
                            false);
                }
            }

            t.commit();
        }
    }

    // Create the $target query param. (This happens to be equal to the vector in rec-0010.)
    static constexpr float const kTargetVector[128] = {
            21, 13, 18, 11, 14, 6,   4,   14, 39,  54, 52, 10, 8,  14,  5,  2,  23, 76,  65,  10,  11,  23,
            3,  0,  6,  10, 17, 5,   7,   21, 20,  13, 63, 7,  25, 13,  4,  12, 13, 112, 109, 112, 63,  21,
            2,  1,  1,  40, 25, 43,  41,  98, 112, 49, 7,  5,  18, 57,  24, 14, 62, 49,  34,  29,  100, 14,
            3,  1,  5,  14, 7,  92,  112, 14, 28,  5,  9,  34, 79, 112, 18, 15, 20, 29,  75,  112, 112, 50,
            6,  61, 45, 13, 33, 112, 77,  4,  18,  17, 5,  3,  4,  5,   4,  15, 28, 4,   6,   1,   7,   33,
            86, 71, 3,  8,  5,  4,   16,  72, 83,  10, 5,  40, 3,  0,   1,  51, 36, 3};

    static constexpr const char* const kFTSSentences[5] = {
            "FTS5 is an SQLite virtual table module that provides full-text search functionality to database "
            "applications.",
            "In their most elementary form, full-text search engines allow the user to efficiently search a large "
            "collection of documents for the subset that contain one or more instances of a search term.",
            "The search functionality provided to world wide web users by Google is, among other things, a "
            "full-text search engine, as it allows users to search for all documents on the web that contain, for "
            "example, the term \"fts5\".",
            "To use FTS5, the user creates an FTS5 virtual table with one or more columns.",
            "Looking for things, searching for things, going on adventures..."};
};

N_WAY_TEST_CASE_METHOD(SIFTVectorQueryTest, "Create/Delete Vector Index", "[Query][.VectorSearch]") {
    const VectorType type = GENERATE(VectorType::Array, VectorType::String);
    logSection(type == VectorType::Array ? "Vector Type: array" : "Vector Type: string", 1);

    auto allKeyStores = db->allKeyStoreNames();
    readVectorDocs(1, type);
    createVectorIndex();

    // Recover the IndexSpec:
    std::optional<IndexSpec> spec = store->getIndex("vecIndex");
    REQUIRE(spec);
    CHECK(spec->name == "vecIndex");
    CHECK(spec->type == IndexSpec::kVector);
    auto vecOptions = spec->vectorOptions();
    REQUIRE(vecOptions);
    auto trueOptions = vectorIndexOptions();
    CHECK(vecOptions->dimensions == trueOptions.dimensions);
    CHECK(vecOptions->clusteringType() == trueOptions.clusteringType());
    CHECK(vecOptions->encodingType() == trueOptions.encodingType());

    CHECK(db->allKeyStoreNames() == allKeyStores);  // CBL-3824, CBL-5369
    // Delete a doc too:
    {
        ExclusiveTransaction t(db);
        store->del("rec-0001", t);
        t.commit();
    }
    store->deleteIndex("vecIndex"_sl);
    CHECK(db->allKeyStoreNames() == allKeyStores);
}

N_WAY_TEST_CASE_METHOD(SIFTVectorQueryTest, "Query Vector Index", "[Query][.VectorSearch]") {
    const VectorType type = GENERATE(VectorType::Array, VectorType::String, VectorType::Mixed);
    logSection(type == VectorType::Array    ? "Vector Type: array"
               : type == VectorType::String ? "Vector Type: string"
                                            : "Vector Type: mixed",
               1);

    readVectorDocs(1000000, type);
    {
        // Add some docs without vector data, to ensure that doesn't break indexing:
        ExclusiveTransaction t(db);
        writeMultipleTypeDocs(t);
        t.commit();
    }

    createVectorIndex();

    {
        // Number of results = 10
        string          queryStr = R"(
         ['SELECT', {
            WHERE:    ['VECTOR_MATCH()', 'vecIndex', ['$target']],
            WHAT:     [ ['._id'], ['AS', ['VECTOR_DISTANCE()', 'vecIndex'], 'distance'] ],
            ORDER_BY: [ ['.distance'] ],
            LIMIT:    10
         }] )";
        Retained<Query> query{store->compileQuery(json5(queryStr), QueryLanguage::kJSON)};

        Log("---- Querying with $target = data");
        Query::Options options = optionsWithTargetVector(kTargetVector, kData);
        checkExpectedResults(query->createEnumerator(&options),
                             {"rec-0010", "rec-0031", "rec-0022", "rec-0012", "rec-0020", "rec-0076", "rec-0087",
                              "rec-3327", "rec-1915", "rec-8265"},
                             {0, 4172, 10549, 29275, 32025, 65417, 67313, 68009, 70231, 70673});
    }

    // Number of Results = 5
    string          queryStr = R"(
     ['SELECT', {
       WHERE:    ['VECTOR_MATCH()', 'vecIndex', ['$target']],
       WHAT:     [ ['._id'], ['AS', ['VECTOR_DISTANCE()', 'vecIndex'], 'distance'] ],
       ORDER_BY: [ ['.distance'] ],
       LIMIT:    5
     }] )";
    Retained<Query> query{store->compileQuery(json5(queryStr), QueryLanguage::kJSON)};

    static constexpr valueType kParamTypes[] = {kData, kString, kArray};
    for ( valueType asType : kParamTypes ) {
        Log("---- Querying with $target of Fleece type %d", int(asType));
        Query::Options options = optionsWithTargetVector(kTargetVector, asType);
        checkExpectedResults(query->createEnumerator(&options),
                             {"rec-0010", "rec-0031", "rec-0022", "rec-0012", "rec-0020"},
                             {0, 4172, 10549, 29275, 32025});
    }

    {
        // Update a document with an invalid vector property:
        {
            Log("---- Updating rec-0031 to remove its vector");
            ExclusiveTransaction t(db);
            writeDoc("rec-0031", DocumentFlags::kNone, t, [=](Encoder& enc) {
                enc.writeKey("vector");
                enc.writeString("nope");
            });
            t.commit();
            ++expectedWarningsLogged;
        }
        // Verify the updated document is missing from the results:
        Query::Options options = optionsWithTargetVector(kTargetVector, kData);
        checkExpectedResults(query->createEnumerator(&options),
                             {"rec-0010", "rec-0022", "rec-0012", "rec-0020", "rec-0076"},
                             {0, 10549, 29275, 32025, 65417});
    }

    reopenDatabase();
}

N_WAY_TEST_CASE_METHOD(SIFTVectorQueryTest, "Hybrid Vector Query", "[Query][.VectorSearch]") {
    readVectorDocs();
    {
        // Add some docs without vector data, to ensure that doesn't break indexing:
        ExclusiveTransaction t(db);
        writeMultipleTypeDocs(t);
        t.commit();
    }
    createVectorIndex();

    string          queryStr = R"(
     ['SELECT', {
        WHERE:    ['AND', ['VECTOR_MATCH()', 'vecIndex', ['$target']],
                          ['=', 0, ['%', ['._sequence'], 100]] ],
        WHAT:     [ ['._id'], ['AS', ['VECTOR_DISTANCE()', 'vecIndex'], 'distance'] ],
        ORDER_BY: [ ['.distance'] ],
        LIMIT:    10
     }] )";
    Retained<Query> query{store->compileQuery(json5(queryStr), QueryLanguage::kJSON)};

    Log("---- Querying with $target = data");
    Query::Options options = optionsWithTargetVector(kTargetVector, kData);
    checkExpectedResults(query->createEnumerator(&options),
                         {"rec-5300", "rec-4900", "rec-7100", "rec-3600", "rec-8700", "rec-8500", "rec-2400",
                          "rec-4700", "rec-4300", "rec-2600"},
                         {85776, 90431, 92142, 92629, 94598, 94989, 104787, 106750, 113260, 116129});
}

// Test joining the result of VECTOR_MATCH with a property of another collection. In particular, it joins
// the result of the previous test, "Query Vector Index", with "other" collection that refers to the doc IDs
// from VECTOR_MATCH.
N_WAY_TEST_CASE_METHOD(SIFTVectorQueryTest, "Query Vector Index with Join", "[Query][.VectorSearch]") {
    readVectorDocs(1000000, VectorType::String);
    {
        // Add some docs without vector data, to ensure that doesn't break indexing:
        ExclusiveTransaction t(db);
        writeMultipleTypeDocs(t);
        t.commit();
    }
    createVectorIndex();

    // Collection "other"
    KeyStore* otherStore = &db->getKeyStore(".other");
    {
        ExclusiveTransaction t(db);
        writeDoc(*otherStore, "doc01", DocumentFlags::kNone, t, [=](Encoder& enc) {
            enc.writeKey("refID");
            enc.writeString("rec-0031");
            enc.writeKey("publisher");
            enc.writeString("Couchbase");
        });
        writeDoc(*otherStore, "doc02", DocumentFlags::kNone, t, [=](Encoder& enc) {
            enc.writeKey("refID");
            enc.writeString("rec-0011");  // this is not fetched by vector_match, c.f. "Query Vector Index"
            enc.writeKey("publisher");
            enc.writeString("Microsoft");
        });
        writeDoc(*otherStore, "doc03", DocumentFlags::kNone, t, [=](Encoder& enc) {
            enc.writeKey("refID");
            enc.writeString("rec-0012");
            enc.writeKey("publisher");
            enc.writeString("Apple");
        });
        t.commit();
    }

    string queryStr = R"(SELECT META(a).id, other.publisher FROM )"s + collectionName;
    queryStr += R"( AS a JOIN other ON META(a).id = other.refID )"
                R"(WHERE VECTOR_MATCH(a.vecIndex, $target) LIMIT 5 )";

    Retained<Query> query{store->compileQuery(queryStr, QueryLanguage::kN1QL)};
    REQUIRE(query != nullptr);

    // Create the $target query param. (This happens to be equal to the vector in rec-0010.)
    // Same target as used by test "Query Vector Index"
    Query::Options options = optionsWithTargetVector(kTargetVector, kString);

    // Run the query:
    Retained<QueryEnumerator> e(query->createEnumerator(&options));
    REQUIRE(e->getRowCount() == 2);  // the call to VECTOR_MATCH requested 5 results. Two of them passed JOIN clause.

    // c.f. test "Query Vector Index". "rec-0031" and "rec-0012" are fetched by vector_match.
    static constexpr slice expectedIDs[2]  = {"rec-0031", "rec-0012"};
    static constexpr slice expectedPubs[2] = {"Couchbase", "Apple"};

    size_t i = 0;
    while ( e->next() ) {
        slice id        = e->columns()[0]->asString();
        slice publisher = e->columns()[1]->asString();
        CHECK(id == expectedIDs[i]);
        CHECK(publisher == expectedPubs[i++]);
    }
    CHECK(i == 2);
}

// Join the result of VECTOR_MATCH and FTS MATCH.
// VECTOR_MATCH fetches {"rec-0010", "rec-0031", "rec-0022", "rec-0012", "rec-0020"}, c.f. "Query Vector Index".
// FTS MATCH fetches {"doc02", "doc03", "doc01", "doc05"}, c.f."Query Full-Text English_US",
// and only 3 of them refer to doc IDs in the result of VECTOR_MATCH.
// Hence the joined result includes 3 rows.
N_WAY_TEST_CASE_METHOD(SIFTVectorQueryTest, "Query Vector Index and Join with FTS", "[Query][.VectorSearch]") {
    readVectorDocs();
    {
        // Add some docs without vector data, to ensure that doesn't break indexing:
        ExclusiveTransaction t(db);
        writeMultipleTypeDocs(t);
        t.commit();
    }
    createVectorIndex();

    // Collection "other"
    KeyStore* otherStore = &db->getKeyStore(".other");
    {
        // C.f. test "Query Full-Text English_US"
        ExclusiveTransaction t(db);
        writeDoc(*otherStore, "doc01", DocumentFlags::kNone, t, [=](Encoder& enc) {
            enc.writeKey("refID");
            enc.writeString("rec-0031");
            enc.writeKey("sentence");
            enc.writeString(kFTSSentences[0]);
        });
        writeDoc(*otherStore, "doc02", DocumentFlags::kNone, t, [=](Encoder& enc) {
            enc.writeKey("refID");
            enc.writeString("rec-0011");
            enc.writeKey("sentence");
            enc.writeString(kFTSSentences[1]);
        });
        // "doc03" is not in the result of FTS MATCH
        writeDoc(*otherStore, "doc03", DocumentFlags::kNone, t, [=](Encoder& enc) {
            enc.writeKey("refID");
            enc.writeString("rec-0012");
            enc.writeKey("sentence");
            enc.writeString(kFTSSentences[2]);
        });
        writeDoc(*otherStore, "doc04", DocumentFlags::kNone, t, [=](Encoder& enc) {
            enc.writeKey("refID");
            enc.writeString("rec-0020");
            enc.writeKey("sentence");
            enc.writeString(kFTSSentences[3]);
        });
        writeDoc(*otherStore, "doc05", DocumentFlags::kNone, t, [=](Encoder& enc) {
            enc.writeKey("refID");
            enc.writeString("rec-0022");
            enc.writeKey("sentence");
            enc.writeString(kFTSSentences[4]);
        });
        t.commit();
    }
    otherStore->createIndex("sentence", "[[\".sentence\"]]", IndexSpec::kFullText,
                            IndexSpec::FTSOptions{"english", true});

    string queryStr = R"(SELECT META(a).id, META(other).id, VECTOR_DISTANCE(a.vecIndex) )"
                      R"( FROM )"s
                      + collectionName
                      + R"( AS a JOIN other ON META(a).id = other.refID )"
                        R"( WHERE VECTOR_MATCH(a.vecIndex, $target) AND MATCH(other.sentence, "search") )"
                        R"( ORDER BY VECTOR_DISTANCE(a.vecIndex) )";

    Retained<Query> query{store->compileQuery(queryStr, QueryLanguage::kN1QL)};
    REQUIRE(query != nullptr);

    // Create the $target query param. (This happens to be equal to the vector in rec-0010.)
    // Same target as used by test "Query Vector Index"
    Query::Options options = optionsWithTargetVector(kTargetVector, kData);

    // Run the query:
    Retained<QueryEnumerator> e(query->createEnumerator(&options));
    REQUIRE(e->getRowCount() == 4);

    // VECTOR_MATCH will fetch these docs: {"rec-0010", "rec-0031", "rec-0022", "rec-0012", "rec-0020"}
    // FTS MATCH will fetch {"doc02", "doc03", "doc01", "doc05"}
    // "doc03" does not refer to any in result of VECTOR_MATCH.
    static constexpr slice expectedID1s[] = {"rec-0031", "rec-0022", "rec-0012", "rec-0011"};
    static constexpr slice expectedID2s[] = {"doc01", "doc05", "doc03", "doc02"};
    static constexpr float expectedDist[] = {4172, 10549, 29275, 121566};

    size_t i;
    for ( i = 0; e->next(); ++i ) {
        slice id1  = e->columns()[0]->asString();
        slice id2  = e->columns()[1]->asString();
        float dist = e->columns()[2]->asFloat();
#    if 0
        Log("id1 = %.*s, id2 = %.*s", FMTSLICE(id1), FMTSLICE(id2));
#    else
        CHECK(id1 == expectedID1s[i]);
        CHECK(id2 == expectedID2s[i]);
        CHECK_distances(dist, expectedDist[i]);
#    endif
    }
    CHECK(i == 4);
}

// Test intersection of vector-search and FTS
// The db table has two columns, vector and sentence. Vector is indexed by the VectorIndex,
// and sentence is indexed by FTS.
// VectorIndex picks 5 docs, {"rec-0010", "rec-0031", "rec-0022", "rec-0012", "rec-0020"}
// FTS picks 4 sentences, We pair vectors (1000 rows) and 5 sentences by cycling the sentences
// except for the docs that are picked by VS to ensure they have different sentences.
// The intersection should have 4 docs.
N_WAY_TEST_CASE_METHOD(SIFTVectorQueryTest, "Query Vector Index and AND with FTS", "[Query][.VectorSearch]") {
    {
        ExclusiveTransaction t(db);
        size_t               docNo = 0;
        ReadFileByLines(
                TestFixture::sFixturesDir + "vectors_128x10000.json",
                [&](FLSlice line) {
                    Encoder       enc;
                    JSONConverter conv(enc);
                    conv.encodeJSON(line);
                    alloc_slice   body  = enc.finish();
                    Retained<Doc> doc   = new Doc(body, Doc::kTrusted, nullptr);
                    auto          root  = doc->asDict();
                    auto          v     = root->get("vector");
                    string        docID = stringWithFormat("rec-%04zu", ++docNo);
                    // Vector-search will pick the following IDs,
                    // {"rec-0010", "rec-0031", "rec-0022", "rec-0012", "rec-0020"}
                    // or in docNo,
                    // [10, 31, 22, 12, 20] (docId-1)%5 =>
                    // [2. 0, 3. 1. 4]
                    writeDoc(
                            docID, {}, t,
                            [&](Encoder& enc) {
                                enc.beginDictionary();
                                enc.writeKey("vector");
                                enc.writeValue(v);
                                enc.writeKey("sentence");
                                switch ( docNo ) {
                                    case 10:
                                        enc.writeString(kFTSSentences[2]);
                                        break;
                                    case 31:
                                        enc.writeString(kFTSSentences[0]);
                                        break;
                                    case 22:
                                        // this sentence is not selected by FTS
                                        enc.writeString(kFTSSentences[3]);
                                        break;
                                    case 12:
                                        enc.writeString(kFTSSentences[1]);
                                        break;
                                    case 20:
                                        enc.writeString(kFTSSentences[4]);
                                        break;
                                    default:
                                        enc.writeString(kFTSSentences[(docNo - 1) % 5]);
                                        break;
                                }
                                enc.endDictionary();
                            },
                            false);
                    return true;
                },
                1000000);
        t.commit();
    }
    createVectorIndex();
    store->createIndex("sentence", "[[\".sentence\"]]", IndexSpec::kFullText, IndexSpec::FTSOptions{"english", true});

    string queryStr =
            R"(SELECT META(a).id, VECTOR_DISTANCE(a.vecIndex) AS distance, a.sentence FROM )"s + collectionName;
    queryStr += R"( AS a WHERE VECTOR_MATCH(a.vecIndex, $target))";
    queryStr += R"( AND MATCH(a.sentence, "search") ORDER BY distance LIMIT 4)";

    Retained<Query> query{store->compileQuery(queryStr, QueryLanguage::kN1QL)};
    REQUIRE(query != nullptr);

    Query::Options options = optionsWithTargetVector(kTargetVector, kString);

    // Run the query:
    Retained<QueryEnumerator> e(query->createEnumerator(&options));
    CHECK(e->getRowCount() == 4);
    CHECK(query->columnCount() == 3);

    std::map<std::string, std::string> checks{{"rec-0010", kFTSSentences[2]},
                                              {"rec-0031", kFTSSentences[0]},
                                              {"rec-0012", kFTSSentences[1]},
                                              {"rec-0020", kFTSSentences[4]}};
    while ( e->next() ) {
        string docID = e->columns()[0]->asString().asString();
        auto   iter  = checks.find(docID);
        CHECK(iter != checks.end());
        string sentence = e->columns()[2]->asString().asString();
        CHECK(iter->second == sentence);
        checks.erase(iter);
    }
    CHECK(checks.size() == 0);
}

static pair<string, string> splitCollectionName(const string& input) {
    // This system of randomizing REALLY messes with this test...
    if ( input == "_" ) { return {"_default", "_default"}; }

    auto dotPos = input.find('.');
    if ( dotPos == string::npos ) { return {"_default", input}; }

    return {input.substr(0, dotPos), input.substr(dotPos + 1)};
}

<<<<<<< HEAD
TEST_CASE_METHOD(SIFTVectorQueryTest, "Index isTrained API", "[Query][.VectorSearch]") {
    bool expectedTrained{false};
=======
// This is a test for the functionality of the c4index_isTrained API.  The overall flow
// of the test is as follows:
//
// 1. Test that if there are not enough docs to perform the training, the index
//    remains untrained.
// 2. Test that creating an index, and then adding a sufficient number of docs
//    causes the index to become trained
// 3. Test that adding a sufficient number of docs, and then creating an index
//    causes the index to become trained
//
// During execution a few other things are also checked, such as a nonexistent index,
// and an index that is not a vector index, to make sure that exceptions are thrown as
// they should be.
//
// As a note, the timing of the training differs between 2 and 3 above currently.  Scenario
// 2 trains the index at doc write time, and scenario 3 trains at first query time.  This
// may change based on usability concerns.
TEST_CASE_METHOD(SIFTVectorQueryTest, "Index isTrained API", "[Query][.VectorSearch]") {
    bool expectedTrained{false};
    bool expectedPretrained{false};
>>>>>>> 36aec1c4

    // Undo this silliness, I'm not spending the effort to find out the name it really wants
    // which is LiteCore_Tests_<random number> or something
    if ( collectionName == "db" ) collectionName = "_";

    // N_WAY_TEST_CASE_METHOD is not compatible with section, so redo all the
    // extra collections here

    SECTION("Insufficient docs") {
        SECTION("As-is") {}
        SECTION("Default scope") {
            collectionName = "Secondary";
            store          = &db->getKeyStore(string(".") + collectionName);
        }
        SECTION("Custom scope / collection") {
            collectionName = "scopey.subsidiary";
            store          = &db->getKeyStore(string(".") + collectionName);
        }

<<<<<<< HEAD
        expectedTrained = false;
=======
        expectedTrained    = false;
        expectedPretrained = false;
>>>>>>> 36aec1c4
        createVectorIndex();
        readVectorDocs(100);
    }

    SECTION("Sufficient docs, index first") {
        SECTION("As-is") {}
        SECTION("Default scope") {
            collectionName = "Secondary";
            store          = &db->getKeyStore(string(".") + collectionName);
        }
        SECTION("Custom scope / collection") {
            collectionName = "scopey.subsidiary";
            store          = &db->getKeyStore(string(".") + collectionName);
        }

<<<<<<< HEAD
        expectedTrained = true;
=======
        expectedTrained    = true;
        expectedPretrained = true;
>>>>>>> 36aec1c4
        createVectorIndex();
        readVectorDocs(256 * 30);
    }

    SECTION("Sufficient docs, load first") {
        SECTION("As-is") {}
        SECTION("Default scope") {
            collectionName = "Secondary";
            store          = &db->getKeyStore(string(".") + collectionName);
        }
        SECTION("Custom scope / collection") {
            collectionName = "scopey.subsidiary";
            store          = &db->getKeyStore(string(".") + collectionName);
        }

<<<<<<< HEAD
        expectedTrained = true;
=======
        expectedTrained    = true;
        expectedPretrained = false;
>>>>>>> 36aec1c4
        readVectorDocs(256 * 30);
        createVectorIndex();
    }

    store->createIndex("sentence", "[[\".sentence\"]]", IndexSpec::kFullText, IndexSpec::FTSOptions{"english", true});

    auto              dbPath = db->filePath().dir();
    auto              parts  = FilePath::splitPath(dbPath.path().substr(0, dbPath.path().size() - 1));
    C4DatabaseConfig2 dbConfig{slice(parts.first), kC4DB_Create};

    auto                       fileNameParts = FilePath::splitExtension(parts.second);
    auto                       database  = C4Database::openNamed(FilePath(fileNameParts.first).fileName(), dbConfig);
    auto                       collParts = splitCollectionName(collectionName);
    C4Database::CollectionSpec collSpec(collParts.second, collParts.first);
    auto                       collection = database->createCollection(collSpec);
    REQUIRE(collection);

    {
        ExpectingExceptions e;
        try {
            collection->isIndexTrained("nonexistent"_sl);
            FAIL("No exception throw for non-existent collection");
        } catch ( error& e ) { CHECK(e == error::NoSuchIndex); }

        try {
            collection->isIndexTrained("sentence"_sl);
            FAIL("No exception throw for invalid collection type");
        } catch ( error& e ) { CHECK(e == error::InvalidParameter); }
    }

    // Need to run an arbitrary query to actually train the index
    string queryStr =
            R"(SELECT META().id, publisher FROM )"s + collectionName + R"( WHERE VECTOR_MATCH(vecIndex, $target) )";

    Retained<Query> query{store->compileQuery(queryStr, QueryLanguage::kN1QL)};

    Encoder enc;
    enc.beginDictionary();
    enc.writeKey("target");
    enc.writeData(slice(kTargetVector, sizeof(kTargetVector)));
    enc.endDictionary();
    Query::Options            options(enc.finish());
    Retained<QueryEnumerator> e(query->createEnumerator(&options));

    bool isTrained = collection->isIndexTrained("vecIndex"_sl);
    CHECK(isTrained == expectedTrained);
    if ( !isTrained ) ++expectedWarningsLogged;  // "Untrained index; queries may be slow."
}

<<<<<<< HEAD
=======
TEST_CASE_METHOD(SIFTVectorQueryTest, "enableExtension API", "[.VectorSearch]") {
    ExpectingExceptions e;
    C4Error             err;
    auto                result = c4_enableExtension("BadName"_sl, FLStr(sExtensionPath.c_str()), &err);
    CHECK(!result);
    CHECK(err.code == kC4ErrorInvalidParameter);
}

>>>>>>> 36aec1c4
N_WAY_TEST_CASE_METHOD(SIFTVectorQueryTest, "Inspect Vector Index", "[Query][.VectorSearch]") {
    auto allKeyStores = db->allKeyStoreNames();
    readVectorDocs(100);
    createVectorIndex();

    std::vector<float> vec(128);
    auto               doc = inspectVectorIndex("vecIndex");
    for ( ArrayIterator iter(doc->asArray()); iter; ++iter ) {
        auto    row    = iter.value()->asArray();
        slice   key    = row->get(0)->asString();
        slice   rawVec = row->get(1)->asData();
        int64_t bucket = row->get(2)->asInt();
        REQUIRE(rawVec.size == 128 * sizeof(float));
#    if 1
        memcpy(vec.data(), rawVec.buf, rawVec.size);
        std::cerr << key << " (" << bucket << ") = [";
        for ( size_t i = 0; i < 128; ++i ) std::cerr << vec[i] << ' ';
        std::cerr << ']' << std::endl;
#    endif
    }
    CHECK(doc->asArray()->count() == 100);
}

#endif<|MERGE_RESOLUTION|>--- conflicted
+++ resolved
@@ -18,13 +18,9 @@
 
 #include "VectorQueryTest.hh"
 #include "Base64.hh"
+#include "c4Database.h"
 #include "c4Database.hh"
 #include "c4Collection.hh"
-<<<<<<< HEAD
-=======
-#include "c4Index.h"
-#include "c4Database.h"
->>>>>>> 36aec1c4
 
 #ifdef COUCHBASE_ENTERPRISE
 
@@ -537,10 +533,6 @@
     return {input.substr(0, dotPos), input.substr(dotPos + 1)};
 }
 
-<<<<<<< HEAD
-TEST_CASE_METHOD(SIFTVectorQueryTest, "Index isTrained API", "[Query][.VectorSearch]") {
-    bool expectedTrained{false};
-=======
 // This is a test for the functionality of the c4index_isTrained API.  The overall flow
 // of the test is as follows:
 //
@@ -561,7 +553,6 @@
 TEST_CASE_METHOD(SIFTVectorQueryTest, "Index isTrained API", "[Query][.VectorSearch]") {
     bool expectedTrained{false};
     bool expectedPretrained{false};
->>>>>>> 36aec1c4
 
     // Undo this silliness, I'm not spending the effort to find out the name it really wants
     // which is LiteCore_Tests_<random number> or something
@@ -581,12 +572,8 @@
             store          = &db->getKeyStore(string(".") + collectionName);
         }
 
-<<<<<<< HEAD
-        expectedTrained = false;
-=======
         expectedTrained    = false;
         expectedPretrained = false;
->>>>>>> 36aec1c4
         createVectorIndex();
         readVectorDocs(100);
     }
@@ -602,12 +589,8 @@
             store          = &db->getKeyStore(string(".") + collectionName);
         }
 
-<<<<<<< HEAD
-        expectedTrained = true;
-=======
         expectedTrained    = true;
         expectedPretrained = true;
->>>>>>> 36aec1c4
         createVectorIndex();
         readVectorDocs(256 * 30);
     }
@@ -623,12 +606,8 @@
             store          = &db->getKeyStore(string(".") + collectionName);
         }
 
-<<<<<<< HEAD
-        expectedTrained = true;
-=======
         expectedTrained    = true;
         expectedPretrained = false;
->>>>>>> 36aec1c4
         readVectorDocs(256 * 30);
         createVectorIndex();
     }
@@ -678,8 +657,6 @@
     if ( !isTrained ) ++expectedWarningsLogged;  // "Untrained index; queries may be slow."
 }
 
-<<<<<<< HEAD
-=======
 TEST_CASE_METHOD(SIFTVectorQueryTest, "enableExtension API", "[.VectorSearch]") {
     ExpectingExceptions e;
     C4Error             err;
@@ -688,7 +665,6 @@
     CHECK(err.code == kC4ErrorInvalidParameter);
 }
 
->>>>>>> 36aec1c4
 N_WAY_TEST_CASE_METHOD(SIFTVectorQueryTest, "Inspect Vector Index", "[Query][.VectorSearch]") {
     auto allKeyStores = db->allKeyStoreNames();
     readVectorDocs(100);
