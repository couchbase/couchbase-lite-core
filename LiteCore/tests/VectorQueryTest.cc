//
// VectorQueryTest.cc
//
// Copyright © 2023 Couchbase. All rights reserved.
//
// Licensed under the Apache License, Version 2.0 (the "License");
// you may not use this file except in compliance with the License.
// You may obtain a copy of the License at
//
// http://www.apache.org/licenses/LICENSE-2.0
//
// Unless required by applicable law or agreed to in writing, software
// distributed under the License is distributed on an "AS IS" BASIS,
// WITHOUT WARRANTIES OR CONDITIONS OF ANY KIND, either express or implied.
// See the License for the specific language governing permissions and
// limitations under the License.
//

#include "VectorQueryTest.hh"
#include "Base64.hh"

#ifdef COUCHBASE_ENTERPRISE

class SIFTVectorQueryTest : public VectorQueryTest {
  public:
    SIFTVectorQueryTest(int which) : VectorQueryTest(which) {}

    void createVectorIndex() {
        IndexSpec::VectorOptions options(128);
        options.clustering.type           = IndexSpec::VectorOptions::Flat;
        options.clustering.flat_centroids = 256;
        VectorQueryTest::createVectorIndex("vecIndex", "[ ['.vector'] ]", options);
    }

    void readVectorDocs(size_t maxLines = 1000000) {
        ExclusiveTransaction t(db);
        size_t               docNo = 0;
        ReadFileByLines(
                TestFixture::sFixturesDir + "vectors_128x10000.json",
                [&](FLSlice line) {
                    writeDoc(
                            stringWithFormat("rec-%04zu", ++docNo), {}, t,
                            [&](Encoder& enc) {
                                JSONConverter conv(enc);
                                REQUIRE(conv.encodeJSON(line));
                            },
                            false);
                    return true;
                },
                maxLines);
        t.commit();
    }

    // Create the $target query param. (This happens to be equal to the vector in rec-0010.)
    static constexpr float const kTargetVector[128] = {
            21, 13, 18, 11, 14, 6,   4,   14, 39,  54, 52, 10, 8,  14,  5,  2,  23, 76,  65,  10,  11,  23,
            3,  0,  6,  10, 17, 5,   7,   21, 20,  13, 63, 7,  25, 13,  4,  12, 13, 112, 109, 112, 63,  21,
            2,  1,  1,  40, 25, 43,  41,  98, 112, 49, 7,  5,  18, 57,  24, 14, 62, 49,  34,  29,  100, 14,
            3,  1,  5,  14, 7,  92,  112, 14, 28,  5,  9,  34, 79, 112, 18, 15, 20, 29,  75,  112, 112, 50,
            6,  61, 45, 13, 33, 112, 77,  4,  18,  17, 5,  3,  4,  5,   4,  15, 28, 4,   6,   1,   7,   33,
            86, 71, 3,  8,  5,  4,   16,  72, 83,  10, 5,  40, 3,  0,   1,  51, 36, 3};

    static constexpr const char* const kFTSSentences[5] = {
            "FTS5 is an SQLite virtual table module that provides full-text search functionality to database "
            "applications.",
            "In their most elementary form, full-text search engines allow the user to efficiently search a large "
            "collection of documents for the subset that contain one or more instances of a search term.",
            "The search functionality provided to world wide web users by Google is, among other things, a "
            "full-text search engine, as it allows users to search for all documents on the web that contain, for "
            "example, the term \"fts5\".",
            "To use FTS5, the user creates an FTS5 virtual table with one or more columns.",
            "Looking for things, searching for things, going on adventures..."};
};

N_WAY_TEST_CASE_METHOD(SIFTVectorQueryTest, "Create/Delete Vector Index", "[Query][.VectorSearch]") {
    auto allKeyStores = db->allKeyStoreNames();
    readVectorDocs(1);
    createVectorIndex();
    CHECK(db->allKeyStoreNames() == allKeyStores);  // CBL-3824, CBL-5369
    // Delete a doc too:
    {
        ExclusiveTransaction t(db);
        store->del("rec-0001", t);
        t.commit();
    }
    store->deleteIndex("vecIndex"_sl);
    CHECK(db->allKeyStoreNames() == allKeyStores);
}

N_WAY_TEST_CASE_METHOD(SIFTVectorQueryTest, "Query Vector Index", "[Query][.VectorSearch]") {
    readVectorDocs();
    {
        // Add some docs without vector data, to ensure that doesn't break indexing:
        ExclusiveTransaction t(db);
        writeMultipleTypeDocs(t);
        t.commit();
    }

    createVectorIndex();

    string                  queryStr  = R"(
        ['SELECT', {
            WHERE:    ['VECTOR_MATCH()', 'vecIndex', ['$target'], 10],
            WHAT:     [ ['._id'], ['AS', ['VECTOR_DISTANCE()', 'vecIndex'], 'distance'] ],
            ORDER_BY: [ ['.distance'] ],
         }] )";
    static constexpr size_t kNResults = 10;  // must match last argument to VECTOR_MATCH() above

    Retained<Query> query{store->compileQuery(json5(queryStr), QueryLanguage::kJSON)};
    REQUIRE(query != nullptr);

    // Query, using a vector parameter provided as raw data:
    {
        Log("---- Querying with $target = data");
        Encoder enc;
        enc.beginDictionary();
        enc.writeKey("target");
        enc.writeData(slice(kTargetVector, sizeof(kTargetVector)));
        enc.endDictionary();
        Query::Options options(enc.finish());

<<<<<<< HEAD
    // Run the query:
    Retained<QueryEnumerator> e(query->createEnumerator(&options));
    REQUIRE(e->getRowCount() == kNResults);

    // The `expectedDistances` array contains the exact distances.
    // Vector encoders are lossy, so using one in the index will result in approximate distances,
    // which is why the distance check below is so loose.
    static constexpr slice expectedIDs[kNResults]       = {"rec-0010", "rec-0031", "rec-0022", "rec-0012", "rec-0020",
                                                           "rec-0076", "rec-0087", "rec-3327", "rec-1915", "rec-8265"};
    static constexpr float expectedDistances[kNResults] = {0,     4172,  10549, 29275, 32025,
                                                           65417, 67313, 68009, 70231, 70673};

    for ( size_t i = 0; i < kNResults; ++i ) {
        REQUIRE(e->next());
        slice id       = e->columns()[0]->asString();
        float distance = e->columns()[1]->asFloat();
        Log("%2zu: [%f] %.*s", i, distance, FMTSLICE(id));
        INFO("i=" << i);
        CHECK(id == expectedIDs[i]);
        CHECK_THAT(distance, Catch::Matchers::WithinRel(expectedDistances[i], 0.20f)
                                     || Catch::Matchers::WithinAbs(expectedDistances[i], 400.0f));
=======
        // Run the query:
        checkExpectedResults(query->createEnumerator(&options),
                             {"rec-0010", "rec-0031", "rec-0022", "rec-0012", "rec-0020"},
                             {0, 4172, 10549, 29275, 32025});
>>>>>>> f3a5c6d8
    }

    // Query, using a vector parameter provided as a Base64-encoded string:
    {
        Log("---- Querying with $target = base64 string");
        Encoder enc;
        enc.beginDictionary();
        enc.writeKey("target");
        enc.writeString(base64::encode(slice(kTargetVector, sizeof(kTargetVector))));
        enc.endDictionary();
        Query::Options options(enc.finish());

        // Run the query:
        checkExpectedResults(query->createEnumerator(&options),
                             {"rec-0010", "rec-0031", "rec-0022", "rec-0012", "rec-0020"},
                             {0, 4172, 10549, 29275, 32025});
    }

    // Query, using a vector parameter provided as an array of floats:
    {
        Log("---- Querying with $target = array");
        Encoder enc;
        enc.beginDictionary();
        enc.writeKey("target");
        enc.beginArray();
        for ( float n : kTargetVector ) enc.writeFloat(n);
        enc.endArray();
        enc.endDictionary();
        Query::Options options(enc.finish());

        // Run the query:
        checkExpectedResults(query->createEnumerator(&options),
                             {"rec-0010", "rec-0031", "rec-0022", "rec-0012", "rec-0020"},
                             {0, 4172, 10549, 29275, 32025});

        // Update a document with an invalid vector property:
        {
            Log("---- Updating rec-0031 to remove its vector");
            ExclusiveTransaction t(db);
            writeDoc("rec-0031", DocumentFlags::kNone, t, [=](Encoder& enc) {
                enc.writeKey("vector");
                enc.writeString("nope");
            });
            t.commit();
            ++expectedWarningsLogged;
        }
        // Verify the updated document is missing from the results:
        checkExpectedResults(query->createEnumerator(&options),
                             {"rec-0010", "rec-0022", "rec-0012", "rec-0020", "rec-0076"},
                             {0, 10549, 29275, 32025, 65417});
    }
    reopenDatabase();
}

// Test joining the result of VECTOR_MATCH with a property of another collection. In particular, it joins
// the result of the previous test, "Query Vector Index", with "other" collection that refers to the doc IDs
// from VECTOR_MATCH.
N_WAY_TEST_CASE_METHOD(SIFTVectorQueryTest, "Query Vector Index with Join", "[Query][.VectorSearch]") {
    readVectorDocs();
    {
        // Add some docs without vector data, to ensure that doesn't break indexing:
        ExclusiveTransaction t(db);
        writeMultipleTypeDocs(t);
        t.commit();
    }
    createVectorIndex();

    // Collection "other"
    KeyStore* otherStore = &db->getKeyStore(".other");
    {
        ExclusiveTransaction t(db);
        writeDoc(*otherStore, "doc01", DocumentFlags::kNone, t, [=](Encoder& enc) {
            enc.writeKey("refID");
            enc.writeString("rec-0031");
            enc.writeKey("publisher");
            enc.writeString("Couchbase");
        });
        writeDoc(*otherStore, "doc02", DocumentFlags::kNone, t, [=](Encoder& enc) {
            enc.writeKey("refID");
            enc.writeString("rec-0011");  // this is not fetched by vector_match, c.f. "Query Vector Index"
            enc.writeKey("publisher");
            enc.writeString("Microsoft");
        });
        writeDoc(*otherStore, "doc03", DocumentFlags::kNone, t, [=](Encoder& enc) {
            enc.writeKey("refID");
            enc.writeString("rec-0012");
            enc.writeKey("publisher");
            enc.writeString("Apple");
        });
        t.commit();
    }

    string queryStr = R"(SELECT META(a).id, other.publisher FROM )"s + collectionName;
    queryStr += R"( AS a JOIN other ON META(a).id = other.refID )"
                R"(WHERE VECTOR_MATCH(a.vecIndex, $target, 5) )";

    Retained<Query> query{store->compileQuery(queryStr, QueryLanguage::kN1QL)};
    REQUIRE(query != nullptr);

    // Create the $target query param. (This happens to be equal to the vector in rec-0010.)
    // Same target as used by test "Query Vector Index"
    Encoder enc;
    enc.beginDictionary();
    enc.writeKey("target");
    enc.writeData(slice(kTargetVector, sizeof(kTargetVector)));
    enc.endDictionary();
    Query::Options options(enc.finish());

    // Run the query:
    Retained<QueryEnumerator> e(query->createEnumerator(&options));
    REQUIRE(e->getRowCount() == 2);  // the call to VECTOR_MATCH requested 5 results. Two of them passed JOIN clause.

    // c.f. test "Query Vector Index". "rec-0031" and "rec-0012" are fetched by vector_match.
    static constexpr slice expectedIDs[2]  = {"rec-0031", "rec-0012"};
    static constexpr slice expectedPubs[2] = {"Couchbase", "Apple"};

    size_t i = 0;
    while ( e->next() ) {
        slice id        = e->columns()[0]->asString();
        slice publisher = e->columns()[1]->asString();
        CHECK(id == expectedIDs[i]);
        CHECK(publisher == expectedPubs[i++]);
    }
    CHECK(i == 2);
}

// Join the result of VECTOR_MATCH and FTS MATCH.
// VECTOR_MATCH fetches {"rec-0010", "rec-0031", "rec-0022", "rec-0012", "rec-0020"}, c.f. "Query Vector Index".
// FTS MATCH fetches {"doc02", "doc03", "doc01", "doc05"}, c.f."Query Full-Text English_US",
// and only 3 of them refer to doc IDs in the result of VECTOR_MATCH.
// Hence the joined result includes 3 rows.
N_WAY_TEST_CASE_METHOD(SIFTVectorQueryTest, "Query Vector Index and Join with FTS", "[Query][.VectorSearch]") {
    readVectorDocs();
    {
        // Add some docs without vector data, to ensure that doesn't break indexing:
        ExclusiveTransaction t(db);
        writeMultipleTypeDocs(t);
        t.commit();
    }
    createVectorIndex();

    // Collection "other"
    KeyStore* otherStore = &db->getKeyStore(".other");
    {
        // C.f. test "Query Full-Text English_US"
        ExclusiveTransaction t(db);
        writeDoc(*otherStore, "doc01", DocumentFlags::kNone, t, [=](Encoder& enc) {
            enc.writeKey("refID");
            enc.writeString("rec-0031");
            enc.writeKey("sentence");
            enc.writeString(kFTSSentences[0]);
        });
        writeDoc(*otherStore, "doc02", DocumentFlags::kNone, t, [=](Encoder& enc) {
            enc.writeKey("refID");
            // "rec-0011" is not in the result of VECTOR_MATCH
            enc.writeString("rec-0011");
            enc.writeKey("sentence");
            enc.writeString(kFTSSentences[1]);
        });
        // "doc03" is not in the result of FTS MATCH
        writeDoc(*otherStore, "doc03", DocumentFlags::kNone, t, [=](Encoder& enc) {
            enc.writeKey("refID");
            enc.writeString("rec-0012");
            enc.writeKey("sentence");
            enc.writeString(kFTSSentences[2]);
        });
        writeDoc(*otherStore, "doc04", DocumentFlags::kNone, t, [=](Encoder& enc) {
            enc.writeKey("refID");
            enc.writeString("rec-0020");
            enc.writeKey("sentence");
            enc.writeString(kFTSSentences[3]);
        });
        writeDoc(*otherStore, "doc05", DocumentFlags::kNone, t, [=](Encoder& enc) {
            enc.writeKey("refID");
            enc.writeString("rec-0022");
            enc.writeKey("sentence");
            enc.writeString(kFTSSentences[4]);
        });
        t.commit();
    }
    otherStore->createIndex("sentence", "[[\".sentence\"]]", IndexSpec::kFullText,
                            IndexSpec::FTSOptions{"english", true});

    string queryStr = R"(SELECT META(a).id, META(other).id FROM )"s + collectionName;
    queryStr += R"( AS a JOIN other ON META(a).id = other.refID )"
                R"(WHERE VECTOR_MATCH(a.vecIndex, $target, 5) AND MATCH(other.sentence, "search") )";

    Retained<Query> query{store->compileQuery(queryStr, QueryLanguage::kN1QL)};
    REQUIRE(query != nullptr);

    // Create the $target query param. (This happens to be equal to the vector in rec-0010.)
    // Same target as used by test "Query Vector Index"
    Encoder enc;
    enc.beginDictionary();
    enc.writeKey("target");
    enc.writeData(slice(kTargetVector, sizeof(kTargetVector)));
    enc.endDictionary();
    Query::Options options(enc.finish());

    // Run the query:
    Retained<QueryEnumerator> e(query->createEnumerator(&options));
    REQUIRE(e->getRowCount() == 3);

    // VECTOR_MATCH will fecth these docs: {"rec-0010", "rec-0031", "rec-0022", "rec-0012", "rec-0020"}
    // FTS MATCH will fetch {"doc02", "doc03", "doc01", "doc05"}
    // "doc03" does not refer to any in result of VECTOR_MATCH.
    static constexpr slice expectedID1s[] = {"rec-0031", "rec-0022", "rec-0012"};
    static constexpr slice expectedID2s[] = {"doc01", "doc05", "doc03"};

    size_t i = 0;
    while ( e->next() ) {
        slice id1 = e->columns()[0]->asString();
        slice id2 = e->columns()[1]->asString();
        CHECK(id1 == expectedID1s[i]);
        CHECK(id2 == expectedID2s[i++]);
    }
    CHECK(i == 3);
}

// Test intersection of vector-search and FTS
// The db table has two columns, vector and sentence. Vector is indexed by the VectorIndex,
// and sentence is indexed by FTS.
// VectorIndex picks 5 docs, {"rec-0010", "rec-0031", "rec-0022", "rec-0012", "rec-0020"}
// FTS picks 4 sentences, We pair vectors (1000 rows) and 5 sentences by cycling the sentences
// except for the docs that are picked by VS to ensure they have different sentences.
// The intersection should have 4 docs.
N_WAY_TEST_CASE_METHOD(SIFTVectorQueryTest, "Query Vector Index and AND with FTS", "[Query][.VectorSearch]") {
    {
        ExclusiveTransaction t(db);
        size_t               docNo = 0;
        ReadFileByLines(
                TestFixture::sFixturesDir + "vectors_128x10000.json",
                [&](FLSlice line) {
                    Encoder       enc;
                    JSONConverter conv(enc);
                    conv.encodeJSON(line);
                    alloc_slice   body  = enc.finish();
                    Retained<Doc> doc   = new Doc(body, Doc::kTrusted, nullptr);
                    auto          root  = doc->asDict();
                    auto          v     = root->get("vector");
                    string        docID = stringWithFormat("rec-%04zu", ++docNo);
                    // Vector-search will pick the following IDs,
                    // {"rec-0010", "rec-0031", "rec-0022", "rec-0012", "rec-0020"}
                    // or in docNo,
                    // [10, 31, 22, 12, 20] (docId-1)%5 =>
                    // [2. 0, 3. 1. 4]
                    writeDoc(
                            docID, {}, t,
                            [&](Encoder& enc) {
                                enc.beginDictionary();
                                enc.writeKey("vector");
                                enc.writeValue(v);
                                enc.writeKey("sentence");
                                switch ( docNo ) {
                                    case 10:
                                        enc.writeString(kFTSSentences[2]);
                                        break;
                                    case 31:
                                        enc.writeString(kFTSSentences[0]);
                                        break;
                                    case 22:
                                        // this sentence is not selected by FTS
                                        enc.writeString(kFTSSentences[3]);
                                        break;
                                    case 12:
                                        enc.writeString(kFTSSentences[1]);
                                        break;
                                    case 20:
                                        enc.writeString(kFTSSentences[4]);
                                        break;
                                    default:
                                        enc.writeString(kFTSSentences[(docNo - 1) % 5]);
                                        break;
                                }
                                enc.endDictionary();
                            },
                            false);
                    return true;
                },
                1000000);
        t.commit();
    }
    createVectorIndex();
    store->createIndex("sentence", "[[\".sentence\"]]", IndexSpec::kFullText, IndexSpec::FTSOptions{"english", true});

    string queryStr =
            R"(SELECT META(a).id, VECTOR_DISTANCE(a.vecIndex) AS distance, a.sentence FROM )"s + collectionName;
    queryStr += R"( AS a WHERE VECTOR_MATCH(a.vecIndex, $target, 5))";
    queryStr += R"( AND MATCH(a.sentence, "search"))";

    Retained<Query> query{store->compileQuery(queryStr, QueryLanguage::kN1QL)};
    REQUIRE(query != nullptr);

    Encoder enc;
    enc.beginDictionary();
    enc.writeKey("target");
    enc.writeData(slice(kTargetVector, sizeof(kTargetVector)));
    enc.endDictionary();
    Query::Options options(enc.finish());

    // Run the query:
    Retained<QueryEnumerator> e(query->createEnumerator(&options));
    CHECK(e->getRowCount() == 4);
    CHECK(query->columnCount() == 3);

    std::map<std::string, std::string> checks{{"rec-0010", kFTSSentences[2]},
                                              {"rec-0031", kFTSSentences[0]},
                                              {"rec-0012", kFTSSentences[1]},
                                              {"rec-0020", kFTSSentences[4]}};
    while ( e->next() ) {
        string docID = e->columns()[0]->asString().asString();
        auto   iter  = checks.find(docID);
        CHECK(iter != checks.end());
        string sentence = e->columns()[2]->asString().asString();
        CHECK(iter->second == sentence);
        checks.erase(iter);
    }
    CHECK(checks.size() == 0);
}

#endif<|MERGE_RESOLUTION|>--- conflicted
+++ resolved
@@ -98,19 +98,16 @@
 
     createVectorIndex();
 
-    string                  queryStr  = R"(
-        ['SELECT', {
+    {
+        // Number of results = 10
+        string          queryStr = R"(
+         ['SELECT', {
             WHERE:    ['VECTOR_MATCH()', 'vecIndex', ['$target'], 10],
             WHAT:     [ ['._id'], ['AS', ['VECTOR_DISTANCE()', 'vecIndex'], 'distance'] ],
             ORDER_BY: [ ['.distance'] ],
          }] )";
-    static constexpr size_t kNResults = 10;  // must match last argument to VECTOR_MATCH() above
-
-    Retained<Query> query{store->compileQuery(json5(queryStr), QueryLanguage::kJSON)};
-    REQUIRE(query != nullptr);
-
-    // Query, using a vector parameter provided as raw data:
-    {
+        Retained<Query> query{store->compileQuery(json5(queryStr), QueryLanguage::kJSON)};
+
         Log("---- Querying with $target = data");
         Encoder enc;
         enc.beginDictionary();
@@ -119,34 +116,36 @@
         enc.endDictionary();
         Query::Options options(enc.finish());
 
-<<<<<<< HEAD
-    // Run the query:
-    Retained<QueryEnumerator> e(query->createEnumerator(&options));
-    REQUIRE(e->getRowCount() == kNResults);
-
-    // The `expectedDistances` array contains the exact distances.
-    // Vector encoders are lossy, so using one in the index will result in approximate distances,
-    // which is why the distance check below is so loose.
-    static constexpr slice expectedIDs[kNResults]       = {"rec-0010", "rec-0031", "rec-0022", "rec-0012", "rec-0020",
-                                                           "rec-0076", "rec-0087", "rec-3327", "rec-1915", "rec-8265"};
-    static constexpr float expectedDistances[kNResults] = {0,     4172,  10549, 29275, 32025,
-                                                           65417, 67313, 68009, 70231, 70673};
-
-    for ( size_t i = 0; i < kNResults; ++i ) {
-        REQUIRE(e->next());
-        slice id       = e->columns()[0]->asString();
-        float distance = e->columns()[1]->asFloat();
-        Log("%2zu: [%f] %.*s", i, distance, FMTSLICE(id));
-        INFO("i=" << i);
-        CHECK(id == expectedIDs[i]);
-        CHECK_THAT(distance, Catch::Matchers::WithinRel(expectedDistances[i], 0.20f)
-                                     || Catch::Matchers::WithinAbs(expectedDistances[i], 400.0f));
-=======
+        // Run the query:
+        checkExpectedResults(query->createEnumerator(&options),
+                             {"rec-0010", "rec-0031", "rec-0022", "rec-0012", "rec-0020", "rec-0076", "rec-0087",
+                              "rec-3327", "rec-1915", "rec-8265"},
+                             {0, 4172, 10549, 29275, 32025, 65417, 67313, 68009, 70231, 70673});
+    }
+
+    // Number of Results = 5
+    string          queryStr = R"(
+     ['SELECT', {
+       WHERE:    ['VECTOR_MATCH()', 'vecIndex', ['$target'], 5],
+       WHAT:     [ ['._id'], ['AS', ['VECTOR_DISTANCE()', 'vecIndex'], 'distance'] ],
+       ORDER_BY: [ ['.distance'] ],
+     }] )";
+    Retained<Query> query{store->compileQuery(json5(queryStr), QueryLanguage::kJSON)};
+
+    // Query, using a vector parameter provided as raw data:
+    {
+        Log("---- Querying with $target = data");
+        Encoder enc;
+        enc.beginDictionary();
+        enc.writeKey("target");
+        enc.writeData(slice(kTargetVector, sizeof(kTargetVector)));
+        enc.endDictionary();
+        Query::Options options(enc.finish());
+
         // Run the query:
         checkExpectedResults(query->createEnumerator(&options),
                              {"rec-0010", "rec-0031", "rec-0022", "rec-0012", "rec-0020"},
                              {0, 4172, 10549, 29275, 32025});
->>>>>>> f3a5c6d8
     }
 
     // Query, using a vector parameter provided as a Base64-encoded string:
