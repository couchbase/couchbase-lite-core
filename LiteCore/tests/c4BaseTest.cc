//
// c4BaseTest.cc
//
// Copyright 2017-Present Couchbase, Inc.
//
// Use of this software is governed by the Business Source License included
// in the file licenses/BSL-Couchbase.txt.  As of the Change Date specified
// in that file, in accordance with the Business Source License, use of this
// software will be governed by the Apache License, Version 2.0, included in
// the file licenses/APL2.txt.
//

#include "c4Test.hh"
#include "c4Internal.hh"
#include "c4Collection.h"
#include "c4ExceptionUtils.hh"
#include "fleece/InstanceCounted.hh"
#include "catch.hpp"
#include "DatabaseImpl.hh"
#include "NumConversion.hh"
#include "Actor.hh"
#include "URLTransformer.hh"
#include "SQLiteDataFile.hh"
#include <exception>
#include <chrono>
#include <thread>
#ifdef WIN32
#    include "Error.hh"
#    include <winerror.h>
#endif
#include <future>
#include <sstream>

using namespace fleece;
using namespace std;
using namespace std::chrono_literals;
using namespace litecore::repl;

// NOTE: These tests have to be in the C++ tests target, not the C tests, because they use internal
// LiteCore symbols that aren't exported by the dynamic library.


#pragma mark - ERROR HANDLING:

TEST_CASE("C4Error messages") {
    C4Error          errors[200];
    constexpr size_t messageBufSize = 100, expectedBufSize = 100;
    for ( int i = 0; i < 200; i++ ) {
        char message[messageBufSize];
        snprintf(message, messageBufSize, "Error number %d", 1000 + i);
        c4error_return(LiteCoreDomain, 1000 + i, slice(message), &errors[i]);
    }
    for ( int i = 0; i < 200; i++ ) {
        CHECK(errors[i].domain == LiteCoreDomain);
        CHECK(errors[i].code == 1000 + i);
        alloc_slice message    = c4error_getMessage(errors[i]);
        string      messageStr = string(message);
        if ( i >= (200 - litecore::kMaxErrorMessagesToSave) ) {
            // The latest C4Errors generated will have their custom messages:
            char expected[expectedBufSize];
            snprintf(expected, expectedBufSize, "Error number %d", 1000 + i);
            CHECK(messageStr == string(expected));
        } else {
            // The earlier C4Errors will have default messages for their code:
            CHECK(messageStr == "(unknown LiteCoreError)");
        }
    }

#ifdef WIN32
    const long errs[] = {WSAEADDRINUSE,   WSAEADDRNOTAVAIL, WSAEAFNOSUPPORT,    WSAEALREADY,     WSAECANCELLED,
                         WSAECONNABORTED, WSAECONNREFUSED,  WSAECONNRESET,      WSAEDESTADDRREQ, WSAEHOSTUNREACH,
                         WSAEINPROGRESS,  WSAEISCONN,       WSAELOOP,           WSAEMSGSIZE,     WSAENETDOWN,
                         WSAENETRESET,    WSAENETUNREACH,   WSAENOBUFS,         WSAENOPROTOOPT,  WSAENOTCONN,
                         WSAENOTSOCK,     WSAEOPNOTSUPP,    WSAEPROTONOSUPPORT, WSAEPROTOTYPE,   WSAETIMEDOUT,
                         WSAEWOULDBLOCK};
    for ( const auto err : errs ) {
        litecore::error errObj(litecore::error::Domain::POSIX, int(err));
        string          msg = errObj.what();
        CHECK(msg.find("Unknown error") == -1);  // Should have a valid error message
        CHECK(errObj.code != err);               // Should be remapped to standard POSIX code
    }
#endif
}

TEST_CASE("C4Error exceptions") {
    ++gC4ExpectExceptions;
    C4Error err;
    try {
        throw litecore::error(litecore::error::LiteCore, litecore::error::InvalidParameter, "Oops");
        FAIL("Exception wasn't thrown");
    }
    catchError(&err);
    --gC4ExpectExceptions;
    CHECK(err.domain == LiteCoreDomain);
    CHECK(err.code == kC4ErrorInvalidParameter);
    alloc_slice message    = c4error_getMessage(err);
    string      messageStr = string(message);
    CHECK(messageStr == "Oops");
}

static string fakeErrorTest(int n, C4Error* outError) {
    if ( n >= 0 ) return "ok";
    c4error_return(LiteCoreDomain, kC4ErrorInvalidParameter, "Dude, that's negative"_sl, outError);
    return "bad";
}

TEST_CASE("Error Backtraces", "[Errors][C]") {
    bool oldCapture = c4error_getCaptureBacktraces();

    c4error_setCaptureBacktraces(true);
    C4Error     error     = c4error_make(LiteCoreDomain, kC4ErrorUnimplemented, nullslice);
    alloc_slice backtrace = c4error_getBacktrace(error);
    C4Log("Got backtrace: %.*s", FMTSLICE(backtrace));
    CHECK(backtrace);

    c4error_setCaptureBacktraces(false);
    error     = c4error_make(LiteCoreDomain, kC4ErrorUnimplemented, nullslice);
    backtrace = c4error_getBacktrace(error);
    CHECK(!backtrace);

    c4error_setCaptureBacktraces(oldCapture);
}

TEST_CASE("C4Error Reporting Macros", "[Errors][C]") {
    C4Error error;
    string  result = fakeErrorTest(7, ERROR_INFO(error));
    CHECK(result == "ok");
    result = fakeErrorTest(-1, ERROR_INFO(error));

#if 0  // enable these to test actual test failures and warnings:
    CHECK(result == "ok");
    WARN(error);

    CHECK(fakeErrorTest(23, WITH_ERROR()) == "ok");
    CHECK(fakeErrorTest(-1, WITH_ERROR()) == "ok");
#endif

#if 0
    C4DatabaseConfig2 config = {"/ddddd"_sl, kC4DB_ReadOnly};
    CHECK(c4db_openNamed("xxxxx"_sl, &config, WITH_ERROR()));
#endif
}

<<<<<<< HEAD
N_WAY_TEST_CASE_METHOD(C4Test, "Database Flag FullSync", "[Database][C]") {
=======
TEST_CASE_METHOD(C4Test, "Create collection concurrently", "[Database][C]") {
    const slice             dbName = db->getName();
    const C4DatabaseConfig2 config = db->getConfiguration();

    c4::ref db2 = c4db_openNamed(dbName, &config, ERROR_INFO());
    REQUIRE(db2);

    char buf[6]{};
    for ( int i = 0; i < 5; i++ ) {
        C4Error err{};
        C4Error err2{};

        snprintf(buf, 6, "coll%i", i);

        {
            slice                  collName{buf};
            const C4CollectionSpec spec{collName, "scope"_sl};

            auto a1 = std::async(std::launch::async, c4db_createCollection, db, spec, ERROR_INFO(&err));
            auto a2 = std::async(std::launch::async, c4db_createCollection, db2.get(), spec, ERROR_INFO(&err2));
        }

        CHECK(err.code == 0);
        CHECK(err2.code == 0);
    }
}

TEST_CASE_METHOD(C4Test, "Database Flag FullSync", "[Database][C]") {
>>>>>>> c67cbd3d
    // Ensure that, by default, diskSyncFull is false.
    CHECK(!litecore::asInternal(db)->dataFile()->options().diskSyncFull);

    C4DatabaseConfig2 config = *c4db_getConfig2(db);
    config.flags |= kC4DB_DiskSyncFull;

    std::stringstream ss;
    ss << std::string(c4db_getName(db)) << "_" << c4_now();
    c4::ref<C4Database> dbWithFullSync = c4db_openNamed(slice(ss.str().c_str()), &config, ERROR_INFO());
    // The flag in config is passed to DataFile options.
    CHECK(litecore::asInternal(dbWithFullSync)->dataFile()->options().diskSyncFull);

    config.flags &= ~kC4DB_DiskSyncFull;
    c4::ref<C4Database> otherConnection = c4db_openNamed(c4db_getName(dbWithFullSync), &config, ERROR_INFO());
    // The flag applies per connection opened with the config.
    CHECK(!litecore::asInternal(otherConnection)->dataFile()->options().diskSyncFull);

    c4::ref<C4Database> againConnection = c4db_openAgain(dbWithFullSync, ERROR_INFO());
    // The flag is passed to database opened by openAgain.
    CHECK(litecore::asInternal(againConnection)->dataFile()->options().diskSyncFull);

    // https://www.sqlite.org/pragma.html#pragma_synchronous
    // 1 == "normal"
    // 2 == "full"

    alloc_slice defaultSyncPragma =
            litecore::asInternal(otherConnection)->dataFile()->rawScalarQuery("PRAGMA synchronous");
    CHECK(defaultSyncPragma == "1");

    alloc_slice fullSyncPragma = litecore::asInternal(dbWithFullSync)->dataFile()->rawScalarQuery("PRAGMA synchronous");
    CHECK(fullSyncPragma == "2");
}

// https://www.sqlite.org/mmap.html#:~:text=To%20disable%20memory%2Dmapped%20I,any%20content%20beyond%20N%20bytes.
TEST_CASE_METHOD(C4Test, "Database Flag MMap", "[Database][C]") {
    // Ensure that, by default, mmapDisabled is false.
    CHECK(!litecore::asInternal(db)->dataFile()->options().mmapDisabled);

    C4DatabaseConfig2 config = *c4db_getConfig2(db);
    config.flags |= kC4DB_MmapDisabled;

    std::stringstream ss;
    ss << std::string(c4db_getName(db)) << "_" << c4_now();

    c4::ref dbWithMmapDisabled = c4db_openNamed(slice(ss.str().c_str()), &config, ERROR_INFO());
    CHECK(litecore::asInternal(dbWithMmapDisabled)->dataFile()->options().mmapDisabled);

    config.flags ^= kC4DB_MmapDisabled;

    c4::ref dbWithDefaultConfig = c4db_openNamed(slice(ss.str().c_str()), &config, ERROR_INFO());
    // Another connection opened to the same database with `openNamed` and the default config will have mmap enabled.
    CHECK(!litecore::asInternal(dbWithDefaultConfig)->dataFile()->options().mmapDisabled);

    c4::ref dbAgain = c4db_openAgain(dbWithMmapDisabled, ERROR_INFO());
    // The flag is passed to the database opened by openAgain.
    CHECK(litecore::asInternal(dbAgain)->dataFile()->options().mmapDisabled);

#if TARGET_OS_OSX || TARGET_OS_SIMULATOR
    // Mmap is disabled on iOS Simulator and MacOS
    const auto defaultMmapStr = alloc_slice("0");
#else
    ss = std::stringstream{};
    ss << litecore::SQLiteDataFile::defaultMmapSize();
    const auto defaultMmapStr = alloc_slice(ss.str());
#endif

    alloc_slice defaultPragma =
            litecore::asInternal(dbWithDefaultConfig)->dataFile()->rawScalarQuery("PRAGMA mmap_size");
    CHECK(defaultPragma == defaultMmapStr);

    alloc_slice disabledPragma =
            litecore::asInternal(dbWithMmapDisabled)->dataFile()->rawScalarQuery("PRAGMA mmap_size");
    CHECK(disabledPragma == "0");
}

#pragma mark - INSTANCECOUNTED:

namespace {

    class NonVirt {
      public:
        int64_t o_hai;
    };

    class Virt {
      public:
        int64_t foo{};
        virtual ~Virt() = default;
    };

    class NonVirtCounty
        : public NonVirt
        , public fleece::InstanceCountedIn<NonVirtCounty> {
      public:
        explicit NonVirtCounty(int32_t b) : NonVirt(), bar(b) {}

        int32_t bar;
    };

    class VirtCounty
        : public Virt
        , public fleece::InstanceCountedIn<VirtCounty> {
      public:
        explicit VirtCounty(int32_t b) : bar(b) {}

        int32_t bar;
    };

    class TestActor : public litecore::actor::Actor {
      public:
        TestActor() : Actor(litecore::kC4Cpp_DefaultLog, "TestActor") {}

        void doot() { enqueue(FUNCTION_TO_QUEUE(TestActor::_doot)); }

        void delayed_doot() {
            C4Log("I'LL DO IT LATER...");
            enqueueAfter(0.5s, FUNCTION_TO_QUEUE(TestActor::_doot));
        }

        void recursive_doot() { enqueue(FUNCTION_TO_QUEUE(TestActor::_recursive_doot)); }

        void bad_doot() { enqueue(FUNCTION_TO_QUEUE(TestActor::_bad_doot)); }

        void bad_recursive_doot() { enqueue(FUNCTION_TO_QUEUE(TestActor::_bad_recursive_doot)); }

      private:
        void _doot() { C4Log("DOOT!"); }

        void _recursive_doot() {
            C4Log("GETTING READY...");
            doot();
        }

        void _bad_doot() { throw std::runtime_error("TURN TO THE DARK SIDE"); }

        void _bad_recursive_doot() {
            C4Log("LET THE HATE FLOW THROUGH YOU...");
            bad_doot();
        }
    };

    TEST_CASE("fleece::InstanceCounted") {
        auto baseInstances = InstanceCounted::liveInstanceCount();
        auto n             = new NonVirtCounty(12);
        auto v             = new VirtCounty(34);
        C4Log("NonVirtCounty instance at %p; IC at %p", n, (fleece::InstanceCounted*)n);
        C4Log("VirtCounty instance at %p; IC at %p", v, (fleece::InstanceCountedIn<Virt>*)v);
        REQUIRE(InstanceCounted::liveInstanceCount() == baseInstances + 2);
        c4_dumpInstances();
        delete n;
        delete v;
        REQUIRE(InstanceCounted::liveInstanceCount() == baseInstances);
    }

    TEST_CASE("Narrow Cast") {
        CHECK(narrow_cast<long, uint64_t>(4) == 4);
        CHECK(narrow_cast<uint8_t, uint16_t>(128U) == 128U);
        CHECK(narrow_cast<uint8_t, int16_t>(128) == 128U);
        CHECK(narrow_cast<int8_t, int16_t>(64) == 64);
        CHECK(narrow_cast<int8_t, int16_t>(-1) == -1);

#if DEBUG
        {
            ExpectingExceptions x;
            CHECK_THROWS(narrow_cast<uint8_t, uint16_t>(UINT8_MAX + 1));
            CHECK_THROWS(narrow_cast<uint8_t, int16_t>(-1));
            CHECK_THROWS(narrow_cast<int8_t, int16_t>(INT16_MAX - 1));
        }
#else
        CHECK(narrow_cast<uint8_t, uint16_t>(UINT8_MAX + 1) == static_cast<uint8_t>(UINT8_MAX + 1));
        CHECK(narrow_cast<uint8_t, int8_t>(-1) == static_cast<uint8_t>(-1));
        CHECK(narrow_cast<int8_t, int16_t>(INT16_MAX - 1) == static_cast<int8_t>(INT16_MAX - 1));
#endif
    }

    TEST_CASE("Channel Manifest") {
        thread t[4];
        auto   actor = retained(new TestActor());
        for ( auto& i : t ) {
            i = thread([&actor]() { actor->doot(); });
        }

        actor->delayed_doot();
        t[0].join();
        t[1].join();
        t[2].join();
        t[3].join();

        actor->recursive_doot();
        this_thread::sleep_for(1s);

        ExpectingExceptions x;
        actor->bad_recursive_doot();
        this_thread::sleep_for(2s);
    }

    TEST_CASE("URL Transformation") {
        slice       withPort, unaffected;
        alloc_slice withoutPort;
        SECTION("Plain") {
            withPort    = "ws://duckduckgo.com:80/search"_sl;
            withoutPort = "ws://duckduckgo.com/search"_sl;
            unaffected  = "ws://duckduckgo.com:4984/search"_sl;
        }

        SECTION("TLS") {
            withPort    = "wss://duckduckgo.com:443/search"_sl;
            withoutPort = "wss://duckduckgo.com/search"_sl;
            unaffected  = "wss://duckduckgo.com:4984/search"_sl;
        }

        alloc_slice asIsWithPort    = transform_url(withPort, URLTransformStrategy::AsIs);
        alloc_slice asIsWithoutPort = transform_url(withoutPort, URLTransformStrategy::AsIs);
        alloc_slice asInUnaffected  = transform_url(unaffected, URLTransformStrategy::AsIs);

        CHECK(asIsWithPort == withPort);
        CHECK(asIsWithoutPort == withoutPort);
        CHECK(asIsWithoutPort.buf == withoutPort.buf);
        CHECK(asInUnaffected == unaffected);

        alloc_slice addPortWithPort    = transform_url(withPort, URLTransformStrategy::AddPort);
        alloc_slice addPortWithoutPort = transform_url(withoutPort, URLTransformStrategy::AddPort);
        alloc_slice addPortUnaffected  = transform_url(unaffected, URLTransformStrategy::AddPort);

        CHECK(addPortWithPort == withPort);
        CHECK(addPortWithoutPort == withPort);
        CHECK(!addPortUnaffected);

        alloc_slice removePortWithPort    = transform_url(withPort, URLTransformStrategy::RemovePort);
        alloc_slice removePortWithoutPort = transform_url(withoutPort, URLTransformStrategy::RemovePort);
        alloc_slice removePortUnaffected  = transform_url(unaffected, URLTransformStrategy::RemovePort);

        CHECK(removePortWithPort == withoutPort);
        CHECK(removePortWithoutPort == withoutPort);
        CHECK(!removePortUnaffected);

        URLTransformStrategy strategy = URLTransformStrategy::AsIs;
        CHECK(++strategy == URLTransformStrategy::AddPort);
        CHECK(++strategy == URLTransformStrategy::RemovePort);
    }
}  // namespace<|MERGE_RESOLUTION|>--- conflicted
+++ resolved
@@ -36,6 +36,8 @@
 using namespace std::chrono_literals;
 using namespace litecore::repl;
 
+using error = litecore::error;
+
 // NOTE: These tests have to be in the C++ tests target, not the C tests, because they use internal
 // LiteCore symbols that aren't exported by the dynamic library.
 
@@ -141,9 +143,6 @@
 #endif
 }
 
-<<<<<<< HEAD
-N_WAY_TEST_CASE_METHOD(C4Test, "Database Flag FullSync", "[Database][C]") {
-=======
 TEST_CASE_METHOD(C4Test, "Create collection concurrently", "[Database][C]") {
     const slice             dbName = db->getName();
     const C4DatabaseConfig2 config = db->getConfiguration();
@@ -171,8 +170,7 @@
     }
 }
 
-TEST_CASE_METHOD(C4Test, "Database Flag FullSync", "[Database][C]") {
->>>>>>> c67cbd3d
+N_WAY_TEST_CASE_METHOD(C4Test, "Database Flag FullSync", "[Database][C]") {
     // Ensure that, by default, diskSyncFull is false.
     CHECK(!litecore::asInternal(db)->dataFile()->options().diskSyncFull);
 
