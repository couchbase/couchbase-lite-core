//
// QueryParserTest.cc
//
// Copyright 2016-Present Couchbase, Inc.
//
// Use of this software is governed by the Business Source License included
// in the file licenses/BSL-Couchbase.txt.  As of the Change Date specified
// in that file, in accordance with the Business Source License, use of this
// software will be governed by the Apache License, Version 2.0, included in
// the file licenses/APL2.txt.
//

#include "QueryParserTest.hh"
#include "c4DatabaseTypes.h"  // for kC4DefaultCollectionName
#include "FleeceImpl.hh"
#include "Error.hh"
#include <vector>
#include <iostream>
using namespace std;


static constexpr const char* kDefaultTableName = "kv_default";

string QueryParserTest::parse(FLValue val) {
    QueryParser qp(*this, string(kC4DefaultCollectionName), kDefaultTableName);
    qp.parse((const fleece::impl::Value*)val);
    usedTableNames = qp.collectionTablesUsed();
    return qp.SQL();
}

string QueryParserTest::parse(const string& json) {
    alloc_slice fleece = fleece::impl::JSONConverter::convertJSON(json5(json));
    return parse((FLValue)fleece::impl::Value::fromTrustedData(fleece));
}

string QueryParserTest::parseWhere(const string& json) {
    QueryParser qp(*this, string(kC4DefaultCollectionName), kDefaultTableName);
    alloc_slice fleece = fleece::impl::JSONConverter::convertJSON(json5(json));
    qp.parseJustExpression(fleece::impl::Value::fromTrustedData(fleece));
    usedTableNames = qp.collectionTablesUsed();
    return qp.SQL();
}

void QueryParserTest::mustFail(const string& json) {
    QueryParser qp(*this, string(kC4DefaultCollectionName), kDefaultTableName);
    alloc_slice fleece = fleece::impl::JSONConverter::convertJSON(json5(json));
    ExpectException(error::LiteCore, error::InvalidQuery,
                    [&] { qp.parseJustExpression(fleece::impl::Value::fromTrustedData(fleece)); });
}

TEST_CASE_METHOD(QueryParserTest, "QueryParser basic", "[Query][QueryParser]") {
    CHECK(parseWhere("['=', ['.', 'name'], 'Puddin\\' Tane']") == "fl_value(body, 'name') = 'Puddin'' Tane'");
    CHECK(parseWhere("['=', ['.name'], 'Puddin\\' Tane']") == "fl_value(body, 'name') = 'Puddin'' Tane'");
    CHECK(parseWhere("['AND', ['=', ['.', 'again'], true], ['=', ['.', 'name'], 'Puddin\\' Tane']]")
          == "fl_value(body, 'again') = fl_bool(1) AND fl_value(body, 'name') = 'Puddin'' Tane'");
    CHECK(parseWhere("['=', ['+', 2, 2], 5]") == "2 + 2 = 5");
    CHECK(parseWhere("['=', ['power()', 25, ['/', 1, 2]], 5]") == "power(25, 1 / 2) = 5");
    CHECK(parseWhere("['=', ['POWER()', 25, ['/', 1, 2]], 5]") == "power(25, 1 / 2) = 5");
    CHECK(parseWhere("['NOT', ['<', 2, 1]]") == "NOT (2 < 1)");
    CHECK(parseWhere("['-', ['+', 2, 1]]") == "-(2 + 1)");
    CHECK(parseWhere("['*', ['+', 1, 2], ['+', 3, ['-', 4]]]") == "(1 + 2) * (3 + -4)");
    CHECK(parseWhere("['*', ['+', 1, 2], ['-', ['+', 3, 4]]]") == "(1 + 2) * -(3 + 4)");
    CHECK(parseWhere("['BETWEEN', 10, 0, 100]") == "10 BETWEEN 0 AND 100");

    CHECK(parseWhere("['=', ['.', 'candies'], ['[]', 'm&ms', 'jujubes']]")
          == "fl_value(body, 'candies') = array_of('m&ms', 'jujubes')");
    CHECK(parseWhere("['=', ['.address'], {street:'123 Main St', city: ['.city']}]")
          == "fl_value(body, 'address') = dict_of('city', fl_value(body, 'city'), 'street', '123 Main St')");
    CHECK(parseWhere("['=', ['.address'], {}]") == "fl_value(body, 'address') = dict_of()");
    CHECK(parseWhere("['IN', ['.', 'name'], ['[]', 'Webbis', 'Wowbagger']]")
          == "fl_value(body, 'name') IN ('Webbis', 'Wowbagger')");
    CHECK(parseWhere("['NOT IN', ['.', 'name'], ['[]', 'Webbis', 'Wowbagger']]")
          == "fl_value(body, 'name') NOT IN ('Webbis', 'Wowbagger')");
    CHECK(parseWhere("['IN', 'licorice', ['.', 'candies']]")
          == "array_contains(fl_value(body, 'candies'), 'licorice')");
    CHECK(parseWhere("['NOT IN', 7, ['.', 'ages']]") == "(NOT array_contains(fl_value(body, 'ages'), 7))");
    CHECK(parseWhere("['.', 'addresses', [1], 'zip']") == "fl_value(body, 'addresses[1].zip')");
    CHECK(parseWhere("['.', 'addresses', [1], 'zip']") == "fl_value(body, 'addresses[1].zip')");

    CHECK(parseWhere("['_.', ['.address'], 'zip']") == "fl_nested_value(fl_value(body, 'address'), 'zip')");
    CHECK(parseWhere("['_.zip', ['.address']]") == "fl_nested_value(fl_value(body, 'address'), 'zip')");
    CHECK(parseWhere("['_.', ['.addresses'], '[0]']") == "fl_nested_value(fl_value(body, 'addresses'), '[0]')");
    CHECK(parseWhere("['_.[0]', ['.addresses']]") == "fl_nested_value(fl_value(body, 'addresses'), '[0]')");
}

TEST_CASE_METHOD(QueryParserTest, "QueryParser bindings", "[Query][QueryParser]") {
    CHECK(parseWhere("['=', ['$', 'X'], ['$', 7]]") == "$_X = $_7");
    CHECK(parseWhere("['=', ['$X'], ['$', 7]]") == "$_X = $_7");
}

TEST_CASE_METHOD(QueryParserTest, "QueryParser special properties", "[Query][QueryParser]") {
    CHECK(parseWhere("['ifnull()', ['.', '_id'], ['.', '_sequence']]") == "N1QL_ifnull(key, sequence)");
    CHECK(parseWhere("['ifnull()', ['._id'], ['.', '_sequence']]") == "N1QL_ifnull(key, sequence)");
}

TEST_CASE_METHOD(QueryParserTest, "QueryParser property contexts", "[Query][QueryParser]") {
    // Special cases where a property access uses a different function than fl_value()
    CHECK(parseWhere("['EXISTS', 17]") == "EXISTS 17");
    CHECK(parseWhere("['EXISTS', ['.', 'addresses']]") == "fl_exists(body, 'addresses')");
    CHECK(parseWhere("['EXISTS', ['.addresses']]") == "fl_exists(body, 'addresses')");
    CHECK(parseWhere("['array_count()', ['$', 'X']]") == "array_count($_X)");
    CHECK(parseWhere("['array_count()', ['.', 'addresses']]") == "fl_count(body, 'addresses')");
    CHECK(parseWhere("['array_count()', ['.addresses']]") == "fl_count(body, 'addresses')");
}

TEST_CASE_METHOD(QueryParserTest, "QueryParser Only Deleted Docs", "[Query][QueryParser]") {
    CHECK(parseWhere("['SELECT', {WHAT: ['._id'], WHERE: ['._deleted']}]")
          == "SELECT fl_result(_doc.key) FROM all_default AS _doc WHERE (_doc.flags & 1 != 0)");
    CHECK(parseWhere("['SELECT', {WHAT: ['._id'], WHERE: ['AND',  ['.foo'], ['._deleted']]}]")
          == "SELECT fl_result(_doc.key) FROM all_default AS _doc WHERE fl_value(_doc.body, 'foo') AND (_doc.flags & 1 "
             "!= 0)");
    CHECK(parseWhere("['SELECT', {WHAT: ['._id'], WHERE: ['_.', ['META()'], 'deleted']}]")
          == "SELECT fl_result(_doc.key) FROM all_default AS _doc WHERE (_doc.flags & 1 != 0)");
    CHECK(parse("{WHAT: [['._id']], WHERE: ['._deleted'], FROM: [{AS: 'testdb'}]}")
          == "SELECT fl_result(testdb.key) FROM all_default AS testdb WHERE (testdb.flags & 1 != 0)");
    CHECK(parse("{WHAT: [['._id']], WHERE: ['._deleted'], FROM: [{AS: 'testdb'}]}")
          == "SELECT fl_result(testdb.key) FROM all_default AS testdb WHERE (testdb.flags & 1 != 0)");
    CHECK(parse("{WHAT: [['._id']], WHERE: ['.testdb._deleted'], FROM: [{AS: 'testdb'}]}")
          == "SELECT fl_result(testdb.key) FROM all_default AS testdb WHERE (testdb.flags & 1 != 0)");
    CHECK(parse("{WHAT: ['._id'], WHERE: ['_.', ['META()'], 'deleted'], FROM: [{AS: 'testdb'}]}")
          == "SELECT fl_result(testdb.key) FROM all_default AS testdb WHERE (testdb.flags & 1 != 0)");
    CHECK(parse("{WHAT: ['._id'], WHERE: ['_.', ['META()', 'testdb'], 'deleted'], FROM: [{AS: 'testdb'}]}")
          == "SELECT fl_result(testdb.key) FROM all_default AS testdb WHERE (testdb.flags & 1 != 0)");
}

TEST_CASE_METHOD(QueryParserTest, "QueryParser Deleted And Live Docs", "[Query][QueryParser]") {
    CHECK(parseWhere("['SELECT', {WHAT: ['._id'], WHERE: ['OR',  ['.foo'], ['._deleted']]}]")
          == "SELECT fl_result(_doc.key) FROM all_default AS _doc WHERE fl_value(_doc.body, 'foo') OR (_doc.flags & 1 "
             "!= 0)");
    CHECK(parseWhere("['SELECT', {WHAT: [['META()']]}]")
          == "SELECT fl_result(dict_of('id', _doc.key, 'sequence', _doc.sequence, 'deleted', (_doc.flags & 1 != 0), "
             "'expiration', _doc.expiration, 'revisionID', fl_version(_doc.version))) FROM all_default AS _doc");
    CHECK(parseWhere("['SELECT', {WHAT: [['_.', ['META()'], 'deleted']]}]")
          == "SELECT fl_result((_doc.flags & 1 != 0)) FROM all_default AS _doc");

    CHECK(parseWhere("['SELECT', {FROM: [{AS: 'base_db'}], WHAT: [['._id'],['._deleted']],"
                     "WHERE: ['AND', ['=', ['._id'], 'doc1'], ['=', ['._deleted'], false]]}]")
          == "SELECT fl_result(base_db.key), fl_result((base_db.flags & 1 != 0)) FROM all_default AS"
             " base_db WHERE base_db.key = 'doc1' AND (base_db.flags & 1 != 0) = fl_bool(0)");
}

TEST_CASE_METHOD(QueryParserTest, "QueryParser Meta Without Deletion", "[Query][QueryParser]") {
    CHECK(parseWhere("['SELECT', {WHAT: [['_.', ['META()'], 'sequence']], WHERE: ['_.', ['META()'], 'sequence']}]")
          == "SELECT fl_result(_doc.sequence) FROM kv_default AS _doc WHERE (_doc.sequence) AND (_doc.flags & 1 = 0)");
    CHECK(parseWhere("['SELECT', {WHAT: [['_.', ['META()'], 'rowid']], WHERE: ['_.', ['META()'], 'rowid']}]")
          == "SELECT fl_result(_doc.rowid) FROM kv_default AS _doc WHERE (_doc.rowid) AND (_doc.flags & 1 = 0)");
}

TEST_CASE_METHOD(QueryParserTest, "QueryParser Expiration", "[Query][QueryParser]") {
    CHECK(parseWhere("['SELECT', {WHAT: ['._id'], WHERE: ['IS NOT', ['._expiration'], ['MISSING']]}]")
          == "SELECT fl_result(_doc.key) FROM kv_default AS _doc WHERE (_doc.expiration IS NOT NULL) AND (_doc.flags & "
             "1 = 0)");
    CHECK(parseWhere("['SELECT', {WHAT: ['._expiration'], WHERE: ['IS NOT', ['._expiration'], ['MISSING']]}]")
          == "SELECT fl_result(_doc.expiration) FROM kv_default AS _doc WHERE (_doc.expiration IS NOT NULL) AND "
             "(_doc.flags & 1 = 0)");
}

TEST_CASE_METHOD(QueryParserTest, "QueryParser RevisionID", "[Query][QueryParser]") {
    CHECK(parseWhere("['SELECT', {WHAT: ['._id', '._revisionID']}]")
          == "SELECT fl_result(_doc.key), fl_result(fl_version(_doc.version)) FROM kv_default AS _doc WHERE "
             "(_doc.flags & 1 = 0)");
}

TEST_CASE_METHOD(QueryParserTest, "QueryParser ANY", "[Query][QueryParser]") {
    CHECK(parseWhere("['ANY', 'X', ['.', 'names'], ['=', ['?', 'X'], 'Smith']]")
          == "fl_contains(body, 'names', 'Smith')");
    CHECK(parseWhere("['ANY', 'X', ['.', 'names'], ['=', ['?X'], 'Smith']]") == "fl_contains(body, 'names', 'Smith')");
    CHECK(parseWhere("['ANY', 'X', ['.', 'names'], ['>', ['?', 'X'], 3.125]]")
          == "EXISTS (SELECT 1 FROM fl_each(body, 'names') AS _X WHERE _X.value > 3.125)");
    CHECK(parseWhere("['EVERY', 'X', ['.', 'names'], ['=', ['?', 'X'], 'Smith']]")
          == "NOT EXISTS (SELECT 1 FROM fl_each(body, 'names') AS _X WHERE NOT (_X.value = 'Smith'))");
    CHECK(parseWhere("['ANY AND EVERY', 'X', ['.', 'names'], ['=', ['?', 'X'], 'Smith']]")
          == "(fl_count(body, 'names') > 0 AND NOT EXISTS (SELECT 1 FROM fl_each(body, 'names') AS _X WHERE NOT "
             "(_X.value = 'Smith')))");

    CHECK(parseWhere("['SELECT', {FROM: [{AS: 'person'}],\
                                 WHERE: ['ANY', 'X', ['.', 'person', 'names'], ['=', ['?', 'X'], 'Smith']]}]")
          == "SELECT person.key, person.sequence FROM kv_default AS person WHERE ((fl_contains(person.body, 'names', "
             "'Smith'))) AND (person.flags & 1 = 0)");
    CHECK(parseWhere("['SELECT', {FROM: [{AS: 'person'}, {AS: 'book', 'ON': 1}],\
                                 WHERE: ['ANY', 'X', ['.', 'book', 'keywords'], ['=', ['?', 'X'], 'horror']]}]")
          == "SELECT person.key, person.sequence FROM kv_default AS person INNER JOIN kv_default AS book ON (1) AND "
             "(book.flags & 1 = 0) WHERE ((fl_contains(book.body, 'keywords', 'horror'))) AND (person.flags & 1 = 0)");

    // Non-property calls:
    CHECK(parseWhere("['ANY', 'X', ['pi()'], ['=', ['?X'], 'Smith']]") == "fl_contains(pi(), null, 'Smith')");
    CHECK(parseWhere("['EVERY', 'X', ['pi()'], ['=', ['?', 'X'], 'Smith']]")
          == "NOT EXISTS (SELECT 1 FROM fl_each(pi()) AS _X WHERE NOT (_X.value = 'Smith'))");
    CHECK(parseWhere("['SELECT', {FROM: [{AS: 'person'}],\
                     WHERE: ['ANY', 'X', ['pi()'], ['=', ['?', 'X'], 'Smith']]}]")
          == "SELECT person.key, person.sequence FROM kv_default AS person WHERE ((fl_contains(pi(), null, 'Smith'))) "
             "AND (person.flags & 1 = 0)");
}

TEST_CASE_METHOD(QueryParserTest, "QueryParser ANY complex", "[Query][QueryParser]") {
    CHECK(parseWhere("['ANY', 'X', ['.', 'names'], ['=', ['?', 'X', 'last'], 'Smith']]")
          == "EXISTS (SELECT 1 FROM fl_each(body, 'names') AS _X WHERE fl_nested_value(_X.body, 'last') = 'Smith')");
}

TEST_CASE_METHOD(QueryParserTest, "QueryParser SELECT", "[Query][QueryParser]") {
    CHECK(parseWhere("['SELECT', {WHAT: ['._id'],\
                                 WHERE: ['=', ['.', 'last'], 'Smith'],\
                              ORDER_BY: [['.', 'first'], ['.', 'age']]}]")
          == "SELECT fl_result(_doc.key) FROM kv_default AS _doc WHERE (fl_value(_doc.body, 'last') = 'Smith') AND "
             "(_doc.flags & 1 = 0) ORDER BY fl_value(_doc.body, 'first'), fl_value(_doc.body, 'age')");
    CHECK(parseWhere("['array_count()', ['SELECT',\
                                  {WHAT: ['._id'],\
                                  WHERE: ['=', ['.', 'last'], 'Smith'],\
                               ORDER_BY: [['.', 'first'], ['.', 'age']]}]]")
          == "array_count(SELECT fl_result(_doc.key) FROM kv_default AS _doc WHERE (fl_value(_doc.body, 'last') = "
             "'Smith') AND (_doc.flags & 1 = 0) ORDER BY fl_value(_doc.body, 'first'), fl_value(_doc.body, 'age'))");
    // note this query is lowercase, to test case-insensitivity
    CHECK(parseWhere("['exists', ['select',\
                                  {what: ['._id'],\
                                  where: ['=', ['.', 'last'], 'Smith'],\
                               order_by: [['.', 'first'], ['.', 'age']]}]]")
          == "EXISTS (SELECT fl_result(_doc.key) FROM kv_default AS _doc WHERE (fl_value(_doc.body, 'last') = 'Smith') "
             "AND (_doc.flags & 1 = 0) ORDER BY fl_value(_doc.body, 'first'), fl_value(_doc.body, 'age'))");
    CHECK(parseWhere("['EXISTS', ['SELECT',\
                                  {WHAT: [['MAX()', ['.weight']]],\
                                  WHERE: ['=', ['.', 'last'], 'Smith'],\
                               DISTINCT: true,\
                               GROUP_BY: [['.', 'first'], ['.', 'age']]}]]")
          == "EXISTS (SELECT DISTINCT fl_result(max(fl_value(_doc.body, 'weight'))) FROM kv_default AS _doc WHERE "
             "(fl_value(_doc.body, 'last') = 'Smith') AND (_doc.flags & 1 = 0) GROUP BY fl_value(_doc.body, 'first'), "
             "fl_value(_doc.body, 'age'))");
}

TEST_CASE_METHOD(QueryParserTest, "QueryParser SELECT FTS", "[Query][QueryParser][FTS]") {
    CHECK(parseWhere("['SELECT', {\
                         WHERE: ['MATCH()', 'bio', 'mobile']}]")
          == "SELECT _doc.rowid, offsets(fts1.\"kv_default::bio\"), key, sequence FROM kv_default AS _doc JOIN "
             "\"kv_default::bio\" AS fts1 ON fts1.docid = _doc.rowid WHERE (fts1.\"kv_default::bio\" MATCH 'mobile') "
             "AND (_doc.flags & 1 = 0)");

    // Non-default collection:
    tableNames.insert("kv_.employees");
    CHECK(parseWhere("['SELECT', {\
                         FROM: [{collection: 'employees'}],\
                         WHERE: ['MATCH()', 'employees.bio', 'mobile']}]")
          == "SELECT employees.rowid, offsets(fts1.\"kv_.employees::bio\"), employees.key, employees.sequence FROM "
             "\"kv_.employees\" AS employees JOIN \"kv_.employees::bio\" AS fts1 ON fts1.docid = employees.rowid WHERE "
             "fts1.\"kv_.employees::bio\" MATCH 'mobile'");
    // Index name, "bio", does not have to be qualified by the collection if there is only collection in the query
    CHECK(parseWhere("['SELECT', {\
                         FROM: [{collection: 'employees'}],\
                         WHERE: ['MATCH()', 'bio', 'mobile']}]")
          == "SELECT employees.rowid, offsets(fts1.\"kv_.employees::bio\"), employees.key, employees.sequence FROM "
             "\"kv_.employees\" AS employees JOIN \"kv_.employees::bio\" AS fts1 ON fts1.docid = employees.rowid WHERE "
             "fts1.\"kv_.employees::bio\" MATCH 'mobile'");

    tableNames.insert("kv_.departments");
    CHECK(parseWhere("['SELECT', {\
                FROM: [{collection: 'employees'},\
                       {collection: 'departments', ON: ['=', ['.employees.dept'], ['.departments.name']]}],\
                WHERE: ['AND', ['MATCH()', 'employees.bio', 'mobile'], \
                               ['MATCH()', 'departments.cate', 'engineering']]}]")
          == "SELECT employees.rowid, offsets(fts1.\"kv_.employees::bio\"), "
             "offsets(fts2.\"kv_.departments::cate\"), employees.key, employees.sequence "
             "FROM \"kv_.employees\" AS employees INNER JOIN \"kv_.departments\" AS departments "
             "ON (fl_value(employees.body, 'dept') = fl_value(departments.body, 'name')) "
             "JOIN \"kv_.departments::cate\" AS fts2 ON fts2.docid = departments.rowid "
             "JOIN \"kv_.employees::bio\" AS fts1 ON fts1.docid = employees.rowid "
             "WHERE fts1.\"kv_.employees::bio\" MATCH 'mobile' "
             "AND fts2.\"kv_.departments::cate\" MATCH 'engineering'");
}


#if COUCHBASE_ENTERPRISE
TEST_CASE_METHOD(QueryParserTest, "QueryParser SELECT prediction", "[Query][QueryParser][Predict]") {
    string pred   = "['PREDICTION()', 'bias', {text: ['.text']}, '.bias']";
    auto   query1 = "['SELECT', {WHERE: ['>', " + pred + ", 0] }]";
    auto   query2 = "['SELECT', {WHERE: ['>', " + pred + ", 0], WHAT: [" + pred + "] }]";
    CHECK(parseWhere(query1)
          == "SELECT key, sequence FROM kv_default AS _doc WHERE (prediction('bias', dict_of('text', "
             "fl_value(_doc.body, 'text')), '.bias') > 0) AND (_doc.flags & 1 = 0)");
    CHECK(parseWhere(query2)
          == "SELECT fl_result(prediction('bias', dict_of('text', fl_value(_doc.body, 'text')), '.bias')) FROM "
             "kv_default AS _doc WHERE (prediction('bias', dict_of('text', fl_value(_doc.body, 'text')), '.bias') > 0) "
             "AND (_doc.flags & 1 = 0)");

    tableNames.insert("kv_default:predict:dIrX6kaB9tP3x7oyJKq5st+23kE=");
    CHECK(parseWhere(query1)
          == "SELECT key, sequence FROM kv_default AS _doc JOIN \"kv_default:predict:dIrX6kaB9tP3x7oyJKq5st+23kE=\" AS "
             "pred1 ON pred1.docid = _doc.rowid WHERE (fl_unnested_value(pred1.body, 'bias') > 0) AND (_doc.flags & 1 "
             "= 0)");
    CHECK(parseWhere(query2)
          == "SELECT fl_result(fl_unnested_value(pred1.body, 'bias')) FROM kv_default AS _doc JOIN "
             "\"kv_default:predict:dIrX6kaB9tP3x7oyJKq5st+23kE=\" AS pred1 ON pred1.docid = _doc.rowid WHERE "
             "(fl_unnested_value(pred1.body, 'bias') > 0) AND (_doc.flags & 1 = 0)");
}

TEST_CASE_METHOD(QueryParserTest, "QueryParser SELECT prediction non-default collection",
                 "[Query][QueryParser][Predict]") {
    tableNames.insert("kv_.stuff");
    string pred   = "['PREDICTION()', 'bias', {text: ['.stuff.text']}, '.bias']";
    auto   query1 = "['SELECT', {FROM: [{collection: 'stuff'}], WHERE: ['>', " + pred + ", 0] }]";
    auto   query2 = "['SELECT', {FROM: [{collection: 'stuff'}], WHERE: ['>', " + pred + ", 0], WHAT: [" + pred + "] }]";
    CHECK(parseWhere(query1)
          == "SELECT stuff.key, stuff.sequence FROM \"kv_.stuff\" AS stuff WHERE prediction('bias', dict_of('text', "
             "fl_value(stuff.body, 'text')), '.bias') > 0");
    CHECK(parseWhere(query2)
          == "SELECT fl_result(prediction('bias', dict_of('text', fl_value(stuff.body, 'text')), '.bias')) FROM "
             "\"kv_.stuff\" AS stuff WHERE prediction('bias', dict_of('text', fl_value(stuff.body, 'text')), '.bias') "
             "> 0");

    tableNames.insert("kv_.stuff:predict:dIrX6kaB9tP3x7oyJKq5st+23kE=");
    CHECK(parseWhere(query1)
          == "SELECT stuff.key, stuff.sequence FROM \"kv_.stuff\" AS stuff JOIN "
             "\"kv_.stuff:predict:dIrX6kaB9tP3x7oyJKq5st+23kE=\" AS pred1 ON pred1.docid = stuff.rowid WHERE "
             "fl_unnested_value(pred1.body, 'bias') > 0");
    CHECK(parseWhere(query2)
          == "SELECT fl_result(fl_unnested_value(pred1.body, 'bias')) FROM \"kv_.stuff\" AS stuff JOIN "
             "\"kv_.stuff:predict:dIrX6kaB9tP3x7oyJKq5st+23kE=\" AS pred1 ON pred1.docid = stuff.rowid WHERE "
             "fl_unnested_value(pred1.body, 'bias') > 0");
}
#endif


TEST_CASE_METHOD(QueryParserTest, "QueryParser SELECT WHAT", "[Query][QueryParser]") {
    CHECK(parseWhere("['SELECT', {WHAT: ['._id'], WHERE: ['=', ['.', 'last'], 'Smith']}]")
          == "SELECT fl_result(_doc.key) FROM kv_default AS _doc WHERE (fl_value(_doc.body, 'last') = 'Smith') AND "
             "(_doc.flags & 1 = 0)");
    CHECK(parseWhere("['SELECT', {WHAT: [['.first']],\
                                 WHERE: ['=', ['.', 'last'], 'Smith']}]")
          == "SELECT fl_result(fl_value(_doc.body, 'first')) FROM kv_default AS _doc WHERE (fl_value(_doc.body, "
             "'last') = 'Smith') AND (_doc.flags & 1 = 0)");
    CHECK(parseWhere("['SELECT', {WHAT: [['.first'], ['length()', ['.middle']]],\
                                 WHERE: ['=', ['.', 'last'], 'Smith']}]")
          == "SELECT fl_result(fl_value(_doc.body, 'first')), fl_result(N1QL_length(fl_value(_doc.body, 'middle'))) "
             "FROM kv_default AS _doc WHERE (fl_value(_doc.body, 'last') = 'Smith') AND (_doc.flags & 1 = 0)");
    CHECK(parseWhere("['SELECT', {WHAT: [['.first'], ['AS', ['length()', ['.middle']], 'mid']],\
                                 WHERE: ['=', ['.', 'last'], 'Smith']}]")
          == "SELECT fl_result(fl_value(_doc.body, 'first')), fl_result(N1QL_length(fl_value(_doc.body, 'middle'))) AS "
             "mid FROM kv_default AS _doc WHERE (fl_value(_doc.body, 'last') = 'Smith') AND (_doc.flags & 1 = 0)");
    // Check the "." operator (like SQL "*"):
    CHECK(parseWhere("['SELECT', {WHAT: ['.'], WHERE: ['=', ['.', 'last'], 'Smith']}]")
          == "SELECT fl_result(fl_root(_doc.body)) FROM kv_default AS _doc WHERE (fl_value(_doc.body, 'last') = "
             "'Smith') AND (_doc.flags & 1 = 0)");
    CHECK(parseWhere("['SELECT', {WHAT: [['.']], WHERE: ['=', ['.', 'last'], 'Smith']}]")
          == "SELECT fl_result(fl_root(_doc.body)) FROM kv_default AS _doc WHERE (fl_value(_doc.body, 'last') = "
             "'Smith') AND (_doc.flags & 1 = 0)");
}

TEST_CASE_METHOD(QueryParserTest, "QueryParser CASE", "[Query][QueryParser]") {
    const char* target = "CASE fl_value(body, 'color') WHEN 'red' THEN 1 WHEN 'green' THEN 2 ELSE fl_null() END";
    CHECK(parseWhere("['CASE', ['.color'], 'red', 1, 'green', 2      ]") == target);
    CHECK(parseWhere("['CASE', ['.color'], 'red', 1, 'green', 2, null]") == target);

    CHECK(parseWhere("['CASE', ['.color'], 'red', 1, 'green', 2, 0]")
          == "CASE fl_value(body, 'color') WHEN 'red' THEN 1 WHEN 'green' THEN 2 ELSE 0 END");

    target = "CASE WHEN 2 = 3 THEN 'wtf' WHEN 2 = 2 THEN 'right' ELSE fl_null() END";
    CHECK(parseWhere("['CASE', null, ['=', 2, 3], 'wtf', ['=', 2, 2], 'right'      ]") == target);
    CHECK(parseWhere("['CASE', null, ['=', 2, 3], 'wtf', ['=', 2, 2], 'right', null]") == target);

    CHECK(parseWhere("['CASE', null, ['=', 2, 3], 'wtf', ['=', 2, 2], 'right', 'whatever']")
          == "CASE WHEN 2 = 3 THEN 'wtf' WHEN 2 = 2 THEN 'right' ELSE 'whatever' END");
}

TEST_CASE_METHOD(QueryParserTest, "QueryParser LIKE", "[Query][QueryParser]") {
    CHECK(parseWhere("['LIKE', ['.color'], 'b%']") == "fl_value(body, 'color') LIKE 'b%' ESCAPE '\\'");
    CHECK(parseWhere("['LIKE', ['.color'], ['$pattern']]") == "fl_value(body, 'color') LIKE $_pattern ESCAPE '\\'");
    CHECK(parseWhere("['LIKE', ['.color'], ['.pattern']]")
          == "fl_value(body, 'color') LIKE fl_value(body, 'pattern') ESCAPE '\\'");
    // Explicit binary collation:
    CHECK(parseWhere("['COLLATE', {case: true, unicode: false}, ['LIKE', ['.color'], 'b%']]")
          == "fl_value(body, 'color') COLLATE BINARY LIKE 'b%' ESCAPE '\\'");
    // Use fl_like when the collation is non-binary:
    CHECK(parseWhere("['COLLATE', {case: false}, ['LIKE', ['.color'], 'b%']]")
          == "fl_like(fl_value(body, 'color'), 'b%', 'NOCASE')");
    CHECK(parseWhere("['COLLATE', {unicode: true}, ['LIKE', ['.color'], 'b%']]")
          == "fl_like(fl_value(body, 'color'), 'b%', 'LCUnicode____')");
}

TEST_CASE_METHOD(QueryParserTest, "QueryParser Join", "[Query][QueryParser]") {
    CHECK(parse("{WHAT: ['.book.title', '.library.name', '.library'], \
                  FROM: [{as: 'book'}, \
                         {as: 'library', 'on': ['=', ['.book.library'], ['.library._id']]}],\
                 WHERE: ['=', ['.book.author'], ['$AUTHOR']]}")
          == "SELECT fl_result(fl_value(book.body, 'title')), fl_result(fl_value(library.body, 'name')), "
             "fl_result(fl_root(library.body)) FROM kv_default AS book INNER JOIN kv_default AS library ON "
             "(fl_value(book.body, 'library') = library.key) AND (library.flags & 1 = 0) WHERE (fl_value(book.body, "
             "'author') = $_AUTHOR) AND (book.flags & 1 = 0)");
    CHECK(usedTableNames == set<string>{"kv_default"});

    // Multiple JOINs (#363):
    CHECK(parse("{'WHAT':[['.','session','appId'],['.','user','username'],['.','session','emoId']],\
                  'FROM': [{'as':'session'},\
                           {'as':'user','on':['=',['.','session','emoId'],['.','user','emoId']]},\
                           {'as':'licence','on':['=',['.','session','licenceID'],['.','licence','id']]}],\
                 'WHERE':['AND',['AND',['=',['.','session','type'],'session'],['=',['.','user','type'],'user']],['=',['.','licence','type'],'licence']]}")
          == "SELECT fl_result(fl_value(session.body, 'appId')), fl_result(fl_value(user.body, 'username')), "
             "fl_result(fl_value(session.body, 'emoId')) FROM kv_default AS session INNER JOIN kv_default AS user ON "
             "(fl_value(session.body, 'emoId') = fl_value(user.body, 'emoId')) AND (user.flags & 1 = 0) INNER JOIN "
             "kv_default AS licence ON (fl_value(session.body, 'licenceID') = fl_value(licence.body, 'id')) AND "
             "(licence.flags & 1 = 0) WHERE ((fl_value(session.body, 'type') = 'session' AND fl_value(user.body, "
             "'type') = 'user') AND fl_value(licence.body, 'type') = 'licence') AND (session.flags & 1 = 0)");

    CHECK(parse("{WHAT: [['.main.number1'], ['.secondary.number2']],"
                " FROM: [{AS: 'main'}, {AS: 'secondary', JOIN: 'CROSS'}]}")
          == "SELECT fl_result(fl_value(main.body, 'number1')), fl_result(fl_value(secondary.body, 'number2')) FROM "
             "kv_default AS "
             "main CROSS JOIN kv_default AS secondary ON (secondary.flags & 1 = 0) WHERE (main.flags & 1 = 0)");

    // Result alias and property name are used in different scopes.
    CHECK(parse("{'FROM':[{'AS':'coll','COLLECTION':'_'}],'WHAT':[['AS',['.x'],'label'],['.coll.label']]}")
          == "SELECT fl_result(fl_value(coll.body, 'x')) AS label, fl_result(fl_value(coll.body, 'label')) "
             "FROM kv_default AS coll WHERE (coll.flags & 1 = 0)");
    // CBL-3040:
    CHECK(parse(R"r({"WHERE":["AND",["=",[".machines.Type"],"machine"],["OR",["=",[".machines.Disabled"],false],[".machines.Disabled"]]],)r"
                R"r("WHAT":[[".machines.Id"],["AS",[".machines.Label"],"Label2"],[".machines.ModelId"],["AS",[".models.Label2"],"ModelLabel"]],)r"
                R"r("FROM":[{"AS":"machines"},{"AS":"models","ON":["=",[".models.Id"],[".machines.ModelId"]],"JOIN":"LEFT OUTER"}]})r")
          == "SELECT fl_result(fl_value(machines.body, 'Id')), fl_result(fl_value(machines.body, 'Label')) AS Label2, "
             "fl_result(fl_value(machines.body, 'ModelId')), fl_result(fl_value(models.body, 'Label2')) AS ModelLabel "
             "FROM kv_default AS machines "
             "LEFT OUTER JOIN kv_default AS models ON (fl_value(models.body, 'Id') = fl_value(machines.body, "
             "'ModelId')) AND (models.flags & 1 = 0) "
             "WHERE (fl_value(machines.body, 'Type') = 'machine' AND (fl_value(machines.body, 'Disabled') = fl_bool(0) "
             "OR fl_value(machines.body, 'Disabled'))) AND (machines.flags & 1 = 0)");
}

TEST_CASE_METHOD(QueryParserTest, "QueryParser SELECT UNNEST", "[Query][QueryParser]") {
    CHECK(parseWhere("['SELECT', {\
                      FROM: [{as: 'book'}, \
                             {as: 'notes', 'unnest': ['.book.notes']}],\
                     WHERE: ['=', ['.notes'], 'torn']}]")
          == "SELECT book.key, book.sequence FROM kv_default AS book JOIN fl_each(book.body, 'notes') AS notes WHERE "
             "(notes.value = 'torn') AND (book.flags & 1 = 0)");
    CHECK(parseWhere("['SELECT', {\
                      WHAT: ['.notes'], \
                      FROM: [{as: 'book'}, \
                             {as: 'notes', 'unnest': ['.book.notes']}],\
                     WHERE: ['>', ['.notes.page'], 100]}]")
          == "SELECT fl_result(notes.value) FROM kv_default AS book JOIN fl_each(book.body, 'notes') AS notes WHERE "
             "(fl_nested_value(notes.body, 'page') > 100) AND (book.flags & 1 = 0)");
    CHECK(parseWhere("['SELECT', {\
                      WHAT: ['.notes'], \
                      FROM: [{as: 'book'}, \
                             {as: 'notes', 'unnest': ['pi()']}],\
                     WHERE: ['>', ['.notes.page'], 100]}]")
          == "SELECT fl_result(notes.value) FROM kv_default AS book JOIN fl_each(pi()) AS notes WHERE "
             "(fl_nested_value(notes.body, 'page') > 100) AND (book.flags & 1 = 0)");
}

TEST_CASE_METHOD(QueryParserTest, "QueryParser SELECT UNNEST optimized", "[Query][QueryParser]") {
    tableNames.insert("kv_default:unnest:notes");

    CHECK(parseWhere("['SELECT', {\
                      FROM: [{as: 'book'}, \
                             {as: 'notes', 'unnest': ['.book.notes']}],\
                     WHERE: ['=', ['.notes'], 'torn']}]")
          == "SELECT book.key, book.sequence FROM kv_default AS book JOIN \"kv_default:unnest:notes\" AS notes ON "
             "notes.docid=book.rowid WHERE (fl_unnested_value(notes.body) = 'torn') AND (book.flags & 1 = 0)");
    CHECK(parseWhere("['SELECT', {\
                      WHAT: ['.notes'], \
                      FROM: [{as: 'book'}, \
                             {as: 'notes', 'unnest': ['.book.notes']}],\
                     WHERE: ['>', ['.notes.page'], 100]}]")
          == "SELECT fl_result(fl_unnested_value(notes.body)) FROM kv_default AS book JOIN \"kv_default:unnest:notes\" "
             "AS notes ON notes.docid=book.rowid WHERE (fl_unnested_value(notes.body, 'page') > 100) AND (book.flags & "
             "1 = 0)");
}

TEST_CASE_METHOD(QueryParserTest, "QueryParser SELECT UNNEST with collections", "[Query][QueryParser]") {
    string str = "['SELECT', {\
                      WHAT: ['.notes'], \
                      FROM: [{as: 'library'}, \
                             {collection: 'books', as: 'book', 'on': ['=', ['.book.library'], ['.library._id']]}, \
                             {as: 'notes', 'unnest': ['.book.notes']}],\
                     WHERE: ['>', ['.notes.page'], 100]}]";
    // Non-default collection gets unnested:
    tableNames.insert("kv_.books");
    CHECK(parseWhere(str)
          == "SELECT fl_result(notes.value) FROM kv_default AS library INNER JOIN \"kv_.books\" AS book ON "
             "(fl_value(book.body, 'library') = library.key) JOIN fl_each(book.body, 'notes') AS notes WHERE "
             "(fl_nested_value(notes.body, 'page') > 100) AND (library.flags & 1 = 0)");

    // Same, but optimized:
    tableNames.insert("kv_.books:unnest:notes");
    CHECK(parseWhere(str)
          == "SELECT fl_result(fl_unnested_value(notes.body)) FROM kv_default AS library INNER JOIN \"kv_.books\" AS "
             "book ON (fl_value(book.body, 'library') = library.key) JOIN \"kv_.books:unnest:notes\" AS notes ON "
             "notes.docid=library.rowid WHERE (fl_unnested_value(notes.body, 'page') > 100) AND (library.flags & 1 = "
             "0)");
}

TEST_CASE_METHOD(QueryParserTest, "QueryParser Collate", "[Query][QueryParser][Collation]") {
    CHECK(parseWhere("['AND',['COLLATE',{'UNICODE':true,'CASE':false,'DIAC':false},['=',['.Artist'],['$ARTIST']]],['IS'"
                     ",['.Compilation'],['MISSING']]]")
          == "fl_value(body, 'Artist') COLLATE LCUnicode_CD_ = $_ARTIST AND fl_value(body, 'Compilation') IS NULL");
    CHECK(parseWhere("['COLLATE', {unicode: true, locale:'se', case:false}, \
                                  ['=', ['.', 'name'], 'Puddin\\' Tane']]")
          == "fl_value(body, 'name') COLLATE LCUnicode_C__se = 'Puddin'' Tane'");
    CHECK(parseWhere("['COLLATE', {unicode: true, locale:'yue_Hans_CN', case:false}, \
                     ['=', ['.', 'name'], 'Puddin\\' Tane']]")
          == "fl_value(body, 'name') COLLATE LCUnicode_C__yue_Hans_CN = 'Puddin'' Tane'");
    CHECK(parse("{WHAT: ['.book.title'], \
                  FROM: [{as: 'book'}],\
                 WHERE: ['=', ['.book.author'], ['$AUTHOR']], \
              ORDER_BY: [ ['COLLATE', {'unicode':true, 'case':false}, ['.book.title']] ]}")
          == "SELECT fl_result(fl_value(book.body, 'title')) "
             "FROM kv_default AS book "
             "WHERE (fl_value(book.body, 'author') = $_AUTHOR) AND (book.flags & 1 = 0) "
             "ORDER BY fl_value(book.body, 'title') COLLATE LCUnicode_C__");
    CHECK(parseWhere("['COLLATE',{'CASE':false,'DIAC':true,'LOCALE':'se','UNICODE':false}"
                     ",['=',['.name'],'fred']]")
          == "fl_value(body, 'name') COLLATE NOCASE = 'fred'");
    CHECK(parseWhere("['COLLATE',{'CASE':false,'DIAC':true,'LOCALE':'se','UNICODE':true}"
                     ",['=',['.name'],'fred']]")
          == "fl_value(body, 'name') COLLATE LCUnicode_C__se = 'fred'");
}

TEST_CASE_METHOD(QueryParserTest, "QueryParser errors", "[Query][QueryParser][!throws]") {
    mustFail("['poop()', 1]");
    mustFail("['power()', 1]");
    mustFail("['power()', 1, 2, 3]");
    mustFail("['CASE', ['.color'], 'red']");
    mustFail("['CASE', null, 'red']");
    mustFail("['_.id']");  // CBL-530
}

TEST_CASE_METHOD(QueryParserTest, "QueryParser weird property names", "[Query][QueryParser]") {
    CHECK(parseWhere("['=', ['.', '$foo'], 17]") == "fl_value(body, '\\$foo') = 17");
}

TEST_CASE_METHOD(QueryParserTest, "QueryParser FROM collection", "[Query][QueryParser]") {
    // Query a nonexistent collection:
    ExpectException(error::LiteCore, error::InvalidQuery, [&] {
        parse("{WHAT: ['.books.title'], \
                   FROM: [{collection: 'books'}],\
                  WHERE: ['=', ['.books.author'], ['$AUTHOR']]}");
    });

    tableNames.insert("kv_.books");

    // Query a non-default collection:
    CHECK(parse("{WHAT: ['.books.title'], \
                  FROM: [{collection: 'books'}],\
                 WHERE: ['=', ['.books.author'], ['$AUTHOR']]}")
          == "SELECT fl_result(fl_value(books.body, 'title')) "
             "FROM \"kv_.books\" AS books "
             "WHERE fl_value(books.body, 'author') = $_AUTHOR");
    CHECK(usedTableNames == set<string>{"kv_.books"});

    // Add an "AS" alias for the collection:
    CHECK(parse("{WHAT: ['.book.title'], \
                  FROM: [{collection: 'books', as: 'book'}],\
                 WHERE: ['=', ['.book.author'], ['$AUTHOR']]}")
          == "SELECT fl_result(fl_value(book.body, 'title')) "
             "FROM \"kv_.books\" AS book "
             "WHERE fl_value(book.body, 'author') = $_AUTHOR");
    CHECK(usedTableNames == set<string>{"kv_.books"});

    // Join with itself:
    CHECK(parse("{WHAT: ['.book.title', '.library.name', '.library'], \
                  FROM: [{collection: 'books', as: 'book'}, \
                         {as: 'library', 'on': ['=', ['.book.library'], ['.library._id']]}],\
                 WHERE: ['=', ['.book.author'], ['$AUTHOR']]}")
          == "SELECT fl_result(fl_value(book.body, 'title')), fl_result(fl_value(library.body, 'name')), "
             "fl_result(fl_root(library.body)) FROM \"kv_.books\" AS book INNER JOIN \"kv_.books\" AS library ON "
             "(fl_value(book.body, 'library') = library.key) WHERE fl_value(book.body, 'author') = $_AUTHOR");
    CHECK(usedTableNames == set<string>{"kv_.books"});

    // Join with the default collection:
    CHECK(parse("{WHAT: ['.book.title', '.library.name', '.library'], \
                  FROM: [{collection: 'books', as: 'book'}, \
                         {collection: '_default', as: 'library', 'on': ['=', ['.book.library'], ['.library._id']]}],\
                 WHERE: ['=', ['.book.author'], ['$AUTHOR']]}")
          == "SELECT fl_result(fl_value(book.body, 'title')), fl_result(fl_value(library.body, 'name')), "
             "fl_result(fl_root(library.body)) FROM \"kv_.books\" AS book INNER JOIN kv_default AS library ON "
             "(fl_value(book.body, 'library') = library.key) AND (library.flags & 1 = 0) WHERE fl_value(book.body, "
             "'author') = $_AUTHOR");
    CHECK(usedTableNames == set<string>{"kv_default", "kv_.books"});

    // Join with a non-default collection:
    tableNames.insert("kv_.library");
    CHECK(parse("{WHAT: ['.book.title', '.library.name', '.library'], \
                  FROM: [{collection: 'books', as: 'book'}, \
                         {collection: 'library', 'on': ['=', ['.book.library'], ['.library._id']]}],\
                 WHERE: ['=', ['.book.author'], ['$AUTHOR']]}")
          == "SELECT fl_result(fl_value(book.body, 'title')), fl_result(fl_value(library.body, 'name')), "
             "fl_result(fl_root(library.body)) FROM \"kv_.books\" AS book INNER JOIN \"kv_.library\" AS library ON "
             "(fl_value(book.body, 'library') = library.key) WHERE fl_value(book.body, 'author') = $_AUTHOR");
    CHECK(usedTableNames == set<string>{"kv_.books", "kv_.library"});

    // Default collection with non-default join:
    CHECK(parse("{WHAT: ['.book.title', '.library.name', '.library'], \
                  FROM: [{as: 'book'}, \
                         {collection: 'library', 'on': ['=', ['.book.library'], ['.library._id']]}],\
                 WHERE: ['=', ['.book.author'], ['$AUTHOR']]}")
          == "SELECT fl_result(fl_value(book.body, 'title')), fl_result(fl_value(library.body, 'name')), "
             "fl_result(fl_root(library.body)) FROM kv_default AS book INNER JOIN \"kv_.library\" AS library ON "
             "(fl_value(book.body, 'library') = library.key) WHERE (fl_value(book.body, 'author') = $_AUTHOR) AND "
             "(book.flags & 1 = 0)");
    CHECK(usedTableNames == set<string>{"kv_default", "kv_.library"});
}

TEST_CASE_METHOD(QueryParserTest, "QueryParser FROM scope", "[Query][QueryParser]") {
    tableNames.insert("kv_.banned.books");
    tableNames.insert("kv_.store.customers");
    tableNames.insert("kv_.store2.customers");

    // Query a nonexistent scope:
    ExpectException(error::LiteCore, error::InvalidQuery, [&] {
        parse("{WHAT: ['.books.title'], \
                   FROM: [{scope: 'bestselling', collection: 'books'}],\
                  WHERE: ['=', ['.books.author'], ['$AUTHOR']]}");
    });
    // Query scope w/o collection:
    ExpectException(error::LiteCore, error::InvalidQuery, [&] {
        parse("{WHAT: ['.books.title'], \
                   FROM: [{scope: 'banned'}],\
                  WHERE: ['=', ['.books.author'], ['$AUTHOR']]}");
    });

    // Query a collection in a scope:
    CHECK(parse("{WHAT: ['.books.title'], \
                  FROM: [{scope: 'banned', collection: 'books'}],\
                 WHERE: ['=', ['.banned.books.author'], ['$AUTHOR']]}")
          == "SELECT fl_result(fl_value(\"banned.books\".body, 'title')) "
             "FROM \"kv_.banned.books\" AS \"banned.books\" "
             "WHERE fl_value(\"banned.books\".body, 'author') = $_AUTHOR");
    CHECK(usedTableNames == set<string>{"kv_.banned.books"});

    // Put the scope name in the collection string:
    CHECK(parse("{WHAT: ['.books.title'], \
                  FROM: [{collection: 'banned.books'}],\
                 WHERE: ['=', ['.books.author'], ['$AUTHOR']]}")
          == "SELECT fl_result(fl_value(\"banned.books\".body, 'title')) "
             "FROM \"kv_.banned.books\" AS \"banned.books\" "
             "WHERE fl_value(\"banned.books\".body, 'author') = $_AUTHOR");
    CHECK(usedTableNames == set<string>{"kv_.banned.books"});

    CHECK(parse("{'FROM':[{'COLLECTION':'customers','SCOPE':'store'}],'WHAT':[['.name']]}")
          == R"(SELECT fl_result(fl_value("store.customers".body, 'name')) FROM )"
             R"("kv_.store.customers" AS "store.customers")");
    CHECK(usedTableNames == set<string>{"kv_.store.customers"});

    CHECK(parse("{'FROM':[{'COLLECTION':'customers','SCOPE':'store'}],"
                "'WHAT':[['.customers.name']]}")
          == R"(SELECT fl_result(fl_value("store.customers".body, 'name')) )"
             R"(FROM "kv_.store.customers" AS "store.customers")");
    CHECK(usedTableNames == set<string>{"kv_.store.customers"});

    CHECK(parse("{'FROM':[{'COLLECTION':'customers','SCOPE':'store'}],"
                "'WHAT':[['.store.customers.name']]}")
          == R"(SELECT fl_result(fl_value("store.customers".body, 'name')) )"
             R"(FROM "kv_.store.customers" AS "store.customers")");
    CHECK(usedTableNames == set<string>{"kv_.store.customers"});

    CHECK(parse("{'FROM':[{'COLLECTION':'customers','SCOPE':'store'},"
                "{'COLLECTION':'customers','JOIN':'INNER','ON':['=',['.store.customers.name'],"
                "['.store2.customers.name']],'SCOPE':'store2'}],"
                "'WHAT':[['.store.customers.name'],['.store2.customers.name']]}")
          == R"(SELECT fl_result(fl_value("store.customers".body, 'name')), )"
             R"(fl_result(fl_value("store2.customers".body, 'name')) )"
             R"(FROM "kv_.store.customers" AS "store.customers" INNER JOIN "kv_.store2.customers" )"
             R"(AS "store2.customers" ON (fl_value("store.customers".body, 'name') )"
             R"(= fl_value("store2.customers".body, 'name')))");
    CHECK(usedTableNames == set<string>{"kv_.store.customers", "kv_.store2.customers"});
}

TEST_CASE_METHOD(QueryParserTest, "QueryParser Buried FTS", "[Query][QueryParser][FTS]") {
    parse("['SELECT', {WHERE: ['AND', ['MATCH()', 'byStreet', 'Hwy'],\
                                      ['=', ['.', 'contact', 'address', 'state'], 'CA']]}]");
    ExpectException(error::LiteCore, error::InvalidQuery, "MATCH can only appear at top-level, or in a top-level AND",
                    [this] {
                        parse("['SELECT', {WHERE: ['OR', ['MATCH()', 'byStreet', 'Hwy'],\
                                         ['=', ['.', 'contact', 'address', 'state'], 'CA']]}]");
                    });
}

#ifdef COUCHBASE_ENTERPRISE
TEST_CASE_METHOD(QueryParserTest, "QueryParser Vector Search", "[Query][QueryParser][VectorSearch]") {
    tableNames.insert("kv_default:vector:vecIndex");
    // Pure vector search (no other WHERE criteria):
    CHECK(parse("['SELECT', {WHERE: ['VECTOR_MATCH()', 'vecIndex', ['[]', 12, 34]],"
                "ORDER_BY: [ ['VECTOR_DISTANCE()', 'vecIndex'] ],"
<<<<<<< HEAD
                "LIMIT: 3}]")
          == "SELECT key, sequence FROM kv_default AS _doc JOIN (SELECT rowid, distance FROM "
             "\"kv_default:vector:vecIndex\" WHERE vector MATCH encode_vector(array_of(12, 34)) LIMIT 3) AS vector1 ON "
             "vector1.rowid = _doc.rowid WHERE (true) AND (_doc.flags & 1 = 0) ORDER BY vector1.distance LIMIT MAX(0, "
             "3)");
=======
                "LIMIT: 5}]")
          == "SELECT key, sequence FROM kv_default AS _doc JOIN (SELECT rowid, distance FROM "
             "\"kv_default:vector:vecIndex\" WHERE vector MATCH encode_vector(array_of(12, 34)) LIMIT 5) AS vector1 ON "
             "vector1.rowid = _doc.rowid WHERE (true) AND (_doc.flags & 1 = 0) ORDER BY vector1.distance LIMIT MAX(0, "
             "5)");
    // Pure vector search with default max_results (3)
    CHECK(parse("['SELECT', {WHERE: ['VECTOR_MATCH()', 'vecIndex', ['[]', 12, 34]],"
                "ORDER_BY: [ ['VECTOR_DISTANCE()', 'vecIndex'] ]}]")
          == "SELECT key, sequence FROM kv_default AS _doc JOIN (SELECT rowid, distance FROM "
             "\"kv_default:vector:vecIndex\" WHERE vector MATCH encode_vector(array_of(12, 34)) LIMIT 3) AS vector1 ON "
             "vector1.rowid = _doc.rowid WHERE (true) AND (_doc.flags & 1 = 0) ORDER BY vector1.distance");
>>>>>>> 36aec1c4
    // Hybrid search:
    CHECK(parse("['SELECT', {WHERE: ['AND', ['VECTOR_MATCH()', 'vecIndex', ['[]', 12, 34]],"
                "['>', ['._id'], 'x'] ],"
                "ORDER_BY: [ ['VECTOR_DISTANCE()', 'vecIndex'] ]}]")
          == "SELECT key, sequence FROM kv_default AS _doc JOIN \"kv_default:vector:vecIndex\" AS vector1 ON "
             "vector1.rowid = _doc.rowid WHERE (vector1.vector MATCH encode_vector((array_of(12, 34))) AND _doc.key > "
             "'x') AND (_doc.flags & 1 = 0) ORDER BY vector1.distance");
}

TEST_CASE_METHOD(QueryParserTest, "QueryParser Buried Vector Search", "[Query][QueryParser][VectorSearch]") {
    // Like FTS, vector_match can only be used at top level or within an AND.
    tableNames.insert("kv_default:vector:vecIndex");
    parse("['SELECT', {WHERE: ['AND', ['VECTOR_MATCH()', 'vecIndex', ['[]', 12, 34]],\
                                      ['=', ['.', 'contact', 'address', 'state'], 'CA']]}]");
    ExpectException(error::LiteCore, error::InvalidQuery,
                    "VECTOR_MATCH can only appear at top-level, or in a top-level AND", [this] {
                        parse("['SELECT', {WHERE: ['OR', ['VECTOR_MATCH()', 'vecIndex', ['[]', 12, 34]],\
                                         ['=', ['.', 'contact', 'address', 'state'], 'CA']]}]");
                    });
}
#endif<|MERGE_RESOLUTION|>--- conflicted
+++ resolved
@@ -677,13 +677,6 @@
     // Pure vector search (no other WHERE criteria):
     CHECK(parse("['SELECT', {WHERE: ['VECTOR_MATCH()', 'vecIndex', ['[]', 12, 34]],"
                 "ORDER_BY: [ ['VECTOR_DISTANCE()', 'vecIndex'] ],"
-<<<<<<< HEAD
-                "LIMIT: 3}]")
-          == "SELECT key, sequence FROM kv_default AS _doc JOIN (SELECT rowid, distance FROM "
-             "\"kv_default:vector:vecIndex\" WHERE vector MATCH encode_vector(array_of(12, 34)) LIMIT 3) AS vector1 ON "
-             "vector1.rowid = _doc.rowid WHERE (true) AND (_doc.flags & 1 = 0) ORDER BY vector1.distance LIMIT MAX(0, "
-             "3)");
-=======
                 "LIMIT: 5}]")
           == "SELECT key, sequence FROM kv_default AS _doc JOIN (SELECT rowid, distance FROM "
              "\"kv_default:vector:vecIndex\" WHERE vector MATCH encode_vector(array_of(12, 34)) LIMIT 5) AS vector1 ON "
@@ -695,7 +688,6 @@
           == "SELECT key, sequence FROM kv_default AS _doc JOIN (SELECT rowid, distance FROM "
              "\"kv_default:vector:vecIndex\" WHERE vector MATCH encode_vector(array_of(12, 34)) LIMIT 3) AS vector1 ON "
              "vector1.rowid = _doc.rowid WHERE (true) AND (_doc.flags & 1 = 0) ORDER BY vector1.distance");
->>>>>>> 36aec1c4
     // Hybrid search:
     CHECK(parse("['SELECT', {WHERE: ['AND', ['VECTOR_MATCH()', 'vecIndex', ['[]', 12, 34]],"
                 "['>', ['._id'], 'x'] ],"
