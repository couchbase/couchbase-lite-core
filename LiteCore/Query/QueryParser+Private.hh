//
//  QueryParser+Private.hh
//  LiteCore
//
//  Copyright © 2018 Couchbase. All rights reserved.
//

#pragma once
#include "QueryParser.hh"
#include "StringUtil.hh"
#include "fleece/slice.hh"
#include "function_ref.hh"
#include <iomanip>
<<<<<<< HEAD
=======
#include <string_view>
>>>>>>> a49f82bd

namespace litecore::qp {

    using namespace std;
    using namespace fleece; // enables ""_sl syntax
    using namespace fleece::impl;


#pragma mark - CONSTANTS:

    // Magic property names to reference doc metadata:
    constexpr slice kDocIDProperty        = "_id"_sl;
    constexpr slice kSequenceProperty     = "_sequence"_sl;
    constexpr slice kDeletedProperty      = "_deleted"_sl;
    constexpr slice kExpirationProperty   = "_expiration"_sl;
    constexpr slice kRevIDProperty        = "_revisionID"_sl;


    // Names of the SQLite functions we register for working with Fleece data,
    // in SQLiteFleeceFunctions.cc:
    constexpr slice kValueFnName = "fl_value"_sl;
    constexpr slice kNestedValueFnName = "fl_nested_value"_sl;
    constexpr slice kUnnestedValueFnName = "fl_unnested_value"_sl;
    constexpr slice kFTSValueFnName = "fl_fts_value"_sl;
    constexpr slice kBlobFnName = "fl_blob"_sl;
    constexpr slice kRootFnName  = "fl_root"_sl;
    constexpr slice kEachFnName  = "fl_each"_sl;
    constexpr slice kCountFnName = "fl_count"_sl;
    constexpr slice kExistsFnName= "fl_exists"_sl;
    constexpr slice kResultFnName= "fl_result"_sl;
    constexpr slice kBoolResultFnName = "fl_boolean_result"_sl;
    constexpr slice kContainsFnName = "fl_contains"_sl;
    constexpr slice kNullFnName = "fl_null"_sl;
    constexpr slice kBoolFnName = "fl_bool"_sl;
    constexpr slice kArrayFnNameWithParens = "array_of()"_sl;
    constexpr slice kDictFnName = "dict_of"_sl;
    constexpr slice kVersionFnName  = "fl_version"_sl;

    // Existing SQLite FTS rank function:
    constexpr slice kRankFnName  = "rank"_sl;

    constexpr slice kArrayCountFnName = "array_count"_sl;

    constexpr slice kPredictionFnName = "prediction"_sl;
    constexpr slice kPredictionFnNameWithParens = "prediction()"_sl;

    const char* const kDefaultTableAlias = "_doc";


#pragma mark - FUNCTIONS:

    [[noreturn]] __printflike(1, 2) void fail(const char *format, ...);

    #define require(TEST, FORMAT, ...)  if (TEST) ; else fail(FORMAT, ##__VA_ARGS__)

    template <class T>
    static T required(T val, const char *name, const char *message = "is missing") {
        require(val, "%s %s", name, message);
        return val;
    }

    const Value* getCaseInsensitive(const Dict *dict, slice key);
    bool isImplicitBool(const Value* op);

    const Array* requiredArray(const Value *v, const char *what);
    const Dict* requiredDict(const Value *v, const char *what);
    slice requiredString(const Value *v, const char *what);
    slice optionalString(const Value *v, const char *what);

    Path propertyFromOperands(ArrayIterator &operands, bool skipDot =false);
    Path propertyFromNode(const Value *node, char prefix ='.');

    unsigned findNodes(const Value *root, fleece::slice op, unsigned argCount,
                       function_ref<void(const Array*)> callback);

#pragma mark - FORMATTING:

<<<<<<< HEAD
    bool isAlphanumericOrUnderscore(slice str);
    bool isValidIdentifier(slice str);

    // Temporary wrapper for a slice/string, which adds quotes/escapes when written to an ostream.
    template <char Q, char E>
=======
    /// True if the slice contains only ASCII alphanumerics and underscores (and is non-empty.)
    bool isAlphanumericOrUnderscore(slice str);

    /// True if the slice is a valid SQL identifier that doesn't require double-quotes,
    /// i.e. it isAlphanumericOrUnderscore and does not begin with a digit.
    bool isValidIdentifier(slice str);

    // Temporary wrapper for a slice/string, which adds SQL quotes/escapes when written to an
    // ostream. Use the `sqlString()` and `sqlIdentifier()` functions instead of this directly.
    template <char QUOTE, char ESC>
>>>>>>> a49f82bd
    struct quotedSlice {
        explicit quotedSlice(slice s) :_raw(s) { }
        quotedSlice(const quotedSlice&) = delete;
        quotedSlice(quotedSlice&&) = delete;

        slice const _raw;
    };

<<<<<<< HEAD
    template <char Q, char E>
    std::ostream& operator<< (std::ostream &out, const quotedSlice<Q,E> &str)  {
        // SQL strings ('') are always quoted; identifiers ("") only when necessary.
        if (Q == '"' && isValidIdentifier(str._raw))
            out.write((const char*)str._raw.buf, str._raw.size);
        else
            out << std::quoted(string_view(str._raw), Q, E);
        return out;
    }

    // Wrap around a string when writing to a stream, to single-quote it as a SQL string literal.
=======
    template <char QUOTE, char ESC>
    std::ostream& operator<< (std::ostream &out, const quotedSlice<QUOTE,ESC> &str)  {
        // SQL strings ('') are always quoted; identifiers ("") only when necessary.
        if (QUOTE == '"' && isValidIdentifier(str._raw)) {
            out.write((const char*)str._raw.buf, str._raw.size);
        } else {
#if defined(__GNUC__) && !defined(__clang__) && __GNUC__ < 9
            // (GCC 7.4 does not have std::quoted(string_view) for some reason, though GCC 9 does)
            out << std::quoted(string(str._raw), QUOTE, ESC);
#else
            out << std::quoted(string_view(str._raw), QUOTE, ESC);
#endif
        }
        return out;
    }

    // Wrap around a string when writing to a stream, to single-quote it as a SQL string literal
    // and escape any single-quotes it contains:
    // `out << sqlString("I'm a string");` --> `'I''m a string'`
>>>>>>> a49f82bd
    static inline auto sqlString(slice str) {
        return quotedSlice<'\'','\''>(str);
    }

<<<<<<< HEAD
    // Wrap around a SQL identifier when writing to a stream, to double-quote it if necessary.
=======
    // Wrap around a SQL identifier when writing to a stream, to double-quote it if necessary:
    // `out << sqlIdentifier("normal_identifier") --> `normal_identifier`
    // `out << sqlIdentifier("weird-\"identifier\"");` --> `"weird-""identifier"""`
>>>>>>> a49f82bd
    static inline auto sqlIdentifier(slice name) {
        return quotedSlice<'"','"'>(name);
    }

}<|MERGE_RESOLUTION|>--- conflicted
+++ resolved
@@ -11,10 +11,7 @@
 #include "fleece/slice.hh"
 #include "function_ref.hh"
 #include <iomanip>
-<<<<<<< HEAD
-=======
 #include <string_view>
->>>>>>> a49f82bd
 
 namespace litecore::qp {
 
@@ -92,13 +89,6 @@
 
 #pragma mark - FORMATTING:
 
-<<<<<<< HEAD
-    bool isAlphanumericOrUnderscore(slice str);
-    bool isValidIdentifier(slice str);
-
-    // Temporary wrapper for a slice/string, which adds quotes/escapes when written to an ostream.
-    template <char Q, char E>
-=======
     /// True if the slice contains only ASCII alphanumerics and underscores (and is non-empty.)
     bool isAlphanumericOrUnderscore(slice str);
 
@@ -109,7 +99,6 @@
     // Temporary wrapper for a slice/string, which adds SQL quotes/escapes when written to an
     // ostream. Use the `sqlString()` and `sqlIdentifier()` functions instead of this directly.
     template <char QUOTE, char ESC>
->>>>>>> a49f82bd
     struct quotedSlice {
         explicit quotedSlice(slice s) :_raw(s) { }
         quotedSlice(const quotedSlice&) = delete;
@@ -118,19 +107,6 @@
         slice const _raw;
     };
 
-<<<<<<< HEAD
-    template <char Q, char E>
-    std::ostream& operator<< (std::ostream &out, const quotedSlice<Q,E> &str)  {
-        // SQL strings ('') are always quoted; identifiers ("") only when necessary.
-        if (Q == '"' && isValidIdentifier(str._raw))
-            out.write((const char*)str._raw.buf, str._raw.size);
-        else
-            out << std::quoted(string_view(str._raw), Q, E);
-        return out;
-    }
-
-    // Wrap around a string when writing to a stream, to single-quote it as a SQL string literal.
-=======
     template <char QUOTE, char ESC>
     std::ostream& operator<< (std::ostream &out, const quotedSlice<QUOTE,ESC> &str)  {
         // SQL strings ('') are always quoted; identifiers ("") only when necessary.
@@ -150,18 +126,13 @@
     // Wrap around a string when writing to a stream, to single-quote it as a SQL string literal
     // and escape any single-quotes it contains:
     // `out << sqlString("I'm a string");` --> `'I''m a string'`
->>>>>>> a49f82bd
     static inline auto sqlString(slice str) {
         return quotedSlice<'\'','\''>(str);
     }
 
-<<<<<<< HEAD
-    // Wrap around a SQL identifier when writing to a stream, to double-quote it if necessary.
-=======
     // Wrap around a SQL identifier when writing to a stream, to double-quote it if necessary:
     // `out << sqlIdentifier("normal_identifier") --> `normal_identifier`
     // `out << sqlIdentifier("weird-\"identifier\"");` --> `"weird-""identifier"""`
->>>>>>> a49f82bd
     static inline auto sqlIdentifier(slice name) {
         return quotedSlice<'"','"'>(name);
     }
