//
// QueryParserTables.hh
//
// Copyright (c) 2017 Couchbase, Inc All rights reserved.
//
// Licensed under the Apache License, Version 2.0 (the "License");
// you may not use this file except in compliance with the License.
// You may obtain a copy of the License at
//
// http://www.apache.org/licenses/LICENSE-2.0
//
// Unless required by applicable law or agreed to in writing, software
// distributed under the License is distributed on an "AS IS" BASIS,
// WITHOUT WARRANTIES OR CONDITIONS OF ANY KIND, either express or implied.
// See the License for the specific language governing permissions and
// limitations under the License.
//

#pragma once
#include "QueryParser.hh"
#include "fleece/slice.hh"

namespace litecore {

    using namespace fleece;
    using namespace fleece::impl;


    // This table defines the operations and their characteristics.
    // https://github.com/couchbase/couchbase-lite-core/wiki/JSON-Query-Schema
    // http://www.sqlite.org/lang_expr.html

    typedef void (QueryParser::*OpHandler)(slice op, ArrayIterator& args);

    struct QueryParser::Operation {
        slice op;               // Name, as found in 1st item of array
        int minArgs, maxArgs;   // Min/max number of args; max 9 means "unlimited"
        int precedence;         // Used to minimize generated parens
        OpHandler handler;      // Method that parses this operation
    };

    constexpr QueryParser::Operation QueryParser::kOperationList[] = {
        {".",               0, 9, 99,  &QueryParser::propertyOp},
        {"$",               1, 1, 99,  &QueryParser::parameterOp},
        {"?",               1, 9, 99,  &QueryParser::variableOp},
        {"_.",              1, 2, 99,  &QueryParser::objectPropertyOp},
        {"[]",              0, 9, 99,  &QueryParser::arrayLiteralOp},
        {"BLOB",            1, 1, 99,  &QueryParser::blobOp},

        {"MISSING",         0, 0, 99,  &QueryParser::missingOp},

        {"||",              2, 9,  3,  &QueryParser::concatOp},  // converted to concat(...) call

        {"*",               2, 9,  7,  &QueryParser::infixOp},
        {"/",               2, 2,  7,  &QueryParser::infixOp},
        {"%",               2, 2,  7,  &QueryParser::infixOp},

        {"+",               2, 9,  6,  &QueryParser::infixOp},
        {"-",               2, 2,  6,  &QueryParser::infixOp},
        {"-",               1, 1,  9,  &QueryParser::prefixOp},

        {"<",               2, 2,  4,  &QueryParser::infixOp},
        {"<=",              2, 2,  4,  &QueryParser::infixOp},
        {">",               2, 2,  4,  &QueryParser::infixOp},
        {">=",              2, 2,  4,  &QueryParser::infixOp},

        {"=",               2, 2,  3,  &QueryParser::infixOp},
        {"!=",              2, 2,  3,  &QueryParser::infixOp},
        {"IS",              2, 2,  3,  &QueryParser::infixOp},
        {"IS NOT",          2, 2,  3,  &QueryParser::infixOp},
        {"IN",              2, 9,  3,  &QueryParser::inOp},
        {"LIKE",            2, 3,  3,  &QueryParser::likeOp},
        {"NOT IN",          2, 9,  3,  &QueryParser::inOp},
        {"BETWEEN",         3, 3,  3,  &QueryParser::betweenOp},
        {"EXISTS",          1, 1,  8,  &QueryParser::existsOp},
<<<<<<< HEAD
=======
        {"IS VALUED",       1, 1,  3,  &QueryParser::functionOp},
>>>>>>> a49f82bd

        {"COLLATE",         2, 2, 10,  &QueryParser::collateOp},

        {"NOT",             1, 1,  9,  &QueryParser::prefixOp},
        {"AND",             2, 9,  2,  &QueryParser::infixOp},
        {"OR",              2, 9,  2,  &QueryParser::infixOp},

        {"CASE",            3, 9,  2,  &QueryParser::caseOp},

        {"ANY",             3, 3,  1,  &QueryParser::anyEveryOp},
        {"EVERY",           3, 3,  1,  &QueryParser::anyEveryOp},
        {"ANY AND EVERY",   3, 3,  1,  &QueryParser::anyEveryOp},

        {"SELECT",          1, 1,  1,  &QueryParser::selectOp},

        {"ASC",             1, 1,  2,  &QueryParser::postfixOp},
        {"DESC",            1, 1,  2,  &QueryParser::postfixOp},

<<<<<<< HEAD
        {"META",            0, 1, 99,  &QueryParser::metaOp},
=======
        {"META()",          0, 1, 99,  &QueryParser::metaOp},
>>>>>>> a49f82bd

        {nullslice,         0, 0, 99,  &QueryParser::fallbackOp} // fallback; must come last in list
    };

    // Declarations of some operations that don't exist in the input but are synthesized internally:

    constexpr QueryParser::Operation QueryParser::kArgListOperation
        {",",          0, 9, -2, &QueryParser::infixOp};
    constexpr QueryParser::Operation QueryParser::kColumnListOperation
        {",",          0, 9, -2, &QueryParser::infixOp};
    constexpr QueryParser::Operation QueryParser::kResultListOperation
        {",",          0, 9, -2, &QueryParser::resultOp};
    constexpr QueryParser::Operation QueryParser::kExpressionListOperation
        {nullslice,    1, 9, -3, &QueryParser::infixOp};
    constexpr QueryParser::Operation QueryParser::kOuterOperation
        {nullslice,    1, 1, -1};
    constexpr QueryParser::Operation QueryParser::kHighPrecedenceOperation
        {nullslice,    1, 1, 10};

    // Table of functions. Used when the 1st item of the array ends with "()".
    // https://developer.couchbase.com/documentation/server/current/n1ql/n1ql-language-reference/functions.html
    // http://www.sqlite.org/lang_corefunc.html
    // http://www.sqlite.org/lang_aggfunc.html

    struct FunctionSpec {
        slice name;             // Name (without the parens)
        int minArgs, maxArgs;   // Min/max number of args; max 9 means "unlimited"
        slice sqlite_name;      // Name to use in SQL; defaults to `name`
        bool aggregate;         // Is this an aggregate function?
        bool wants_collation;   // Does this function support a collation argument?
    };

    static constexpr FunctionSpec kFunctionList[] = {
        // Array:
        {"array_agg",        1, 1},
        {"array_avg",        1, 1},
        {"array_contains",   2, 2},
        {"array_count",      1, 1},
        {"array_ifnull",     1, 1},
        {"array_length",     1, 1},
        {"array_max",        1, 1},
        {"array_min",        1, 1},
        {"array_of",         0, 9},
        {"array_sum",        1, 1},

        // Comparison:  (SQLite min and max are used in non-aggregate form here)
        {"greatest",         2, 9, "max"},
        {"least",            2, 9, "min"},

        // Conditional (unknowns):
        {"ifmissing",        2, 9, "coalesce"},
        {"ifnull",           2, 9, "N1QL_ifnull"},
        {"ifmissingornull",  2, 9},
        {"missingif",        2, 2},
        {"nullif",           2, 2, "N1QL_nullif"},

        // Dates/times:
        { "millis_to_str",   1, 1 },
        { "millis_to_utc",   1, 1 },
        { "str_to_millis",   1, 1 },
        { "str_to_utc",      1, 1 },

        // Math:
        {"abs",              1, 1},
        {"acos",             1, 1},
        {"asin",             1, 1},
        {"atan",             1, 1},
        {"atan2",            2, 2},
        {"ceil",             1, 1},
        {"cos",              1, 1},
        {"degrees",          1, 1},
        {"e",                0, 0},
        {"exp",              1, 1},
        {"floor",            1, 1},
        {"ln",               1, 1},
        {"log",              1, 1},
        {"pi",               0, 0},
        {"power",            2, 2},
        {"radians",          1, 1},
        {"round",            1, 2},
        {"sign",             1, 1},
        {"sin",              1, 1},
        {"sqrt",             1, 1},
        {"tan",              1, 1},
        {"trunc",            1, 2},
<<<<<<< HEAD
=======
        {"div",              2, 2},
        {"idiv",             2, 2},
>>>>>>> a49f82bd

        // Patterns:
        {"regexp_contains",  2, 2},
        {"regexp_like",      2, 2},
        {"regexp_position",  2, 2},
        {"regexp_replace",   3, 9},
        {"fl_like",          2, 2, nullslice, false, true},

        // Strings:
        {"concat",           2, 9},
        {"contains",         2, 2, nullslice, false, true},
        {"length",           1, 1, "N1QL_length"},
        {"lower",            1, 1, "N1QL_lower"},
        {"ltrim",            1, 2, "N1QL_ltrim"},
        {"rtrim",            1, 2, "N1QL_rtrim"},
        {"trim",             1, 2, "N1QL_trim"},
        {"upper",            1, 1, "N1QL_upper"},

        // Types:
        {"isarray",          1, 1},
        {"is_array",         1, 1, "isarray"},
        {"isatom",           1, 1},
        {"is_atom",          1, 1, "isatom"},
        {"isboolean",        1, 1},
        {"is_boolean",       1, 1, "isboolean"},
        {"isnumber",         1, 1},
        {"is_number",        1, 1, "isnumber"},
        {"isobject",         1, 1},
        {"is_object",        1, 1, "isobject"},
        {"isstring",         1, 1},
        {"is_string",        1, 1, "isstring"},
        {"type",             1, 1},
        {"typename",         1, 1, "type"},
        {"toarray",          1, 1},
        {"to_array",         1, 1, "toarray"},
        {"toatom",           1, 1},
        {"to_atom",          1, 1, "toatom"},
        {"toboolean",        1, 1},
        {"to_boolean",       1, 1, "toboolean"},
        {"tonumber",         1, 1},
        {"to_number",        1, 1, "tonumber"},
        {"toobject",         1, 1},
        {"to_object",        1, 1, "toobject"},
        {"tostring",         1, 1},
        {"to_string",        1, 1, "tostring"},
<<<<<<< HEAD
        {"is_valued",        1, 1, "isvalued"},
=======
        {"is valued",        1, 1, "isvalued"},
>>>>>>> a49f82bd

        // FTS (not standard N1QL):
        {"match",            2, 2},
        {"rank",             1, 1},

        // Aggregate functions:
        {"avg",              1, 1, nullslice, true},
        {"count",            0, 1, nullslice, true},
        {"max",              1, 1, nullslice, true},
        {"min",              1, 1, nullslice, true},
        {"sum",              1, 1, nullslice, true},

        // Predictive query:
#ifdef COUCHBASE_ENTERPRISE
        {"prediction",         2, 3},
        {"euclidean_distance", 2, 3},
        {"cosine_distance",    2, 2},
#endif

        {nullslice} // End of data
    };


    enum JoinType {
        kInvalidJoin = -1,
        kInner = 0,
        kLeft,
        kLeftOuter,
        kCross
    };

    static constexpr const char* kJoinTypeNames[] = {
        "INNER",
        "LEFT",
        "LEFT OUTER",
        "CROSS",
        nullptr // End of data
    };

}<|MERGE_RESOLUTION|>--- conflicted
+++ resolved
@@ -73,10 +73,7 @@
         {"NOT IN",          2, 9,  3,  &QueryParser::inOp},
         {"BETWEEN",         3, 3,  3,  &QueryParser::betweenOp},
         {"EXISTS",          1, 1,  8,  &QueryParser::existsOp},
-<<<<<<< HEAD
-=======
         {"IS VALUED",       1, 1,  3,  &QueryParser::functionOp},
->>>>>>> a49f82bd
 
         {"COLLATE",         2, 2, 10,  &QueryParser::collateOp},
 
@@ -95,11 +92,7 @@
         {"ASC",             1, 1,  2,  &QueryParser::postfixOp},
         {"DESC",            1, 1,  2,  &QueryParser::postfixOp},
 
-<<<<<<< HEAD
-        {"META",            0, 1, 99,  &QueryParser::metaOp},
-=======
         {"META()",          0, 1, 99,  &QueryParser::metaOp},
->>>>>>> a49f82bd
 
         {nullslice,         0, 0, 99,  &QueryParser::fallbackOp} // fallback; must come last in list
     };
@@ -185,11 +178,8 @@
         {"sqrt",             1, 1},
         {"tan",              1, 1},
         {"trunc",            1, 2},
-<<<<<<< HEAD
-=======
         {"div",              2, 2},
         {"idiv",             2, 2},
->>>>>>> a49f82bd
 
         // Patterns:
         {"regexp_contains",  2, 2},
@@ -235,11 +225,7 @@
         {"to_object",        1, 1, "toobject"},
         {"tostring",         1, 1},
         {"to_string",        1, 1, "tostring"},
-<<<<<<< HEAD
-        {"is_valued",        1, 1, "isvalued"},
-=======
         {"is valued",        1, 1, "isvalued"},
->>>>>>> a49f82bd
 
         // FTS (not standard N1QL):
         {"match",            2, 2},
