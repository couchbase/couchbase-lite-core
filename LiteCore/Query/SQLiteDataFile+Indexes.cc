//
// SQLiteDataFile+Indexes.cc
//
// Copyright 2018-Present Couchbase, Inc.
//
// Use of this software is governed by the Business Source License included
// in the file licenses/BSL-Couchbase.txt.  As of the Change Date specified
// in that file, in accordance with the Business Source License, use of this
// software will be governed by the Apache License, Version 2.0, included in
// the file licenses/APL2.txt.
//

#include "SQLiteDataFile.hh"
#include "SQLiteKeyStore.hh"
#include "SQLite_Internal.hh"
#include "Error.hh"
#include "Logging.hh"
#include "SQLiteCpp/Database.h"
#include "SQLUtil.hh"
#include "StringUtil.hh"
#include "Array.hh"
#include "Encoder.hh"
#include "sqlite3.h"

using namespace std;
using namespace fleece;
using namespace fleece::impl;

namespace litecore {


#pragma mark - INDEX-TABLE MANAGEMENT:

    bool SQLiteDataFile::indexTableExists() const {
        string sql;
        return getSchema("indexes", "table", "indexes", sql);
    }

    void SQLiteDataFile::ensureIndexTableExists() {
        {
            string sql;
            if ( getSchema("indexes", "table", "indexes", sql) ) {
                // Check if the table needs to be updated to add the 'lastSeq' column: (v3.2)
                if ( sql.find("lastSeq") == string::npos ) _exec("ALTER TABLE indexes ADD COLUMN lastSeq INTEGER");
                return;
            }
        }

        if ( !options().upgradeable && _schemaVersion < SchemaVersion::WithIndexTable )
            error::_throw(error::CantUpgradeDatabase, "Accessing indexes requires upgrading the database schema");

        if ( !inTransaction() ) error::_throw(error::NotInTransaction);

        int userVersion = _sqlDb->execAndGet("PRAGMA user_version");
        if ( !options().upgradeable && userVersion < 301 )
            error::_throw(error::CantUpgradeDatabase, "Database needs upgrade of index metadata");

        LogTo(DBLog, "Upgrading database to use 'indexes' table...");
        _exec("CREATE TABLE indexes ("
              "name TEXT PRIMARY KEY, "   // Name of index
              "type INTEGER NOT NULL, "   // C4IndexType
              "keyStore TEXT NOT NULL, "  // Name of the KeyStore it indexes
              "expression TEXT, "         // Indexed property expression (JSON or N1QL)
              "indexTableName TEXT, "     // Index's SQLite name
<<<<<<< HEAD
              "lastSeq INTEGER)");        // Last indexed sequence, for lazy indexes, else null
        ensureSchemaVersionAtLeast(SchemaVersion::WithIndexTable);  // Backward-incompatible with version 2.0/2.1
=======
              "lastSeq TEXT)");           // indexed sequences, for lazy indexes, else null
        ensureSchemaVersionAtLeast(SchemaVersion::WithIndexTable);
>>>>>>> 36aec1c4

        for ( auto& spec : getIndexesOldStyle() ) registerIndex(spec, spec.keyStoreName, spec.indexTableName);
    }

    void SQLiteDataFile::registerIndex(const litecore::IndexSpec& spec, const string& keyStoreName,
                                       const string& indexTableName) {
        SQLite::Statement stmt(*this, "INSERT INTO indexes (name, type, keyStore, expression, indexTableName) "
                                      "VALUES (?, ?, ?, ?, ?)");
        stmt.bindNoCopy(1, spec.name);
        stmt.bind(2, spec.type);
        stmt.bindNoCopy(3, keyStoreName);
        stmt.bindNoCopy(4, (char*)spec.expression.buf, (int)spec.expression.size);
        if ( spec.type != IndexSpec::kValue ) stmt.bindNoCopy(5, indexTableName);
        LogStatement(stmt);
        stmt.exec();
    }

    void SQLiteDataFile::unregisterIndex(slice indexName) {
        SQLite::Statement stmt(*this, "DELETE FROM indexes WHERE name=?");
        stmt.bindNoCopy(1, (char*)indexName.buf, (int)indexName.size);
        LogStatement(stmt);
        stmt.exec();
    }

#pragma mark - CREATING INDEXES:

    bool SQLiteDataFile::createIndex(const litecore::IndexSpec& spec, SQLiteKeyStore* keyStore,
                                     const string& indexTableName, const string& indexSQL) {
        ensureIndexTableExists();
        if ( auto existingSpec = getIndex(spec.name) ) {
            if ( existingSpec->type == spec.type && existingSpec->keyStoreName == keyStore->name() ) {
                bool same;
                switch ( spec.type ) {
                    case IndexSpec::kFullText:
                    case IndexSpec::kVector:
                        same = schemaExistsWithSQL(indexTableName, "table", indexTableName, indexSQL);
                        break;
                    default:
                        same = schemaExistsWithSQL(spec.name, "index", indexTableName, indexSQL);
                        break;
                }
                if ( same ) return false;  // This is a duplicate of an existing index; do nothing
            }
            // Existing index is different, so delete it first:
            deleteIndex(*existingSpec);
        }
        LogTo(QueryLog, "Creating %s index: %s", spec.typeName(), indexSQL.c_str());
        exec(indexSQL);
        registerIndex(spec, keyStore->name(), indexTableName);
        return true;
    }

#pragma mark - DELETING INDEXES:

    void SQLiteDataFile::deleteIndex(const SQLiteIndexSpec& spec) {
        ensureIndexTableExists();
        LogTo(QueryLog, "Deleting %s index '%s'", spec.typeName(), spec.name.c_str());
        unregisterIndex(spec.name);
        if ( spec.type != IndexSpec::kFullText && spec.type != IndexSpec::kVector )
            exec(CONCAT("DROP INDEX IF EXISTS " << sqlIdentifier(spec.name)));
        if ( !spec.indexTableName.empty() ) garbageCollectIndexTable(spec.indexTableName);
    }

    // Drops unnested-array tables that no longer have any indexes on them.
    void SQLiteDataFile::garbageCollectIndexTable(const string& tableName) {
        {
            SQLite::Statement stmt(*this, "SELECT name FROM indexes WHERE indexTableName=?");
            stmt.bind(1, tableName);
            if ( stmt.executeStep() ) return;
        }

        LogTo(QueryLog, "Dropping unused index table '%s'", tableName.c_str());
        exec(CONCAT("DROP TABLE " << sqlIdentifier(tableName) << ""));

        stringstream       sql;
        static const char* kTriggerSuffixes[] = {"ins", "del", "upd", "preupdate", "postupdate", nullptr};
        for ( int i = 0; kTriggerSuffixes[i]; ++i ) {
            sql << "DROP TRIGGER IF EXISTS \"" << tableName << "::" << kTriggerSuffixes[i] << "\";";
        }
        exec(sql.str());
    }

#pragma mark - GETTING INDEX INFO:

    vector<SQLiteIndexSpec> SQLiteDataFile::getIndexes(const KeyStore* store) {
        if ( indexTableExists() ) {
            string sql = "SELECT name, type, expression, keyStore, indexTableName, lastSeq "
                         "FROM indexes ORDER BY name";
            if ( _schemaVersion < SchemaVersion::WithIndexesLastSeq ) {
                // If schema doesn't have the `lastSeq` column, don't query it:
                replace(sql, "lastSeq", "NULL");
            }
            vector<SQLiteIndexSpec> indexes;
<<<<<<< HEAD
            SQLite::Statement       stmt(*this, "SELECT name, type, expression, keyStore, "
                                                      "indexTableName, lastSeq "
                                                      "FROM indexes ORDER BY name");
=======
            SQLite::Statement       stmt(*this, sql);
>>>>>>> 36aec1c4
            while ( stmt.executeStep() ) {
                string keyStoreName = stmt.getColumn(3);
                if ( !store || keyStoreName == store->name() ) indexes.emplace_back(specFromStatement(stmt));
            }
            return indexes;
        } else {
            return getIndexesOldStyle(store);
        }
    }

    // Finds the indexes the old 2.0/2.1 way, without using the 'indexes' table.
    vector<SQLiteIndexSpec> SQLiteDataFile::getIndexesOldStyle(const KeyStore* store) {
        vector<SQLiteIndexSpec> indexes;
        // value indexes:
        SQLite::Statement getIndex(*this, "SELECT name, tbl_name FROM sqlite_master "
                                          "WHERE type = 'index' "
                                          "AND tbl_name LIKE 'kv_%' "
                                          "AND name NOT LIKE 'kv_%_blobs' "
                                          "AND name NOT LIKE 'kv_%_conflicts' "
                                          "AND name NOT LIKE 'kv_%_seqs' "
                                          "AND name NOT LIKE 'kv_%_expiration' "
                                          "AND sql NOT NULL");
        while ( getIndex.executeStep() ) {
            string indexName    = getIndex.getColumn(0);
            string keyStoreName = getIndex.getColumn(1).getString().substr(3);
            if ( !store || keyStoreName == store->name() )
                indexes.emplace_back(indexName, IndexSpec::kValue, alloc_slice(), QueryLanguage::kJSON,
                                     IndexSpec::Options{}, keyStoreName, "");
        }

        // FTS indexes:
        SQLite::Statement getFTS(*this, "SELECT name FROM sqlite_master WHERE type='table' "
                                        "AND name like '%::%' "
                                        "AND sql LIKE 'CREATE VIRTUAL TABLE % USING fts%'");
        while ( getFTS.executeStep() ) {
            string tableName    = getFTS.getColumn(0).getString();
            auto   delim        = tableName.find("::");
            string keyStoreName = tableName.substr(delim);
            string indexName    = tableName.substr(delim + 2);
            if ( !store || keyStoreName == store->name() )
                indexes.emplace_back(indexName, IndexSpec::kValue, alloc_slice(), QueryLanguage::kJSON,
                                     IndexSpec::Options{}, keyStoreName, tableName);
        }
        return indexes;
    }

    // Gets info of a single index. (Subroutine of create/deleteIndex.)
    optional<SQLiteIndexSpec> SQLiteDataFile::getIndex(slice name) {
        if ( !indexTableExists() ) return nullopt;
<<<<<<< HEAD
        SQLite::Statement stmt(*this, "SELECT name, type, expression, keyStore, "
                                      "indexTableName, lastSeq "
                                      "FROM indexes WHERE name=?");
=======
        string sql = "SELECT name, type, expression, keyStore, indexTableName, lastSeq "
                     "FROM indexes WHERE name=?";
        if ( _schemaVersion < SchemaVersion::WithIndexesLastSeq ) {
            // If schema doesn't have the `lastSeq` column, don't query it:
            replace(sql, "lastSeq", "NULL");
        }
        SQLite::Statement stmt(*this, sql);
>>>>>>> 36aec1c4
        stmt.bindNoCopy(1, (char*)name.buf, (int)name.size);
        if ( stmt.executeStep() ) return specFromStatement(stmt);
        else
            return nullopt;
    }

    void SQLiteDataFile::setIndexSequences(slice name, slice sequencesJSON) {
<<<<<<< HEAD
=======
        if ( _schemaVersion < SchemaVersion::WithIndexesLastSeq )
            error::_throw(error::CantUpgradeDatabase, "Saving lazy index-state requires updating database schema");
>>>>>>> 36aec1c4
        SQLite::Statement stmt(*this, "UPDATE indexes SET lastSeq=?1 WHERE name=?2");
        stmt.bindNoCopy(1, (char*)sequencesJSON.buf, int(sequencesJSON.size));
        stmt.bindNoCopy(2, (char*)name.buf, (int)name.size);
        stmt.exec();
    }

    // Recover an IndexSpec from a row of the `indexes` table
    SQLiteIndexSpec SQLiteDataFile::specFromStatement(SQLite::Statement& stmt) {
        string             name = stmt.getColumn(0).getString();
        auto               type = IndexSpec::Type(stmt.getColumn(1).getInt());
        IndexSpec::Options options;
        string             keyStoreName   = stmt.getColumn(3).getString();
        string             indexTableName = stmt.getColumn(4).getString();

        QueryLanguage queryLanguage = QueryLanguage::kJSON;
        alloc_slice   expression;
        if ( string col = stmt.getColumn(2).getString(); !col.empty() ) {
            expression = col;
            if ( col[0] != '[' && col[0] != '{' ) queryLanguage = QueryLanguage::kN1QL;
        }

#ifdef COUCHBASE_ENTERPRISE
        if ( type == IndexSpec::kVector ) {
            // Recover the vector options from the index schema itself:
            string sql;
            if ( getSchema(indexTableName, "table", indexTableName, sql) ) {
                if ( auto opts = SQLiteKeyStore::parseVectorSearchTableSQL(sql) ) options = std::move(*opts);
            }
        }
#endif

        SQLiteIndexSpec spec{name, type, expression, queryLanguage, options, keyStoreName, indexTableName};
        if ( auto col5 = stmt.getColumn(5); col5.isText() ) spec.indexedSequences = col5.getText();
        return spec;
    }

#pragma mark - FOR DEBUGGING / INSPECTION:

    void SQLiteDataFile::inspectIndex(slice name, int64_t& outRowCount, alloc_slice* outRows) {
        /* See  https://sqlite.org/imposter.html
           "Unlike all other SQLite APIs, sqlite3_test_control() interface is subject to incompatible
            changes from one release to the next, and so the mechanism described below is not
            guaranteed to work in future releases of SQLite. ...
            Imposter tables are for analysis and testing use only." */

        auto spec = getIndex(name);
        if ( !spec ) error::_throw(error::NoSuchIndex);
        else if ( spec->type == IndexSpec::kVector )
            return inspectVectorIndex(*spec, outRowCount, outRows);
        else if ( spec->type != IndexSpec::kValue )
            error::_throw(error::UnsupportedOperation, "Only supported for value indexes");

        // Construct a list of column names:
        stringstream columns;
        int          n = 1;
        for ( Array::iterator i(spec->what()); i; ++i, ++n ) {
            auto col = i.value();
            if ( auto array = col->asArray(); array ) col = array->get(0);
            slice colStr = col->asString();
            if ( colStr.hasPrefix("."_sl) && colStr.size > 1 ) {
                colStr.moveStart(1);
                columns << '"' << string(colStr) << '"';
            } else {
                columns << "c" << n;
            }
            columns << ", ";
        }
        columns << "_rowid";

        // Get the root page number of the index in the SQLite database file:
        int pageNo;
        {
            SQLite::Statement check(*_sqlDb, "SELECT sql, rootpage FROM sqlite_master "
                                             "WHERE type = 'index' AND name = ?");
            check.bind(1, spec->name);
            LogStatement(check);
            if ( !check.executeStep() ) error::_throw(error::UnexpectedError, "Couldn't get internal index info");
            string sql = check.getColumn(0);
            pageNo     = check.getColumn(1);
        }

        string tableName = "\"imposter::" + string(name) + "\"";

        sqlite3_test_control(SQLITE_TESTCTRL_IMPOSTER, _sqlDb->getHandle(), "main", 1, pageNo);
        _sqlDb->exec("CREATE TABLE IF NOT EXISTS " + tableName + " (" + columns.str() + ", PRIMARY KEY(" + columns.str()
                     + ")) WITHOUT ROWID");
        sqlite3_test_control(SQLITE_TESTCTRL_IMPOSTER, _sqlDb->getHandle(), "main", 0, 0);

        // Write the index's rows to a Fleece doc:
        if ( outRows ) {
            Encoder enc;
            enc.beginArray();
            SQLite::Statement st(*_sqlDb, "SELECT * FROM " + tableName);
            LogStatement(st);
            auto nCols  = st.getColumnCount();
            outRowCount = 0;
            while ( st.executeStep() ) {
                ++outRowCount;
                enc.beginArray();
                for ( int i = 0; i < nCols; ++i ) {
                    SQLite::Column col = st.getColumn(i);
                    switch ( col.getType() ) {
                        case SQLITE_NULL:
                            enc << nullValue;
                            break;
                        case SQLITE_INTEGER:
                            enc << col.getInt();
                            break;
                        case SQLITE_FLOAT:
                            enc << col.getDouble();
                            break;
                        case SQLITE_TEXT:
                            enc << col.getString();
                            break;
                        case SQLITE_BLOB:
                            enc << "?BLOB?";
                            break;  // TODO: Decode Fleece blobs
                    }
                }
                enc.endArray();
            }
            enc.endArray();
            *outRows = enc.finish();
        } else {
            outRowCount = this->intQuery(("SELECT count(*) FROM " + tableName).c_str());
        }
    }

    void SQLiteDataFile::inspectVectorIndex(SQLiteIndexSpec const& spec, int64_t& outRowCount, alloc_slice* outRows) {
        if ( outRows ) {
            string            ksTable = SQLiteKeyStore::tableName(spec.keyStoreName);
            SQLite::Statement st(*_sqlDb, "SELECT kv.key, idx.vector, idx.bucket, idx.docid"
                                          " FROM \""
                                                  + spec.indexTableName
                                                  + "\" as idx"
                                                    " LEFT JOIN \""
                                                  + ksTable
                                                  + "\" as kv ON idx.docid = kv.rowid"
                                                    " ORDER BY kv.key");
            LogStatement(st);
            Encoder enc;
            enc.beginArray();
            outRowCount = 0;
            while ( st.executeStep() ) {
                ++outRowCount;
                enc.beginArray();
                enc.writeString(st.getColumn(0).getText());
                enc.writeData(slice(st.getColumn(1).getBlob(), st.getColumn(1).size()));
                enc.writeInt(st.getColumn(2));
                enc.writeInt(st.getColumn(3));
                enc.endArray();
            }
            enc.endArray();
            *outRows = enc.finish();
        } else {
            outRowCount = this->intQuery(("SELECT count(*) FROM " + spec.indexTableName).c_str());
        }
    }

}  // namespace litecore<|MERGE_RESOLUTION|>--- conflicted
+++ resolved
@@ -37,14 +37,7 @@
     }
 
     void SQLiteDataFile::ensureIndexTableExists() {
-        {
-            string sql;
-            if ( getSchema("indexes", "table", "indexes", sql) ) {
-                // Check if the table needs to be updated to add the 'lastSeq' column: (v3.2)
-                if ( sql.find("lastSeq") == string::npos ) _exec("ALTER TABLE indexes ADD COLUMN lastSeq INTEGER");
-                return;
-            }
-        }
+        if ( indexTableExists() ) return;
 
         if ( !options().upgradeable && _schemaVersion < SchemaVersion::WithIndexTable )
             error::_throw(error::CantUpgradeDatabase, "Accessing indexes requires upgrading the database schema");
@@ -62,13 +55,8 @@
               "keyStore TEXT NOT NULL, "  // Name of the KeyStore it indexes
               "expression TEXT, "         // Indexed property expression (JSON or N1QL)
               "indexTableName TEXT, "     // Index's SQLite name
-<<<<<<< HEAD
-              "lastSeq INTEGER)");        // Last indexed sequence, for lazy indexes, else null
-        ensureSchemaVersionAtLeast(SchemaVersion::WithIndexTable);  // Backward-incompatible with version 2.0/2.1
-=======
               "lastSeq TEXT)");           // indexed sequences, for lazy indexes, else null
         ensureSchemaVersionAtLeast(SchemaVersion::WithIndexTable);
->>>>>>> 36aec1c4
 
         for ( auto& spec : getIndexesOldStyle() ) registerIndex(spec, spec.keyStoreName, spec.indexTableName);
     }
@@ -162,13 +150,7 @@
                 replace(sql, "lastSeq", "NULL");
             }
             vector<SQLiteIndexSpec> indexes;
-<<<<<<< HEAD
-            SQLite::Statement       stmt(*this, "SELECT name, type, expression, keyStore, "
-                                                      "indexTableName, lastSeq "
-                                                      "FROM indexes ORDER BY name");
-=======
             SQLite::Statement       stmt(*this, sql);
->>>>>>> 36aec1c4
             while ( stmt.executeStep() ) {
                 string keyStoreName = stmt.getColumn(3);
                 if ( !store || keyStoreName == store->name() ) indexes.emplace_back(specFromStatement(stmt));
@@ -218,11 +200,6 @@
     // Gets info of a single index. (Subroutine of create/deleteIndex.)
     optional<SQLiteIndexSpec> SQLiteDataFile::getIndex(slice name) {
         if ( !indexTableExists() ) return nullopt;
-<<<<<<< HEAD
-        SQLite::Statement stmt(*this, "SELECT name, type, expression, keyStore, "
-                                      "indexTableName, lastSeq "
-                                      "FROM indexes WHERE name=?");
-=======
         string sql = "SELECT name, type, expression, keyStore, indexTableName, lastSeq "
                      "FROM indexes WHERE name=?";
         if ( _schemaVersion < SchemaVersion::WithIndexesLastSeq ) {
@@ -230,7 +207,6 @@
             replace(sql, "lastSeq", "NULL");
         }
         SQLite::Statement stmt(*this, sql);
->>>>>>> 36aec1c4
         stmt.bindNoCopy(1, (char*)name.buf, (int)name.size);
         if ( stmt.executeStep() ) return specFromStatement(stmt);
         else
@@ -238,11 +214,8 @@
     }
 
     void SQLiteDataFile::setIndexSequences(slice name, slice sequencesJSON) {
-<<<<<<< HEAD
-=======
         if ( _schemaVersion < SchemaVersion::WithIndexesLastSeq )
             error::_throw(error::CantUpgradeDatabase, "Saving lazy index-state requires updating database schema");
->>>>>>> 36aec1c4
         SQLite::Statement stmt(*this, "UPDATE indexes SET lastSeq=?1 WHERE name=?2");
         stmt.bindNoCopy(1, (char*)sequencesJSON.buf, int(sequencesJSON.size));
         stmt.bindNoCopy(2, (char*)name.buf, (int)name.size);
