--- conflicted
+++ resolved
@@ -323,13 +323,7 @@
         return false;
     }
 
-<<<<<<< HEAD
-    inline bool isReservedWord(const char* ident) { return findIdentifier(ident, kReservedWords); }
-
     inline bool isFunction(const char* fn) { return findIdentifier(fn, kFunctions); }
-=======
-    static inline bool isFunction(const char* fn) { return findIdentifier(fn, kFunctions); }
->>>>>>> c67cbd3d
 
     // Collation modes:
 
