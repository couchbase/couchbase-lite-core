//
// IndexSpec.cc
//
// Copyright 2019-Present Couchbase, Inc.
//
// Use of this software is governed by the Business Source License included
// in the file licenses/BSL-Couchbase.txt.  As of the Change Date specified
// in that file, in accordance with the Business Source License, use of this
// software will be governed by the Apache License, Version 2.0, included in
// the file licenses/APL2.txt.
//

#include <utility>
#include "IndexSpec.hh"
#include "TranslatorUtils.hh"
#include "Error.hh"
#include "Doc.hh"
#include "fleece/Fleece.hh"
#include "n1ql_parser.hh"
#include "Query.hh"
#include "MutableDict.hh"
#include "StringUtil.hh"

namespace litecore {
    using namespace fleece;

    IndexSpec::IndexSpec(std::string name_, Type type_, alloc_slice expression_, QueryLanguage queryLanguage_,
                         Options opt)
        : name(std::move(name_))
        , type(type_)
        , expression(std::move(expression_))
        , queryLanguage(queryLanguage_)
        , options(std::move(opt)) {
        auto whichOpts = options.index();
        if ( (type == kFullText && whichOpts != 1 && whichOpts != 0) || (type == kVector && whichOpts != 2)
             || (type == kArray && whichOpts != 3) )
            error::_throw(error::LiteCoreError::InvalidParameter, "Invalid options type for index");
    }

    IndexSpec::IndexSpec(IndexSpec&& spec)
        : IndexSpec(std::move(spec.name), spec.type, std::move(spec.expression), spec.queryLanguage,
                    std::move(spec.options)) {
        _doc      = spec._doc;
        spec._doc = nullptr;
    }

    IndexSpec::~IndexSpec() {
        FLDoc_Release(_doc);
        FLDoc_Release(_unnestDoc);
    }

    void IndexSpec::validateName() const {
        if ( name.empty() ) { error::_throw(error::LiteCoreError::InvalidParameter, "Index name must not be empty"); }
        if ( slice(name).findByte((uint8_t)'"') != nullptr ) {
            error::_throw(error::LiteCoreError::InvalidParameter, "Index name must not contain "
                                                                  "the double quote (\") character");
        }
    }

    FLDoc IndexSpec::doc() const {
        if ( !_doc ) {
            switch ( queryLanguage ) {
                case QueryLanguage::kJSON:
<<<<<<< HEAD
                    {
                        if ( auto doc = Doc::fromJSON(expression); doc ) _doc = doc.detach();
                        else
                            error::_throw(error::InvalidQuery, "Invalid JSON in index expression");
                        break;
=======
                    try {
                        if ( canPartialIndex() && !whereClause.empty() ) {
                            std::stringstream ss;
                            ss << R"({"WHAT": )" << expression.asString() << R"(, "WHERE": )" << whereClause.asString()
                               << "}";
                            _doc = Doc::fromJSON(ss.str());
                        } else {
                            _doc = Doc::fromJSON(expression);
                        }
                    } catch ( const FleeceException& ) {
                        error::_throw(error::InvalidQuery, "Invalid JSON in index expression");
>>>>>>> 2140bfb3
                    }
                case QueryLanguage::kN1QL:
                    try {
                        alloc_slice json;
                        if ( !expression.empty() ) {
<<<<<<< HEAD
                            int           errPos;
                            FLMutableDict result = n1ql::parse(string(expression), &errPos);
                            if ( !result ) { throw Query::parseError("N1QL syntax error in index expression", errPos); }
                            json = FLValue_ToJSON(FLValue(result));
                            FLMutableDict_Release(result);
=======
                            MutableDict*      result   = nullptr;
                            bool              hasWhere = false;
                            std::stringstream ss;
                            if ( canPartialIndex() && !whereClause.empty() ) {
                                hasWhere = true;
                                ss << "SELECT ( " << expression.asString() << " ) FROM _ WHERE ( "
                                   << whereClause.asString() << " )";
                                result = (MutableDict*)n1ql::parse(ss.str(), &errPos);
                            } else {
                                result = (MutableDict*)n1ql::parse(expression.asString(), &errPos);
                            }
                            if ( !result ) {
                                string errExpr = "Invalid N1QL in index expression \"";
                                if ( ss.peek() != EOF ) errExpr += ss.str();
                                else
                                    errExpr += expression.asString();
                                errExpr += "\"";
                                throw Query::parseError(errExpr.c_str(), errPos);
                            }
                            if ( hasWhere ) result->remove("FROM"_sl);
                            json = result->toJSON(true);
                            FLMutableDict_Release((FLMutableDict)result);
>>>>>>> 2140bfb3
                        } else {
                            // n1ql parser won't compile empty string to empty array. Do it manually.
                            json = "[]";  // empty WHAT cannot be followed by WHERE clause.
                        }
<<<<<<< HEAD
                        _doc = Doc::fromJSON(json).detach();
                    } catch ( const std::runtime_error& ) {
                        error::_throw(error::InvalidQuery, "Invalid N1QL in index expression");
=======
                        _doc = Doc::fromJSON(json);
                    } catch ( const std::runtime_error& exc ) {
                        if ( dynamic_cast<const Query::parseError*>(&exc) ) throw;
                        else
                            error::_throw(error::InvalidQuery, "Invalid N1QL in index expression");
>>>>>>> 2140bfb3
                    }
                    break;
            }
        }
        return _doc;
    }

    FLArray IndexSpec::what() const {
        Doc   doc(this->doc());
        Array what;
        if ( auto dict = doc.asDict() ) {
            what = qt::requiredArray(qt::getCaseInsensitive(dict, "WHAT"), "Index WHAT term");
        } else {
            // For backward compatibility, the JSON is allowed to be just an array
            // of expressions.
            what = qt::requiredArray(doc.root(), "Index JSON");
        }
        // Array Inddex can have empty what.
        if ( type != kArray && what.empty() ) error::_throw(error::InvalidQuery, "Index WHAT list cannot be empty");
        return what;
    }

    FLArray IndexSpec::where() const {
        Doc doc(this->doc());
        if ( auto dict = doc.asDict() ) {
            if ( auto whereVal = qt::getCaseInsensitive(dict, "WHERE"); whereVal )
                return qt::requiredArray(whereVal, "Index WHERE term");
        }
        return nullptr;
    }

    // Turning unnestPath in C4IndexOptions to an array in JSON expresion.
    // Ex. students[].interests -> [[".students"],[".interests"]]
    FLArray IndexSpec::unnestPaths() const {
        const ArrayOptions* arrayOpts = arrayOptions();
        if ( !arrayOpts || !arrayOpts->unnestPath )
            error::_throw(error::InvalidParameter, "IndexOptions for ArrayIndex must include unnestPath.");

        Doc doc(unnestDoc());
        if ( auto dict = doc.asDict(); dict ) {
            if ( auto whatVal = qt::getCaseInsensitive(dict, "WHAT"); whatVal )
                return qt::requiredArray(whatVal, "Index WHAT term");
        }
        return nullptr;
    }

    FLDoc IndexSpec::unnestDoc() const {
        // Precondition: arrayOptions() && arrayOptions()->unnestPath
        if ( !_unnestDoc ) {
            try {
                string n1qlUnnestPaths{arrayOptions()->unnestPath};
                if ( n1qlUnnestPaths.empty() )
                    error::_throw(error::InvalidParameter,
                                  "IndexOptions for ArrayIndex must have non-empty unnestPath.");

                // Turning "students[].interests" to "students, interests"
                litecore::replace(n1qlUnnestPaths, KeyStore::kUnnestLevelSeparator, ", ");
                int           errPos;
                FLMutableDict result = n1ql::parse(n1qlUnnestPaths, &errPos);
                if ( !result ) {
                    string msg = "N1QL syntax error in unnestPath \"" + n1qlUnnestPaths + "\"";
                    throw Query::parseError(msg.c_str(), errPos);
                }

                alloc_slice json{FLValue_ToJSON(FLValue(result))};
                FLMutableDict_Release(result);
                _unnestDoc = Doc::fromJSON(json).detach();
            } catch ( const std::runtime_error& exc ) {
                error::_throw(error::InvalidQuery, "Invalid N1QL in unnestPath (%s)", exc.what());
            }
        }
        return _unnestDoc;
    }
}  // namespace litecore<|MERGE_RESOLUTION|>--- conflicted
+++ resolved
@@ -40,8 +40,9 @@
     IndexSpec::IndexSpec(IndexSpec&& spec)
         : IndexSpec(std::move(spec.name), spec.type, std::move(spec.expression), spec.queryLanguage,
                     std::move(spec.options)) {
-        _doc      = spec._doc;
-        spec._doc = nullptr;
+        whereClause = std::move(spec.whereClause);
+        _doc        = spec._doc;
+        spec._doc   = nullptr;
     }
 
     IndexSpec::~IndexSpec() {
@@ -61,47 +62,35 @@
         if ( !_doc ) {
             switch ( queryLanguage ) {
                 case QueryLanguage::kJSON:
-<<<<<<< HEAD
-                    {
-                        if ( auto doc = Doc::fromJSON(expression); doc ) _doc = doc.detach();
-                        else
-                            error::_throw(error::InvalidQuery, "Invalid JSON in index expression");
-                        break;
-=======
                     try {
                         if ( canPartialIndex() && !whereClause.empty() ) {
                             std::stringstream ss;
                             ss << R"({"WHAT": )" << expression.asString() << R"(, "WHERE": )" << whereClause.asString()
                                << "}";
-                            _doc = Doc::fromJSON(ss.str());
+                            _doc = Doc::fromJSON(ss.str()).detach();
                         } else {
-                            _doc = Doc::fromJSON(expression);
+                            _doc = Doc::fromJSON(expression).detach();
                         }
                     } catch ( const FleeceException& ) {
                         error::_throw(error::InvalidQuery, "Invalid JSON in index expression");
->>>>>>> 2140bfb3
                     }
+                    if ( !_doc ) error::_throw(error::InvalidQuery, "Invalid JSON in index expression");
+                    break;
                 case QueryLanguage::kN1QL:
                     try {
+                        int         errPos;
                         alloc_slice json;
                         if ( !expression.empty() ) {
-<<<<<<< HEAD
-                            int           errPos;
-                            FLMutableDict result = n1ql::parse(string(expression), &errPos);
-                            if ( !result ) { throw Query::parseError("N1QL syntax error in index expression", errPos); }
-                            json = FLValue_ToJSON(FLValue(result));
-                            FLMutableDict_Release(result);
-=======
-                            MutableDict*      result   = nullptr;
+                            MutableDict       result   = nullptr;
                             bool              hasWhere = false;
                             std::stringstream ss;
                             if ( canPartialIndex() && !whereClause.empty() ) {
                                 hasWhere = true;
                                 ss << "SELECT ( " << expression.asString() << " ) FROM _ WHERE ( "
                                    << whereClause.asString() << " )";
-                                result = (MutableDict*)n1ql::parse(ss.str(), &errPos);
+                                result = n1ql::parse(ss.str(), &errPos);
                             } else {
-                                result = (MutableDict*)n1ql::parse(expression.asString(), &errPos);
+                                result = n1ql::parse(expression.asString(), &errPos);
                             }
                             if ( !result ) {
                                 string errExpr = "Invalid N1QL in index expression \"";
@@ -111,26 +100,20 @@
                                 errExpr += "\"";
                                 throw Query::parseError(errExpr.c_str(), errPos);
                             }
-                            if ( hasWhere ) result->remove("FROM"_sl);
-                            json = result->toJSON(true);
+                            if ( hasWhere ) result.remove("FROM"_sl);
+                            json = result.toJSON();
                             FLMutableDict_Release((FLMutableDict)result);
->>>>>>> 2140bfb3
                         } else {
                             // n1ql parser won't compile empty string to empty array. Do it manually.
                             json = "[]";  // empty WHAT cannot be followed by WHERE clause.
                         }
-<<<<<<< HEAD
                         _doc = Doc::fromJSON(json).detach();
-                    } catch ( const std::runtime_error& ) {
-                        error::_throw(error::InvalidQuery, "Invalid N1QL in index expression");
-=======
-                        _doc = Doc::fromJSON(json);
                     } catch ( const std::runtime_error& exc ) {
                         if ( dynamic_cast<const Query::parseError*>(&exc) ) throw;
                         else
                             error::_throw(error::InvalidQuery, "Invalid N1QL in index expression");
->>>>>>> 2140bfb3
                     }
+                    if ( !_doc ) error::_throw(error::InvalidQuery, "Invalid SQL++ in index expression");
                     break;
             }
         }
