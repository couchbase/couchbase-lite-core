//
// SQLiteKeyStore+ArrayIndexes.cc
//
// Copyright 2018-Present Couchbase, Inc.
//
// Use of this software is governed by the Business Source License included
// in the file licenses/BSL-Couchbase.txt.  As of the Change Date specified
// in that file, in accordance with the Business Source License, use of this
// software will be governed by the Apache License, Version 2.0, included in
// the file licenses/APL2.txt.
//

#include "SQLiteKeyStore.hh"
#include "SQLiteDataFile.hh"
<<<<<<< HEAD
#include "QueryTranslator.hh"
=======
#include "QueryParser.hh"
#include "SecureDigest.hh"
>>>>>>> c67cbd3d
#include "SQLUtil.hh"
#include "StringUtil.hh"
#include "Array.hh"

using namespace std;
using namespace fleece;
using namespace fleece::impl;

namespace litecore {

    bool SQLiteKeyStore::createArrayIndex(const IndexSpec& spec) {
<<<<<<< HEAD
        Array::iterator iExprs((const Array*)spec.what());
        string          arrayTableName = createUnnestedTable(iExprs.value());
        return createIndex(spec, arrayTableName, ++iExprs);
=======
        // the following will throw if !spec.arrayOptions() || !spec.arrayOpeionts()->unnestPath
        Array::iterator itPath(spec.unnestPaths());

        auto currSpec = db().getIndex(spec.name);
        if ( currSpec ) {
            // If there is already index with the index name,
            // eiher delete the current one, or use it (return false)
            while ( true ) {
                if ( currSpec->type != IndexSpec::kArray ) break;
                if ( !currSpec->arrayOptions() ) break;
                if ( currSpec->arrayOptions()->unnestPath != spec.arrayOptions()->unnestPath ) break;
                if ( !currSpec->what() || !spec.what() ) break;
                if ( currSpec->what()->toJSONString() != spec.what()->toJSONString() ) break;
                // Same index spec and unnestPath
                return false;
            }
            db().deleteIndex(*currSpec);
        }

        string plainTableName, unnestTableName;
        for ( ; itPath; ++itPath ) {
            std::tie(plainTableName, unnestTableName) =
                    createUnnestedTable(itPath.value(), plainTableName, unnestTableName);
        }
        Array::iterator iExprs(spec.what());
        return createIndex(spec, plainTableName, iExprs);
>>>>>>> c67cbd3d
    }

    std::pair<string, string> SQLiteKeyStore::createUnnestedTable(const Value* expression, string plainParentTable,
                                                                  string parentTable) {
        // Derive the table name from the expression it unnests:
<<<<<<< HEAD
        string          kvTableName = tableName();
        QueryTranslator qp(db(), "", kvTableName);
        string          unnestTableName = qp.unnestedTableName(FLValue(expression));
=======
        if ( plainParentTable.empty() ) plainParentTable = parentTable = tableName();
        QueryParser qp(db(), "", plainParentTable);
        string      plainTableName    = qp.unnestedTableName(expression);
        string      unnestTableName   = hexName(plainTableName);
        string      quotedParentTable = CONCAT(sqlIdentifier(parentTable));
>>>>>>> c67cbd3d

        // Create the index table, unless an identical one already exists:
        string sql = CONCAT("CREATE TABLE " << sqlIdentifier(unnestTableName)
                                            << " "
                                               "(docid INTEGER NOT NULL REFERENCES "
                                            << sqlIdentifier(parentTable)
                                            << "(rowid), "
                                               " i INTEGER NOT NULL,"
                                               " body BLOB NOT NULL, "
                                               " CONSTRAINT pk PRIMARY KEY (docid, i))");
        if ( !db().schemaExistsWithSQL(unnestTableName, "table", unnestTableName, sql) ) {
            LogTo(QueryLog, "Creating UNNEST table '%s' on %s", unnestTableName.c_str(),
                  expression->toJSON(true).asString().c_str());
            db().exec(sql);

            qp.setBodyColumnName("new.body");
<<<<<<< HEAD
            string eachExpr = qp.eachExpressionSQL(FLValue(expression));
=======
            string eachExpr = qp.eachExpressionSQL(expression);
            bool   nested   = plainParentTable.find(KeyStore::kUnnestSeparator) != string::npos;
>>>>>>> c67cbd3d

            // Populate the index-table with data from existing documents:
            if ( !nested ) {
                db().exec(CONCAT("INSERT INTO " << sqlIdentifier(unnestTableName)
                                                << " (docid, i, body) "
                                                   "SELECT new.rowid, _each.rowid, _each.value "
                                                << "FROM " << sqlIdentifier(parentTable) << " as new, " << eachExpr
                                                << " AS _each "
                                                   "WHERE (new.flags & 1) = 0"));
            } else {
                db().exec(CONCAT("INSERT INTO " << sqlIdentifier(unnestTableName)
                                                << " (docid, i, body) "
                                                   "SELECT new.rowid, _each.rowid, _each.value "
                                                << "FROM " << sqlIdentifier(parentTable) << " as new, " << eachExpr
                                                << " AS _each"));
            }

            // Set up triggers to keep the index-table up to date
            // ...on insertion:
            string insertTriggerExpr = CONCAT("INSERT INTO " << sqlIdentifier(unnestTableName)
                                                             << " (docid, i, body) "
                                                                "SELECT new.rowid, _each.rowid, _each.value "
                                                             << "FROM " << eachExpr << " AS _each ");
            // ...on delete:
            string deleteTriggerExpr = CONCAT("DELETE FROM " << sqlIdentifier(unnestTableName)
                                                             << " "
                                                                "WHERE docid = old.rowid");

            if ( !nested ) {
                createTrigger(unnestTableName, "ins", "AFTER INSERT", "WHEN (new.flags & 1) = 0", insertTriggerExpr,
                              quotedParentTable);
                createTrigger(unnestTableName, "del", "BEFORE DELETE", "WHEN (old.flags & 1) = 0", deleteTriggerExpr,
                              quotedParentTable);

                // ...on update:
                createTrigger(unnestTableName, "preupdate", "BEFORE UPDATE OF body, flags", "WHEN (old.flags & 1) = 0",
                              deleteTriggerExpr, quotedParentTable);
                createTrigger(unnestTableName, "postupdate", "AFTER UPDATE OF body, flags", "WHEN (new.flags & 1 = 0)",
                              insertTriggerExpr, quotedParentTable);
            } else {
                createTrigger(unnestTableName, "ins", "AFTER INSERT", "", insertTriggerExpr, quotedParentTable);
                createTrigger(unnestTableName, "del", "BEFORE DELETE", "", deleteTriggerExpr, quotedParentTable);
            }
        }
        return {plainTableName, unnestTableName};
    }

}  // namespace litecore<|MERGE_RESOLUTION|>--- conflicted
+++ resolved
@@ -12,12 +12,8 @@
 
 #include "SQLiteKeyStore.hh"
 #include "SQLiteDataFile.hh"
-<<<<<<< HEAD
 #include "QueryTranslator.hh"
-=======
-#include "QueryParser.hh"
 #include "SecureDigest.hh"
->>>>>>> c67cbd3d
 #include "SQLUtil.hh"
 #include "StringUtil.hh"
 #include "Array.hh"
@@ -29,11 +25,6 @@
 namespace litecore {
 
     bool SQLiteKeyStore::createArrayIndex(const IndexSpec& spec) {
-<<<<<<< HEAD
-        Array::iterator iExprs((const Array*)spec.what());
-        string          arrayTableName = createUnnestedTable(iExprs.value());
-        return createIndex(spec, arrayTableName, ++iExprs);
-=======
         // the following will throw if !spec.arrayOptions() || !spec.arrayOpeionts()->unnestPath
         Array::iterator itPath(spec.unnestPaths());
 
@@ -58,25 +49,18 @@
             std::tie(plainTableName, unnestTableName) =
                     createUnnestedTable(itPath.value(), plainTableName, unnestTableName);
         }
-        Array::iterator iExprs(spec.what());
+        Array::iterator iExprs((const Array*)spec.what());
         return createIndex(spec, plainTableName, iExprs);
->>>>>>> c67cbd3d
     }
 
     std::pair<string, string> SQLiteKeyStore::createUnnestedTable(const Value* expression, string plainParentTable,
                                                                   string parentTable) {
         // Derive the table name from the expression it unnests:
-<<<<<<< HEAD
-        string          kvTableName = tableName();
-        QueryTranslator qp(db(), "", kvTableName);
-        string          unnestTableName = qp.unnestedTableName(FLValue(expression));
-=======
         if ( plainParentTable.empty() ) plainParentTable = parentTable = tableName();
-        QueryParser qp(db(), "", plainParentTable);
+        QueryTranslator qp(db(), "", plainParentTable);
         string      plainTableName    = qp.unnestedTableName(expression);
         string      unnestTableName   = hexName(plainTableName);
         string      quotedParentTable = CONCAT(sqlIdentifier(parentTable));
->>>>>>> c67cbd3d
 
         // Create the index table, unless an identical one already exists:
         string sql = CONCAT("CREATE TABLE " << sqlIdentifier(unnestTableName)
@@ -93,12 +77,8 @@
             db().exec(sql);
 
             qp.setBodyColumnName("new.body");
-<<<<<<< HEAD
             string eachExpr = qp.eachExpressionSQL(FLValue(expression));
-=======
-            string eachExpr = qp.eachExpressionSQL(expression);
             bool   nested   = plainParentTable.find(KeyStore::kUnnestSeparator) != string::npos;
->>>>>>> c67cbd3d
 
             // Populate the index-table with data from existing documents:
             if ( !nested ) {
