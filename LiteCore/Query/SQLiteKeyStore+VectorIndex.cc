--- conflicted
+++ resolved
@@ -10,22 +10,6 @@
 // the file licenses/APL2.txt.
 //
 
-<<<<<<< HEAD
-#ifdef COUCHBASE_ENTERPRISE
-
-#    include <cstdio>
-
-#    include "SQLiteKeyStore.hh"
-#    include "SQLiteDataFile.hh"
-#    include "QueryTranslator.hh"
-#    include "SQLUtil.hh"
-#    include "SQLite_Internal.hh"
-#    include "StringUtil.hh"
-#    include "Array.hh"
-#    include "Error.hh"
-#    include "SQLiteCpp/Exception.h"
-#    include <sstream>
-=======
 #include <cstdio>
 
 #include "SQLiteKeyStore.hh"
@@ -39,7 +23,6 @@
 #include "SQLiteCpp/Statement.h"
 #include "SQLiteCpp/Exception.h"
 #include <sstream>
->>>>>>> 113dd033
 
 using namespace std;
 using namespace fleece;
@@ -59,18 +42,12 @@
         Assert(vectorOptions);
 
         // Generate a SQL expression to get the vector:
-        QueryTranslator qp(db(), collectionName(), tableName());
+        QueryParser qp(db(), collectionName(), tableName());
         qp.setBodyColumnName("new.body");
         string vectorExpr;
-<<<<<<< HEAD
-        if ( auto what = (const Array*)spec.what(); what && what->count() == 1 )
-            vectorExpr = qp.vectorToIndexExpressionSQL(FLValue(what->get(0)), spec.vectorOptions()->dimensions);
-        else
-=======
         if ( auto what = spec.what(); what && what->count() == 1 ) {
             vectorExpr = qp.vectorToIndexExpressionSQL(what->get(0), vectorOptions->dimensions);
         } else {
->>>>>>> 113dd033
             error::_throw(error::Unimplemented, "Vector index doesn't support multiple properties");
         }
 
@@ -96,8 +73,8 @@
         // Create an AFTER DELETE trigger to remove any vector from the index:
         auto where = spec.where();
         qp.setBodyColumnName("body");
-        string whereNewSQL  = qp.whereClauseSQL((FLValue)where, "new");
-        string whereOldSQL  = qp.whereClauseSQL((FLValue)where, "old");
+        string whereNewSQL  = qp.whereClauseSQL(where, "new");
+        string whereOldSQL  = qp.whereClauseSQL(where, "old");
         string deleteOldSQL = CONCAT("DELETE FROM " << sqlIdentifier(vectorTableName) << " WHERE docid = old.rowid");
 
         // Always delete obsolete vectors when a doc is updated or deleted:
@@ -140,7 +117,7 @@
     string SQLiteKeyStore::findVectorIndexNameFor(const string& expressionJSON) {
         for ( IndexSpec const& index : getIndexes() ) {
             if ( index.type == IndexSpec::kVector ) {
-                if ( ((const Array*)index.what())->get(0)->toJSONString() == expressionJSON ) return index.name;
+                if ( index.what()->get(0)->toJSONString() == expressionJSON ) return index.name;
             }
         }
         return "";  // no index found
