//
// SQLiteKeyStore+VectorIndex.cc
//
// Copyright 2023-Present Couchbase, Inc.
//
// Use of this software is governed by the Business Source License included
// in the file licenses/BSL-Couchbase.txt.  As of the Change Date specified
// in that file, in accordance with the Business Source License, use of this
// software will be governed by the Apache License, Version 2.0, included in
// the file licenses/APL2.txt.
//

#ifdef COUCHBASE_ENTERPRISE

#    include <cstdio>

#    include "SQLiteKeyStore.hh"
#    include "SQLiteDataFile.hh"
#    include "QueryTranslator.hh"
#    include "SQLUtil.hh"
#    include "SQLite_Internal.hh"
#    include "StringUtil.hh"
#    include "Array.hh"
#    include "Error.hh"
#    include "SQLiteCpp/Exception.h"
#    include <sstream>

using namespace std;
using namespace fleece;
using namespace fleece::impl;

namespace litecore {

    // Vector search index for ML / predictive query, using the vectorsearch extension.
    // https://github.com/couchbaselabs/mobile-vector-search/blob/main/README_Extension.md

    static constexpr const char* kMetricNames[] = {nullptr, "euclidean2", "cosine"};

    /// Returns the SQL expression to create a vectorsearch virtual table.
    static string createVectorSearchTableSQL(string_view vectorTableName, const IndexSpec& spec) {
        stringstream stmt;
        stmt << "CREATE VIRTUAL TABLE " << sqlIdentifier(vectorTableName) << " USING vectorsearch(";
        Assert(spec.vectorOptions() != nullptr);
        IndexSpec::VectorOptions const& options = *spec.vectorOptions();
        stmt << "dimensions=" << options.dimensions << ',';
        if ( options.metric != IndexSpec::VectorOptions::DefaultMetric ) {
            stmt << "metric=" << kMetricNames[options.metric] << ',';
        }
        switch ( options.clustering.type ) {
            case IndexSpec::VectorOptions::Flat:
                stmt << "clustering=flat" << options.clustering.flat_centroids << ',';
                break;
            case IndexSpec::VectorOptions::Multi:
                stmt << "clustering=multi" << options.clustering.multi_subquantizers << 'x'
                     << options.clustering.multi_bits << ',';
                break;
            default:
                error::_throw(error::InvalidParameter, "invalid vector clustering type");
        }
        switch ( options.encoding.type ) {
            case IndexSpec::VectorOptions::DefaultEncoding:
                break;
            case IndexSpec::VectorOptions::NoEncoding:
                stmt << "encoding=none,";
                break;
            case IndexSpec::VectorOptions::PQ:
                stmt << "encoding=PQ" << options.encoding.pq_subquantizers << 'x' << options.encoding.bits << ',';
                break;
            case IndexSpec::VectorOptions::SQ:
                stmt << "encoding=SQ" << options.encoding.bits << ',';
                break;
            default:
                error::_throw(error::InvalidParameter, "invalid vector encoding type");
        }
        if ( options.numProbes > 0 ) stmt << "probes=" << options.numProbes << ',';
        if ( options.maxTrainingSize > 0 ) stmt << "maxToTrain=" << options.maxTrainingSize << ',';
        stmt << "minToTrain=" << options.minTrainingSize;
        if ( QueryLog.effectiveLevel() <= LogLevel::Verbose )
            stmt << ",verbose";  // Enable vectorsearch verbose logging (via printf, for now)
        stmt << ")";
        return stmt.str();
    }

    // Creates a vector-similarity index.
    bool SQLiteKeyStore::createVectorIndex(const IndexSpec& spec) {
        auto vectorTableName = db().auxiliaryTableName(tableName(), KeyStore::kVectorSeparator, spec.name);

        // Generate a SQL expression to get the vector:
        QueryTranslator qp(db(), collectionName(), tableName());
        qp.setBodyColumnName("new.body");
        string vectorExpr;
<<<<<<< HEAD
        if ( auto what = (const Array*)spec.what(); what && what->count() == 1 )
            vectorExpr = qp.vectorExpressionSQL((FLValue)what->get(0));
=======
        if ( auto what = spec.what(); what && what->count() == 1 )
            vectorExpr = qp.vectorToIndexExpressionSQL(what->get(0), spec.vectorOptions()->dimensions);
>>>>>>> bdcac525
        else
            error::_throw(error::Unimplemented, "Vector index doesn't support multiple properties");

        // Create the virtual table:
        try {
            if ( !db().createIndex(spec, this, vectorTableName, createVectorSearchTableSQL(vectorTableName, spec)) )
                return false;
        } catch ( SQLite::Exception const& x ) {
            string_view what(x.what());
            if ( hasPrefix(what, "no such module") ) {
                error::_throw(error::Unimplemented, "CouchbaseLiteVectorSearch extension is not installed");
            } else if ( hasPrefix(x.what(), "vectorsearch: ") ) {
                what = what.substr(14);
                // SQLiteDataFile.exec appends "--" and the SQL; remove that (kludgily)
                if ( auto dash = what.find(" -- "); dash != string::npos ) what = what.substr(0, dash);
                error::_throw(error::InvalidParameter, "%.*s", FMTSLICE(slice(what)));
            } else {
                throw;
            }
        }

        // Create an AFTER DELETE trigger to remove any vector from the index:
        auto where = spec.where();
        qp.setBodyColumnName("body");
<<<<<<< HEAD
        string whereNewSQL = qp.whereClauseSQL((FLValue)where, "new");
        string whereOldSQL = qp.whereClauseSQL((FLValue)where, "old");

        // Index the existing records:
        db().exec(CONCAT("INSERT INTO " << sqlIdentifier(vectorTableName) << " (docid, vector)"
                                        << " SELECT new.rowid, " << vectorExpr << " AS vec FROM " << quotedTableName()
                                        << " AS new " << whereNewSQL << (whereNewSQL.empty() ? "WHERE" : " AND")
                                        << " vec NOT NULL"));

        // Update the `where` condition to skip docs that don't have a vector:
        if ( whereNewSQL.empty() ) whereNewSQL = "WHERE";
        else
            whereNewSQL += " AND";
        whereNewSQL += " (" + vectorExpr + ") NOT NULL";

        // Set up triggers to keep the virtual table up to date
        // ...on insertion:
        string insertNewSQL = CONCAT("INSERT INTO " << sqlIdentifier(vectorTableName)
                                                    << " (docid, vector) "
                                                       "VALUES (new.rowid, "
                                                    << vectorExpr << ")");
        createTrigger(vectorTableName, "ins", "AFTER INSERT", whereNewSQL, insertNewSQL);

        // ...on delete:
=======
        string whereNewSQL  = qp.whereClauseSQL(where, "new");
        string whereOldSQL  = qp.whereClauseSQL(where, "old");
>>>>>>> bdcac525
        string deleteOldSQL = CONCAT("DELETE FROM " << sqlIdentifier(vectorTableName) << " WHERE docid = old.rowid");

        // Always delete obsolete vectors when a doc is updated or deleted:
        createTrigger(vectorTableName, "preupdate", "BEFORE UPDATE OF body", whereOldSQL, deleteOldSQL);
        createTrigger(vectorTableName, "del", "AFTER DELETE", whereOldSQL, deleteOldSQL);

        bool lazy = spec.vectorOptions()->lazy;
        if ( lazy ) {
            // Lazy index: Mark as lazy by initializing lastSeq. Vectors will not be computed
            // automatically; app updates them via the LazyIndex class.
            db().setIndexSequences(spec.name, "[]");
        } else {
            // Index the existing records:
            db().exec(CONCAT("INSERT INTO " << sqlIdentifier(vectorTableName) << " (docid, vector)"
                                            << " SELECT new.rowid, " << vectorExpr << " AS vec FROM "
                                            << quotedTableName() << " AS new " << whereNewSQL
                                            << (whereNewSQL.empty() ? "WHERE" : " AND") << " vec NOT NULL"));

            // Update the `where` condition to skip docs that don't have a vector:
            if ( whereNewSQL.empty() ) whereNewSQL = "WHERE";
            else
                whereNewSQL += " AND";
            whereNewSQL += " (" + vectorExpr + ") NOT NULL";

            // Set up triggers to keep the virtual table up to date
            // ...on insertion:
            string insertNewSQL = CONCAT("INSERT INTO " << sqlIdentifier(vectorTableName)
                                                        << " (docid, vector) "
                                                           "VALUES (new.rowid, "
                                                        << vectorExpr << ")");
            createTrigger(vectorTableName, "ins", "AFTER INSERT", whereNewSQL, insertNewSQL);

            // ...on update:
            createTrigger(vectorTableName, "postupdate", "AFTER UPDATE OF body", whereNewSQL, insertNewSQL);
        }

        return true;
    }

    string SQLiteKeyStore::findVectorIndexNameFor(const string& expressionJSON) {
        for ( IndexSpec const& index : getIndexes() ) {
            if ( index.type == IndexSpec::kVector ) {
                if ( ((const Array*)index.what())->get(0)->toJSONString() == expressionJSON ) return index.name;
            }
        }
        return "";  // no index found
    }

    static inline unsigned asUInt(string_view sv) {
        string str(sv);
        return unsigned(strtoul(str.c_str(), nullptr, 10));
    }

    // The opposite of createVectorSearchTableSQL
    optional<IndexSpec::VectorOptions> SQLiteKeyStore::parseVectorSearchTableSQL(string_view sql) {
        optional<IndexSpec::VectorOptions> opts;
        // Find the virtual-table arguments in the CREATE TABLE statement:
        auto start = sql.find("vectorsearch(");
        if ( start == string::npos ) return opts;
        start += strlen("vectorsearch(");
        auto end = sql.find(')', start);
        if ( end == string::npos ) return opts;

        // Parse each comma-delimited key-value pair:
        string_view args(&sql[start], end - start);
        opts.emplace(0);
        split(args, ",", [&](string_view key) {
            string_view value;
            if ( auto eq = key.find('='); eq != string::npos ) {
                value = key.substr(eq + 1);
                key   = key.substr(0, eq);
                if ( value.empty() || key.empty() ) return;
            }
            if ( key == "dimensions" ) {
                opts->dimensions = asUInt(value);
            } else if ( key == "metric" ) {
                if ( value == "euclidean2" ) opts->metric = IndexSpec::VectorOptions::Euclidean;
                else if ( value == "cosine" )
                    opts->metric = IndexSpec::VectorOptions::Cosine;
            } else if ( key == "minToTrain" ) {
                opts->minTrainingSize = asUInt(value);
            } else if ( key == "maxToTrain" ) {
                opts->maxTrainingSize = asUInt(value);
            } else if ( key == "probes" ) {
                opts->numProbes = asUInt(value);
            } else if ( key == "lazyindex" ) {
                opts->lazy = (value != "false" && value != "0");
            } else if ( key == "clustering" ) {
                if ( hasPrefix(value, "multi") ) opts->clustering = {IndexSpec::VectorOptions::Multi};
                //TODO: Parse centroid count & other params; see vectorsearch::IndexSpec::setParam()
            } else if ( key == "encoding" ) {
                if ( value == "none" ) opts->encoding = {IndexSpec::VectorOptions::NoEncoding};
                else if ( hasPrefix(value, "PQ") ) {
                    opts->encoding = {IndexSpec::VectorOptions::PQ};
                } else if ( hasPrefix(value, "SQ") ) {
                    opts->encoding = {IndexSpec::VectorOptions::SQ};
                }
                //TODO: Parse encoding params; see vectorsearch::IndexSpec::setParam()
            }
        });
        return opts;
    }

}  // namespace litecore

#endif<|MERGE_RESOLUTION|>--- conflicted
+++ resolved
@@ -89,13 +89,8 @@
         QueryTranslator qp(db(), collectionName(), tableName());
         qp.setBodyColumnName("new.body");
         string vectorExpr;
-<<<<<<< HEAD
-        if ( auto what = (const Array*)spec.what(); what && what->count() == 1 )
-            vectorExpr = qp.vectorExpressionSQL((FLValue)what->get(0));
-=======
         if ( auto what = spec.what(); what && what->count() == 1 )
             vectorExpr = qp.vectorToIndexExpressionSQL(what->get(0), spec.vectorOptions()->dimensions);
->>>>>>> bdcac525
         else
             error::_throw(error::Unimplemented, "Vector index doesn't support multiple properties");
 
@@ -120,35 +115,8 @@
         // Create an AFTER DELETE trigger to remove any vector from the index:
         auto where = spec.where();
         qp.setBodyColumnName("body");
-<<<<<<< HEAD
         string whereNewSQL = qp.whereClauseSQL((FLValue)where, "new");
         string whereOldSQL = qp.whereClauseSQL((FLValue)where, "old");
-
-        // Index the existing records:
-        db().exec(CONCAT("INSERT INTO " << sqlIdentifier(vectorTableName) << " (docid, vector)"
-                                        << " SELECT new.rowid, " << vectorExpr << " AS vec FROM " << quotedTableName()
-                                        << " AS new " << whereNewSQL << (whereNewSQL.empty() ? "WHERE" : " AND")
-                                        << " vec NOT NULL"));
-
-        // Update the `where` condition to skip docs that don't have a vector:
-        if ( whereNewSQL.empty() ) whereNewSQL = "WHERE";
-        else
-            whereNewSQL += " AND";
-        whereNewSQL += " (" + vectorExpr + ") NOT NULL";
-
-        // Set up triggers to keep the virtual table up to date
-        // ...on insertion:
-        string insertNewSQL = CONCAT("INSERT INTO " << sqlIdentifier(vectorTableName)
-                                                    << " (docid, vector) "
-                                                       "VALUES (new.rowid, "
-                                                    << vectorExpr << ")");
-        createTrigger(vectorTableName, "ins", "AFTER INSERT", whereNewSQL, insertNewSQL);
-
-        // ...on delete:
-=======
-        string whereNewSQL  = qp.whereClauseSQL(where, "new");
-        string whereOldSQL  = qp.whereClauseSQL(where, "old");
->>>>>>> bdcac525
         string deleteOldSQL = CONCAT("DELETE FROM " << sqlIdentifier(vectorTableName) << " WHERE docid = old.rowid");
 
         // Always delete obsolete vectors when a doc is updated or deleted:
