//
// QueryParser.cc
//
// Copyright (c) 2016 Couchbase, Inc All rights reserved.
//
// Licensed under the Apache License, Version 2.0 (the "License");
// you may not use this file except in compliance with the License.
// You may obtain a copy of the License at
//
// http://www.apache.org/licenses/LICENSE-2.0
//
// Unless required by applicable law or agreed to in writing, software
// distributed under the License is distributed on an "AS IS" BASIS,
// WITHOUT WARRANTIES OR CONDITIONS OF ANY KIND, either express or implied.
// See the License for the specific language governing permissions and
// limitations under the License.
//

// https://github.com/couchbase/couchbase-lite-core/wiki/JSON-Query-Schema

#include "QueryParser.hh"
#include "QueryParser+Private.hh"
#include "QueryParserTables.hh"
#include "Record.hh"
#include "Base64.hh"
#include "Error.hh"
#include "FleeceImpl.hh"
#include "DeepIterator.hh"
#include "Path.hh"
#include "Logging.hh"
#include "PlatformIO.hh"
#include "SecureDigest.hh"
#include "NumConversion.hh"
#include "slice_stream.hh"
#include <algorithm>
#include <unordered_set>

using namespace std;
using namespace fleece;
using namespace fleece::impl;
using namespace litecore::qp;

namespace litecore {

#pragma mark - UTILITY FUNCTIONS:

    namespace qp {
        struct caseInsensitiveSlice {
            size_t operator() (pure_slice const& s) const {
                uint32_t h = 2166136261;
                for (size_t i = 0; i < s.size; i++) {
                    h = (h ^ tolower(s[i])) * 16777619;
	            }
                        
	            return h;
            }

            bool operator()(const slice& a, const slice& b) const {
                return a.caseEquivalent(b);
            }
        };

        using case_insensitive_set = std::unordered_set<slice, caseInsensitiveSlice, caseInsensitiveSlice>;

        bool isImplicitBool(const Value* op) {
            if(!op) {
                return false;
            }

            static const case_insensitive_set implicitBoolOps = {
                "!="_sl, "="_sl, ">"_sl, "<"_sl, ">="_sl, "<="_sl,
                "IS"_sl, "IS NOT"_sl, "NOT"_sl,
                "BETWEEN"_sl, "AND"_sl, "OR"_sl,
                "NOT IN"_sl, "EVERY"_sl, "ANY AND EVERY"_sl
            };

            return implicitBoolOps.count(op->asString()) > 0;
        }

        void fail(const char *format, ...) {
            va_list args;
            va_start(args, format);
            string message = vformat(format, args);
            va_end(args);

            Warn("Invalid LiteCore query: %s", message.c_str());
            throw error(error::LiteCore, error::InvalidQuery, message);
        }


        const Array* requiredArray(const Value *v, const char *what) {
            return required(required(v, what)->asArray(), what, "must be an array");
        }

        const Dict* requiredDict(const Value *v, const char *what) {
            return required(required(v, what)->asDict(), what, "must be a dictionary");
        }

        slice requiredString(const Value *v, const char *what) {
            slice str = required(required(v, what)->asString(), what, "must be a string");
            require(str.size > 0, what, "must be non-empty");
            return str;
        }

        slice optionalString(const Value *v, const char *what) {
            slice str;
            if (v) {
                str = required(v->asString(), what, "must be a string");
                require(str.size > 0, what, "must be non-empty");
            }
            return str;
        }

        const Value* getCaseInsensitive(const Dict *dict, slice key) {
            for (Dict::iterator i(dict); i; ++i)
                if (i.key()->asString().caseEquivalent(key))
                    return i.value();
            return nullptr;
        }

        unsigned findNodes(const Value *root, slice op, unsigned argCount,
                           function_ref<void(const Array*)> callback)
        {
            unsigned n = 0;
            for (DeepIterator di(root); di; ++di) {
                auto operation = di.value()->asArray();
                if (operation && operation->count() > argCount
                    && operation->get(0)->asString().caseEquivalent(op)) {
                    callback(operation);
                    ++n;
                }
            }
            return n;
        }

        bool isAlphanumericOrUnderscore(slice str) {
            if (str.size == 0)
                return false;
            for (size_t i = 0; i < str.size; i++)
                if (!isalnum(str[i]) && str[i] != '_')
                    return false;
            return true;
        }

        bool isValidIdentifier(slice str) {
            return isAlphanumericOrUnderscore(str) && !isdigit(str[0]);
        }
    } // end of `qp` namespace

    
    static bool isValidAlias(const string& alias) {
        return !slice(alias).findAnyByteOf("'\":");
    }


    static string quotedIdentifierString(slice str) {
        if (isValidIdentifier(str)) {
            return string(str);
        } else {
            stringstream s;
            s << sqlIdentifier(str);
            return s.str();
        }
    }

    static alloc_slice escapedPath(slice inputPath) {
        slice_istream in(inputPath);
        Assert(in.peekByte() == '$');
        alloc_slice escaped(in.size + 1);
        auto dst = (char*)escaped.buf;
        dst[0] = '\\';
        in.readAll(dst + 1, escaped.size - 1);
        return escaped;
    }


#pragma mark - QUERY PARSER TOP LEVEL:


    void QueryParser::reset() {
        _sql.str(string());
        _context.clear();
        _context.push_back(&kOuterOperation);
        _parameters.clear();
        _variables.clear();
        _kvTables.clear();
        _ftsTables.clear();
        _indexJoinTables.clear();
        _aliases.clear();
        _dbAlias.clear();
        _columnTitles.clear();
        _1stCustomResultCol = 0;
        _isAggregateQuery = _aggregatesOK = _propertiesUseSourcePrefix = _checkedExpiration = false;

        _aliases.insert({_dbAlias, {kDBAlias, _defaultTableName}});
    }


    static void handleFleeceException(const FleeceException &x) {
        switch (x.code) {
            case PathSyntaxError:   fail("Invalid property path: %s", x.what());
            case JSONError:         fail("JSON parse error: %s", x.what());
            default:                throw;
        }
    }


    void QueryParser::parseJSON(slice expressionJSON) {
        Retained<Doc> doc;
        try {
            doc = Doc::fromJSON(expressionJSON);
        } catch (const FleeceException &x) {handleFleeceException(x);}
        return parse(doc->root());
    }
    
    
    void QueryParser::parse(const Value *expression) {
        reset();
        try {
            if (expression->asDict()) {
                // Given a dict; assume it's the operands of a SELECT:
                writeSelect(expression->asDict());
            } else {
                const Array *a = expression->asArray();
                if (a && a->count() > 0 && a->get(0)->asString() == "SELECT"_sl) {
                    // Given an entire SELECT statement:
                    parseNode(expression);
                } else {
                    // Given some other expression; treat it as a WHERE clause of an implicit SELECT:
                    writeSelect(expression, Dict::kEmpty);
                }
            }
        } catch (const FleeceException &x) {handleFleeceException(x);}
    }


    void QueryParser::parseJustExpression(const Value *expression) {
        reset();
        try {
            parseNode(expression);
        } catch (const FleeceException &x) {handleFleeceException(x);}
    }


#pragma mark - SELECT STATEMENT

    
    void QueryParser::writeSelect(const Dict *operands) {
        writeSelect(getCaseInsensitive(operands, "WHERE"_sl), operands);
    }


    void QueryParser::writeSelect(const Value *where, const Dict *operands) {
        // Find all the joins in the FROM clause first, to populate alias info. This has to be done
        // before writing the WHAT clause, because that will depend on the aliases.
        auto from = getCaseInsensitive(operands, "FROM"_sl);
        parseFromClause(from);
        
        // Have to find all properties involved in MATCH before emitting the FROM clause:
        if (where) {
            unsigned numMatches = findFTSProperties(where);
            require(numMatches <= _ftsTables.size(),
                    "Sorry, multiple MATCHes of the same property are not allowed");
        }

        // Add the indexed prediction() calls to _indexJoinTables now
        findPredictionCalls(operands);

        _sql << "SELECT ";

        // DISTINCT:
        auto distinct = getCaseInsensitive(operands, "DISTINCT"_sl);
        auto distinctVal = distinct && distinct->asBool();
        if (distinctVal) {
            _sql << "DISTINCT ";
            _isAggregateQuery = true;
        }

        // WHAT clause:
        string defaultTablePrefix;
        if (_propertiesUseSourcePrefix)
            defaultTablePrefix = quotedIdentifierString(_dbAlias) + ".";

        auto startPosOfWhat = _sql.tellp();
        _1stCustomResultCol = 0;

        auto nCustomCol = writeSelectListClause(operands, "WHAT"_sl, "", true);
        if (nCustomCol == 0) {
            // If no return columns are specified, add the docID and sequence as defaults
            _sql << defaultTablePrefix << "key, " << defaultTablePrefix << "sequence";
            _columnTitles.push_back(string(kDocIDProperty));
            _columnTitles.push_back(string(kSequenceProperty));
        }

        // FROM clause:
        writeFromClause(from);

        // WHERE clause:
        writeWhereClause(where);

        // GROUP_BY clause:
        bool grouped = (writeSelectListClause(operands, "GROUP_BY"_sl, " GROUP BY ") > 0);
        if (grouped)
            _isAggregateQuery = true;

        // HAVING clause:
        auto having = getCaseInsensitive(operands, "HAVING"_sl);
        if (having) {
            require(grouped, "HAVING requires GROUP_BY");
            _sql << " HAVING ";
            _aggregatesOK = true;
            parseNode(having);
            _aggregatesOK = false;
        }

        // Now go back and prepend some WHAT columns needed for FTS:
        if(!_isAggregateQuery && !_ftsTables.empty()) {
            stringstream extra;
            extra << _dbAlias << ".rowid";

            // Write columns for the FTS match offsets (in order of appearance of the MATCH expressions)
            for (string &ftsTable : _ftsTables) {
                const string &alias = _indexJoinTables[ftsTable];
                extra << ", offsets(" << alias << "." << sqlIdentifier(ftsTable) << ")";
            }
            extra << ", ";
            string str = _sql.str();
            str.insert((string::size_type)startPosOfWhat, extra.str());
            _sql.str(str);
            _sql.seekp(0, stringstream::end);
            _1stCustomResultCol += 1U + narrow_cast<unsigned int>(_ftsTables.size());
        }

        // ORDER_BY clause:
        writeSelectListClause(operands, "ORDER_BY"_sl, " ORDER BY ", true);

        // LIMIT, OFFSET clauses:
        if (!writeOrderOrLimitClause(operands, "LIMIT"_sl,  "LIMIT")) {
            if (getCaseInsensitive(operands, "OFFSET"_sl))
                _sql << " LIMIT -1";            // SQL does not allow OFFSET without LIMIT
        }
        writeOrderOrLimitClause(operands, "OFFSET"_sl, "OFFSET");
    }


    // Writes a SELECT statement's 'WHAT', 'GROUP BY' or 'ORDER BY' clause:
    unsigned QueryParser::writeSelectListClause(const Dict *operands,
                                                slice key,
                                                const char *sql,
                                                bool aggregatesOK)
    {
        auto param = getCaseInsensitive(operands, key);
        if (!param) return 0;
        auto list = requiredArray(param, "WHAT / GROUP BY / ORDER BY parameter");
        int count = list->count();
        if (count == 0) return 0;

        _sql << sql;
        _context.push_back(&kExpressionListOperation); // suppresses parens around arg list
        Array::iterator items(list);
        _aggregatesOK = aggregatesOK;
        if (key == "WHAT"_sl)
            handleOperation(&kResultListOperation, kResultListOperation.op, items);
        else
            writeColumnList(items);
        _aggregatesOK = false;
        _context.pop_back();
        return count;
    }


    void QueryParser::writeWhereClause(const Value *where) {
        _checkedDeleted = false;
        _sql << " WHERE ";
        if (where) {
            _sql << "(";
            parseNode(where);
            _sql << ")";
        }
        if (!_checkedDeleted) {
            if (where)
                _sql << " AND ";
            writeDeletionTest(_dbAlias);
        }
    }


    void QueryParser::writeDeletionTest(const string &alias, bool isDeleted) {
        _sql << "(";
        if (!alias.empty())
            _sql << sqlIdentifier(alias) << '.';
        _sql << "flags & " << (unsigned)DocumentFlags::kDeleted
             << (isDeleted ? " != 0)" : " = 0)");
    }


    void QueryParser::writeCreateIndex(const string &indexName,
                                       const string &onTableName,
                                       Array::iterator &expressionsIter,
                                       const Array *whereClause,
                                       bool isUnnestedTable)
    {
        _defaultTableName = onTableName;
        reset();
        try {
            if (isUnnestedTable)
<<<<<<< HEAD
                _aliases[_dbAlias] = {kUnnestTableAlias, onTableName};
            _sql << "CREATE INDEX " << sqlIdentifier(indexName)
                 << " ON " << sqlIdentifier(onTableName) << " ";
=======
                _aliases[_dbAlias] = kUnnestTableAlias;
            _sql << "CREATE INDEX " << sqlIdentifier(name)
                 << " ON " << sqlIdentifier(_tableName) << " ";
>>>>>>> a49f82bd
            if (expressionsIter.count() > 0) {
                writeColumnList(expressionsIter);
            } else {
                // No expressions; index the entire body (this is used with unnested/array tables):
                Assert(isUnnestedTable);
                _sql << '(' << kUnnestedValueFnName << "(" << _bodyColumnName << "))";
            }
            if (whereClause && !isUnnestedTable)
                writeWhereClause(whereClause);
        } catch (const FleeceException &x) {handleFleeceException(x);}
    }


    bool QueryParser::writeOrderOrLimitClause(const Dict *operands,
                                              slice jsonKey,
                                              const char *sqlKeyword) {
        auto value = getCaseInsensitive(operands, jsonKey);
        if (!value)
            return false;
        _sql << " " << sqlKeyword << " MAX(0, ";
        parseNode(value);
        _sql << ")";
        return true;
    }


#pragma mark - "FROM" / "JOIN" clauses:


    // Collects the attributes of a dict in the FROM clause
    struct QueryParser::FromAttributes {
        const Dict  *dict;
        string      tableName, alias;
        const Value *on, *unnest;
    };

    QueryParser::FromAttributes QueryParser::parseFromEntry(const Value *value) {
        auto dict = requiredDict(value, "FROM item");
        slice collection = optionalString(getCaseInsensitive(dict, "COLLECTION"_sl),
                                          "COLLECTION in FROM item");
        FromAttributes from = {
            dict,
            {},
            string(optionalString(getCaseInsensitive(dict, "AS"_sl), "AS in FROM item")),
            getCaseInsensitive(dict, "ON"_sl),
            getCaseInsensitive(dict, "UNNEST"_sl),
        };
        if (collection) {
            from.tableName = _delegate.collectionTableName(string(collection));
            require(_delegate.tableExists(from.tableName),
                    "no such collection \"%.*s\"", SPLAT(collection));
        } else {
            from.tableName = _defaultTableName;
            DebugAssert(_delegate.tableExists(from.tableName));
        }
        if (from.alias.empty())
            from.alias = collection ? string(collection) : "_default";
        return from;
    }


    void QueryParser::addAlias(const string &alias, aliasType type, const string &tableName) {
        require(isValidAlias(alias), "Invalid AS identifier '%s'", alias.c_str());
        require(_aliases.find(alias) == _aliases.end(),
                "duplicate collection alias '%s'", alias.c_str());
        _aliases.insert({alias, {type, tableName}});
        if (type == kDBAlias)
            _dbAlias = alias;
    }


    void QueryParser::parseFromClause(const Value *from) {
        _aliases.clear();
        bool first = true;
        if (from) {
            for (Array::iterator i(requiredArray(from, "FROM value")); i; ++i) {
                if (first)
                    _propertiesUseSourcePrefix = true;
                FromAttributes entry = parseFromEntry(i.value());
                aliasType type;
                if (first) {
                    require(!entry.on && !entry.unnest, "first FROM item cannot have an ON or UNNEST clause");
                    type = kDBAlias;
                    _kvTables.insert(entry.tableName);
                    _defaultTableName = entry.tableName;
                } else if (!entry.unnest) {
                    type = kJoinAlias;
                    _kvTables.insert(entry.tableName);
                } else {
                    require (!entry.on, "cannot use ON and UNNEST together");
                    string unnestTable = unnestedTableName(entry.unnest);
                    if (_delegate.tableExists(unnestTable))
                        type = kUnnestTableAlias;
                    else
                        type = kUnnestVirtualTableAlias;
                    entry.tableName = "";
                }
                addAlias(entry.alias, type, entry.tableName);
                first = false;
            }
        }
        if (first) {
            // Default alias if there is no FROM clause:
            addAlias(kDefaultTableAlias, kDBAlias, _defaultTableName);
            _kvTables.insert(_defaultTableName);
        }
    }


    void QueryParser::writeFromClause(const Value *from) {
        auto fromArray = (const Array*)from;    // already type-checked by parseFromClause

<<<<<<< HEAD
=======
        _sql << " FROM " << sqlIdentifier(_tableName);

>>>>>>> a49f82bd
        if (fromArray && !fromArray->empty()) {
            for (Array::iterator i(fromArray); i; ++i) {
                FromAttributes entry = parseFromEntry(i.value());
                switch (_aliases[entry.alias].type) {
                    case kDBAlias: {
                        // The first item is the database alias:
<<<<<<< HEAD
                        _sql << " FROM " << sqlIdentifier(entry.tableName)
                             << " AS " << sqlIdentifier(entry.alias);
=======
                        _sql << " AS " << sqlIdentifier(alias);
>>>>>>> a49f82bd
                        break;
                    }
                    case kUnnestVirtualTableAlias:
                        // UNNEST: Use fl_each() to make a virtual table:
                        _sql << " JOIN ";
<<<<<<< HEAD
                        writeEachExpression(entry.unnest);
                        _sql << " AS " << sqlIdentifier(entry.alias);
                        break;
                    case kUnnestTableAlias: {
                        // UNNEST: Optimize query by using the unnest table as a join source:
                        string unnestTable = unnestedTableName(entry.unnest);
                        _sql << " JOIN " << sqlIdentifier(unnestTable)
                             << " AS " << sqlIdentifier(entry.alias)
                             << " ON " << sqlIdentifier(entry.alias) << ".docid="
=======
                        writeEachExpression(unnest);
                        _sql << " AS " << sqlIdentifier(alias);
                        break;
                    case kUnnestTableAlias: {
                        // UNNEST: Optimize query by using the unnest table as a join source:
                        string unnestTable = unnestedTableName(unnest);
                        _sql << " JOIN " << sqlIdentifier(unnestTable)
                             << " AS " << sqlIdentifier(alias)
                             << " ON " << sqlIdentifier(alias) << ".docid="
>>>>>>> a49f82bd
                             << sqlIdentifier(_dbAlias) << ".rowid";
                        break;
                    }
                    case kJoinAlias: {
                        // A join:
                        JoinType joinType = kInner;
                        slice joinTypeStr = optionalString(getCaseInsensitive(entry.dict, "JOIN"),
                                                           "JOIN value");
                        if (joinTypeStr) {
                            joinType = JoinType(parseJoinType(joinTypeStr));
                            require(joinType != kInvalidJoin, "Unknown JOIN type '%.*s'",
                                    SPLAT(joinTypeStr));
                        }

                        if (joinType == kCross) {
                            require(!entry.on, "CROSS JOIN cannot accept an ON clause");
                        } else {
                            require(entry.on, "FROM item needs an ON clause to be a join");
                        }

                        _sql << " " << kJoinTypeNames[ joinType ] << " JOIN "
<<<<<<< HEAD
                             << sqlIdentifier(entry.tableName)
                             << " AS " << sqlIdentifier(entry.alias) << " ON ";
=======
                             << sqlIdentifier(_tableName) << " AS " << sqlIdentifier(alias);

                        _sql << " ON ";
>>>>>>> a49f82bd
                        _checkedDeleted = false;
                        if (entry.on) {
                            _sql << "(";
                            parseNode(entry.on);
                            _sql << ")";
                        }
                        if (!_checkedDeleted) {
                            if (entry.on)
                                _sql << " AND ";
                            writeDeletionTest(entry.alias);
                        }
                        break;
                    }
                    default:
                        Assert(false, "Impossible alias type");
                        break;
                }
            }
        } else {
<<<<<<< HEAD
            _sql << " FROM " << sqlIdentifier(_defaultTableName) << " AS " << sqlIdentifier(_dbAlias);
=======
            _sql << " AS " << sqlIdentifier(_dbAlias);
>>>>>>> a49f82bd
        }

        // Add joins to index tables (FTS, predictive):
        for (auto &ftsTable : _indexJoinTables) {
            auto &table = ftsTable.first;
            auto &alias = ftsTable.second;
            _sql << " JOIN " << sqlIdentifier(table) << " AS " << alias
                 << " ON " << alias << ".docid = " << sqlIdentifier(_dbAlias) << ".rowid";
        }
    }


    int /*JoinType*/ QueryParser::parseJoinType(slice str) {
        for (int i = 0; kJoinTypeNames[i]; ++i) {
            if (str.caseEquivalent(slice(kJoinTypeNames[i])))
                return i;  // really returns JoinType
        }
        return kInvalidJoin;
    }


#pragma mark - PARSING THE "WHERE" CLAUSE:
    
    
    void QueryParser::parseNode(const Value *node) {
        _curNode = node;
        switch (node->type()) {
            case kNull:
                _sql << kNullFnName << "()";
                break;
            case kNumber:
                _sql << node->toString();                
                break;
            case kBoolean:
                _sql << kBoolFnName << '(' << (int)node->asBool() << ')';
                break;
            case kString:
                parseStringLiteral(node->asString());
                break;
            case kData:
                fail("Binary data not supported in query");
            case kArray:
                parseOpNode((const Array*)node);
                break;
            case kDict:
                writeDictLiteral((const Dict*)node);
                break;
        }
    }


    // Like parseNode(), but adds a SQL `COLLATE` operator if a collation is in effect and has not
    // yet been written into the SQL.
    void QueryParser::parseCollatableNode(const Value *node) {
        if (_collationUsed) {
            parseNode(node);
        } else {
            _collationUsed = true;
            // enforce proper parenthesization; SQL COLLATE has super high precedence
            _context.push_back(&kHighPrecedenceOperation);
            parseNode(node);
            _context.pop_back();
            writeCollation();
        }
    }


    void QueryParser::writeCollation() {
        _sql << " COLLATE " << sqlIdentifier(_collation.sqliteName());
    }


    void QueryParser::parseOpNode(const Array *node) {
        Array::iterator array(node);
        require(array.count() > 0, "Empty JSON array");
        slice op = requiredString(array[0], "operation");
        ++array;

        // Look up the handler:
        int nargs = min(array.count(), 9u);
        bool nameMatched = false;
        const Operation *def;
        for (def = kOperationList; def->op; ++def) {
            if (op.caseEquivalent(def->op)) {
                nameMatched = true;
                if (nargs >= def->minArgs && nargs <= def->maxArgs)
                    break;
            }
        }
        if (nameMatched && !def->op)
            fail("Wrong number of arguments to %.*s", SPLAT(op));
        handleOperation(def, op, array);
    }


    // Invokes an Operation's handler. Pushes Operation on the stack and writes parens if needed
    void QueryParser::handleOperation(const Operation* op,
                                      slice actualOperator,
                                      Array::iterator& operands)
    {
        bool parenthesize = (op->precedence <= _context.back()->precedence);
        _context.push_back(op);
        if (parenthesize)
            _sql << '(';

        auto handler = op->handler;
        (this->*handler)(actualOperator, operands);

        if (parenthesize)
            _sql << ')';
        _context.pop_back();
    }


    // Handles a node that's a string. It's treated as a string literal, except in the context of
    // a column-list ('FROM', 'ORDER BY', creating index, etc.) where it's a property path.
    void QueryParser::parseStringLiteral(slice str) {
        if (_context.back() == &kColumnListOperation) {
            writePropertyGetter(kValueFnName, Path(str));
        } else {
            _sql << sqlString(str);
        }
    }


#pragma mark - OPERATION HANDLERS:


    // Handles prefix (unary) operators
    void QueryParser::prefixOp(slice op, Array::iterator& operands) {
        _sql << op;
        if (isalpha(op[op.size-1]))
            _sql << ' ';
        parseNode(operands[0]);
    }


    // Handles postfix operators
    void QueryParser::postfixOp(slice op, Array::iterator& operands) {
        parseNode(operands[0]);
        _sql << " " << op;
    }

    
    // Handles infix operators
    void QueryParser::infixOp(slice op, Array::iterator& operands) {
        bool functionWantsCollation = _functionWantsCollation;
        _functionWantsCollation = false;

        if (operands.count() >= 2 && operands[1]->type() == kNull) {
            // Ugly special case where SQLite's semantics for 'IS [NOT]' don't match N1QL's (#410)
            if (op.caseEquivalent("IS"_sl))
                op = "="_sl;
            else if (op.caseEquivalent("IS NOT"_sl))
                op = "!="_sl;
        }

        int n = 0;
        for (auto &i = operands; i; ++i) {
            // Write the operation/delimiter between arguments
            if (n++ > 0) {
                if (op != ","_sl)           // special case for argument lists
                    _sql << ' ';
                _sql << op << ' ';
            }
            parseCollatableNode(i.value());
        }

        if(functionWantsCollation) {
            if(n > 0) {
                _sql << ", ";
            }

            _sql << "'" << _collation.sqliteName() << "'";
        }
    }


    static string columnTitleFromProperty(const Path &property, bool useAlias) {
        if (property.empty())
            return "*"; // for the property ".", i.e. the entire doc. It will be translated to unique db alias.
        string first(property[0].keyStr());
        if (first[0] == '_') {
            return first.substr(1);         // meta property
        } else if (property[property.size()-1].keyStr()) {
            return string(property[property.size()-1].keyStr());
        } else {
            return {};
        }
    }


    // Handles the WHAT clause (list of results)
    void QueryParser::resultOp(slice op, Array::iterator& operands) {
        int n = 0;
        unsigned anonCount = 0;
        for (auto &i = operands; i; ++i) {
            // Write the operation/delimiter between arguments
            if (n++ > 0)
                _sql << ", ";

            auto result = i.value();
            string title;
            Array::iterator expr(result->asArray());
            if (expr && expr[0]->asString().caseEquivalent("AS"_sl)) {
                // Handle 'AS':
                require(expr.count() == 3, "'AS' must have two operands");
                title = string(requiredString(expr[2], "'AS' alias"));

                result = expr[1];
                _sql << kResultFnName << "(";
                parseCollatableNode(result);
                _sql << ") AS " << sqlIdentifier(title);
<<<<<<< HEAD
                addAlias(title, kResultAlias, "");
=======
                addAlias(title, kResultAlias);
>>>>>>> a49f82bd
            } else {
                _sql << (isImplicitBool(expr[0]) ? kBoolResultFnName : kResultFnName) << "(";
                if (result->type() == kString) {
                    // Convenience shortcut: interpret a string in a WHAT as a property path
                    writePropertyGetter(kValueFnName, Path(result->asString()));
                } else {
                    parseCollatableNode(result);
                }
                _sql << ")";

                // Come up with a column title if there is no 'AS':
                if (result->type() == kString) {
                    title = columnTitleFromProperty(Path(result->asString()), _propertiesUseSourcePrefix);
                } else if (result->type() == kArray && expr[0]->asString().hasPrefix('.')) {
                    title = columnTitleFromProperty(propertyFromNode(result), _propertiesUseSourcePrefix);
                }
                if (title.empty()) {
                    title = format("$%u", ++anonCount); // default for non-properties
                } else if (title == "*") {
                    title = _dbAlias;
                }
            }

            // Make the title unique:
            string uniqueTitle = title;
            unsigned dup = 2;
            while (find(_columnTitles.begin(), _columnTitles.end(), uniqueTitle) != _columnTitles.end())
                uniqueTitle = title + format(" #%u", dup++);
            _columnTitles.push_back(uniqueTitle);
        }
    }


    // Handles array literals (the "[]" op)
    // But note that this op is treated specially if it's an operand of "IN" (see inOp)
    void QueryParser::arrayLiteralOp(slice op, Array::iterator& operands) {
        functionOp(kArrayFnNameWithParens, operands);
    }

    // Handles EXISTS
    void QueryParser::existsOp(slice op, Array::iterator& operands) {
        // "EXISTS propertyname" turns into a call to fl_exists()
        if (writeNestedPropertyOpIfAny(kExistsFnName, operands))
            return;

        _sql << "EXISTS";
        if (isalpha(op[op.size-1]))
            _sql << ' ';
        parseNode(operands[0]);
    }


    static void setFlagFromOption(bool &flag, const Dict *options, slice key) {
        const Value *val = getCaseInsensitive(options, key);
        if (val)
            flag = val->asBool();
    }

    
    // Handles COLLATE
    void QueryParser::collateOp(slice op, Array::iterator& operands) {
        auto outerCollation = _collation;
        auto outerCollationUsed = _collationUsed;

        // Apply the collation options, overriding the inherited ones:
        const Dict *options = requiredDict(operands[0], "COLLATE options");
        setFlagFromOption(_collation.unicodeAware,       options, "UNICODE"_sl);
        setFlagFromOption(_collation.caseSensitive,      options, "CASE"_sl);
        setFlagFromOption(_collation.diacriticSensitive, options, "DIAC"_sl);

        auto localeName = getCaseInsensitive(options, "LOCALE"_sl);
        if (localeName)
            _collation.localeName = localeName->asString();
        _collationUsed = false;

        // Remove myself from the operator stack so my precedence doesn't cause confusion:
        auto curContext = _context.back();
        _context.pop_back();

        // Parse the expression:
        parseNode(operands[1]);

        // If nothing in the expression (like a comparison operator) used the collation to generate
        // a SQL 'COLLATE', generate one now for the entire expression:
        if (!_collationUsed)
            writeCollation();

        _context.push_back(curContext);

        // Pop the collation options:
        _collation = outerCollation;
        _collationUsed = outerCollationUsed;
    }


    // Handles "x || y", turning it into a call to the concat() function
    void QueryParser::concatOp(slice op, Array::iterator& operands) {
        functionOp("concat()"_sl, operands);
    }

    // Handles "x BETWEEN y AND z" expressions
    void QueryParser::betweenOp(slice op, Array::iterator& operands) {
        parseCollatableNode(operands[0]);
        _sql << ' ' << op << ' ';
        parseNode(operands[1]);
        _sql << " AND ";
        parseNode(operands[2]);
    }


    // Handles "x IN y" and "x NOT IN y" expressions
    void QueryParser::inOp(slice op, Array::iterator& operands) {
        bool notIn = (op != "IN"_sl);
        auto arrayOperand = operands[1]->asArray();
        if (arrayOperand && arrayOperand->count() > 0 && arrayOperand->get(0)->asString() == "[]"_sl) {
            // RHS is a literal array, so use SQL "IN" syntax:
            parseCollatableNode(operands[0]);
            _sql << ' ' << op << ' ';
            Array::iterator arrayOperands(arrayOperand);
            writeArgList(++arrayOperands);

        } else {
            // Otherwise generate a call to array_contains():
            _context.push_back(&kArgListOperation);     // prevents extra parens around operands

            if (notIn)
                _sql << "(NOT ";

            _sql << "array_contains(";
            parseNode(operands[1]);     // yes, operands are in reverse order
            _sql << ", ";
            parseCollatableNode(operands[0]);
            _sql << ")";

            if (notIn)
                _sql << ")";

            _context.pop_back();
        }
    }

    void QueryParser::likeOp(slice op, Array::iterator& operands) {
        // Optimization: use SQLite's built-in LIKE function when possible, i.e. when the collation
        // in effect matches SQLite's BINARY collation. This allows the query optimizer to use the
        // "LIKE optimization", allowing an indexed prefix search, when the pattern is a literal or
        // parameter and doesn't begin with a wildcard. (CBL-890)
        // <https://sqlite.org/optoverview.html#like_opt>
        if (_collation.caseSensitive && _collation.diacriticSensitive && !_collation.unicodeAware) {
            parseCollatableNode(operands[0]);
            _sql << " LIKE ";
            parseCollatableNode(operands[1]);
            _sql << " ESCAPE '\\'";
        } else {
            // Otherwise invoke our custom `fl_like` function, which supports other collations:
            functionOp("fl_like()"_sl, operands);
        }
    }

    // Handles "fts_index MATCH pattern" expressions (FTS)
    void QueryParser::matchOp(slice op, Array::iterator& operands) {
        // Is a MATCH legal here? Look at the parent operation(s):
        auto parentCtx = _context.rbegin() + 1;
        auto parentOp = (*parentCtx)->op;
        while (parentOp == "AND"_sl)
            parentOp = (*++parentCtx)->op;
        require(parentOp == "SELECT"_sl || parentOp == nullslice,
                "MATCH can only appear at top-level, or in a top-level AND");

        // Write the expression:
        auto ftsTableAlias = FTSJoinTableAlias(operands[0]);
        Assert(!ftsTableAlias.empty());
        _sql << ftsTableAlias << "." << sqlIdentifier(FTSTableName(operands[0])) << " MATCH ";
        parseCollatableNode(operands[1]);
    }


    // Handles "ANY var IN array SATISFIES expr" (and EVERY, and ANY AND EVERY)
    void QueryParser::anyEveryOp(slice op, Array::iterator& operands) {
        auto var = (string)requiredString(operands[0], "ANY/EVERY first parameter");
        require(isValidIdentifier(var),
                "ANY/EVERY first parameter must be an identifier; '%s' is not", var.c_str());
        require(_variables.count(var) == 0, "Variable '%s' is already in use", var.c_str());
        _variables.insert(var);

        const Value *arraySource = operands[1];
        auto predicate = requiredArray(operands[2], "ANY/EVERY third parameter");

        bool every = !op.caseEquivalent("ANY"_sl);
        bool anyAndEvery = op.caseEquivalent("ANY AND EVERY"_sl);

        if (op.caseEquivalent("ANY"_sl) && predicate->count() == 3
                                        && predicate->get(0)->asString() == "="_sl
                                        && string(propertyFromNode(predicate->get(1), '?')) == var) {
            // If predicate is `var = value`, generate `fl_contains(array, value)` instead
            writeFunctionGetter(kContainsFnName, arraySource, predicate->get(2));
            return;
        }

        if (anyAndEvery) {
            _sql << '(';
            writeFunctionGetter(kCountFnName, arraySource);
            _sql << " > 0 AND ";
        }

        if (every)
            _sql << "NOT ";
        _sql << "EXISTS (SELECT 1 FROM ";
        writeEachExpression(arraySource);
        _sql << " AS _" << var << " WHERE ";
        if (every)
            _sql << "NOT (";
        parseNode(predicate);
        if (every)
            _sql << ')';
        _sql << ')';
        if (anyAndEvery)
            _sql << ')';

        _variables.erase(var);
    }


    // Handles doc property accessors, e.g. [".", "prop"] or [".prop"] --> fl_value(body, "prop")
    void QueryParser::propertyOp(slice op, Array::iterator& operands) {
        writePropertyGetter(kValueFnName, propertyFromOperands(operands));
    }

    bool QueryParser::optimizeMetaKeyExtraction(Array::iterator& operands) {
        // Handle Meta().id - N1QL
        // ["_.", ["meta()", <db>], ".id"] - JSON

        const Array* metaop = operands[0]->asArray();
        if (metaop == nullptr || metaop->count() == 0 ||
            ! metaop->begin().value()->asString().caseEquivalent("meta()")) {
            return false;
        }
        slice dbAlias;
        if (metaop->count() > 1) {
            const Value* second = metaop->get(1);
            if (second->type() == kString) {
                dbAlias = second->asString();
            }
        }
        slice meta_key = operands[1]->asString();
        if (meta_key == nullptr) {
            return false;
        }
        if (meta_key[0] == '.') {
            meta_key.moveStart(1);
        }
        string dbAlias_s = dbAlias.asString();
        Path path {slice(dbAlias_s +".id")};
        const auto& dbIter = verifyDbAlias(path);
        require(dbAlias_s.empty() || dbAlias_s == dbIter->first,
                "database alias '%s' does not match a declared 'AS' alias", dbAlias_s.c_str());

        writeMetaPropertyGetter(meta_key, dbIter->first);
        return true;
    }


    // Handles object (dict) property accessors, e.g. ["_.", [...], "prop"] --> fl_nested_value(..., "prop")
    void QueryParser::objectPropertyOp(slice op, Array::iterator& operands) {
        auto nOperands = operands.count();
        
        if (nOperands == 2 && optimizeMetaKeyExtraction(operands)) {
            return;
        }
        
        _sql << kNestedValueFnName << '(';
        _context.push_back(&kArgListOperation);     // prevents extra parens around operands
        require(nOperands > 0, "Missing dictionary parameter for '%.*s'", SPLAT(op));
        parseNode(operands[0]);
        _context.pop_back();

        slice path;
        if (op.size == 2) {
            require(nOperands == 2, "Missing object-property path parameter");
            path = requiredString(operands[1], "object property path");
        } else {
            require(nOperands == 1, "Excess object-property parameter");
            path = op;
            path.moveStart(2);
        }

        _sql << ", " << sqlString(path) << ")";
    }


    void QueryParser::blobOp(slice op, Array::iterator& operands) {
        writePropertyGetter(kBlobFnName, Path(requiredString(operands[0], "blob path")));
    }


    // Handles substituted query parameters, e.g. ["$", "x"] or ["$x"] --> $_x
    void QueryParser::parameterOp(slice op, Array::iterator& operands) {
        alloc_slice parameter;
        if (op.size == 1) {
            parameter = operands[0]->toString();
        } else {
            op.moveStart(1);
            parameter = op;
            require(operands.count() == 0, "extra operands to '%.*s'", SPLAT(parameter));
        }
        auto paramStr = (string)parameter;
        require(isAlphanumericOrUnderscore(parameter),
                "Invalid query parameter name '%.*s'", SPLAT(parameter));
        _parameters.insert(paramStr);
        _sql << "$_" << paramStr;
    }


    // Handles variables used in ANY/EVERY predicates
    void QueryParser::variableOp(slice op, Array::iterator& operands) {
        // Concatenate the op and operands as a path:
        Path path;
        if (op.size > 1) {
            op.moveStart(1);
            path += Path(op.asString());
        }
        if (operands.count() > 0) {
            path += propertyFromOperands(operands);
        }

        // Split the path into variable name and property:
        string var(path[0].keyStr());
        path.drop(1);

        require(isValidIdentifier(var), "Invalid variable name '%.*s'", SPLAT(op));
        require(_variables.count(var) > 0, "No such variable '%.*s'", SPLAT(op));

        // Now generate the function call:
        if (path.empty()) {
            _sql << '_' << var << ".value";
        } else {
            _sql << kNestedValueFnName << "(_" << var << ".body, "
                 << sqlString(string(path)) << ")";
        }
    }


    // Handles MISSING, which is the N1QL equivalent of NULL
    void QueryParser::missingOp(slice op, Array::iterator& operands) {
        _sql << "NULL";
    }


    // Handles CASE
    void QueryParser::caseOp(fleece::slice op, Array::iterator &operands) {
        // First operand is either the expression being tested, or null if there isn't one.
        // After that, operands come in pairs of 'when', 'then'.
        // If there's one remaining, it's the 'else'.
        _sql << "CASE";
        if (operands[0]->type() != kNull) {
            _sql << ' ';
            parseNode(operands[0]);
        }
        ++operands;
        bool hasElse = false;
        while(operands) {
            auto test = operands.value();
            ++operands;
            if (operands) {
                _sql << " WHEN ";
                parseNode(test);
                _sql << " THEN ";
                parseNode(operands.value());
                ++operands;
            } else {
                _sql << " ELSE ";
                parseNode(test);
                hasElse = true;
            }
        }
        // Fill up the vaccum due to the absense of ELSE, or SQLite will fill it with SQLite's NULL but we want
        // the JSON null.
        if (!hasElse) {
            _sql << " ELSE " << kNullFnName << "()";
        }
        _sql << " END";
    }
    
    
    // Handles SELECT
    void QueryParser::selectOp(fleece::slice op, Array::iterator &operands) {
        // SELECT is unusual in that its operands are encoded as an object
        auto dict = requiredDict(operands[0], "Argument to SELECT");
        if (_context.size() <= 2) {
            // Outer SELECT
            writeSelect(dict);
        } else {
            // Nested SELECT; use a fresh parser
            QueryParser nested(this);
            nested.parse(dict);
            _sql << nested.SQL();
            _kvTables.insert(nested._kvTables.begin(), nested._kvTables.end());
        }
    }

    namespace {
        slice const kMetaKeys[] = {
            "id"_sl,
            "sequence"_sl,
            "deleted"_sl,
            "expiration"_sl,
            "revisionID"_sl
        };
        enum {
            mkId,
            mkSequence,
            mkDeleted,
            mkExpiration,
            mkRevisionId,
            mkCount
        };
        static_assert(sizeof(kMetaKeys) / sizeof(kMetaKeys[0]) == mkCount);
    }

    // Handles ["meta", dbAlias_optional]
    void QueryParser::metaOp(slice op, Array::iterator& operands) {
        // Pre-conditions: op == "meta"
        //                 operands.size() == 0 || operands[0]->type() == kString (dbAlias)

        string arg;
        if (operands.count() > 0 && operands[0]->type() == kString) {
            arg = operands[0]->asString();
        }
        
        Path path {slice(arg+".id")};
        const auto& dbIter = verifyDbAlias(path);
        require(arg.empty() || arg == dbIter->first,
                "database alias '%s' does not match a declared 'AS' alias", arg.c_str());

        _sql << kDictFnName << '(';
        bool first = true;
        for (slice k: kMetaKeys) {
            if (!first) {
                _sql << ", ";
            } else {
                first = false;
            }
            _sql << sqlString(k) << ", ";
            writeMetaPropertyGetter(k, dbIter->first);
        }
        _sql << ')';
    }

    void QueryParser::writeMetaPropertyGetter(slice metaKey, const string& dbAlias) {
        string tablePrefix;
        if (!dbAlias.empty()) {
            tablePrefix = quotedIdentifierString(dbAlias) + ".";
        }

        auto b = &kMetaKeys[0];
        auto it = find_if(b, b + mkCount, [metaKey](auto & p) {
            return p == metaKey;
        });
        require(it != b + mkCount, "'%s' is not a valid Meta key", metaKey.asString().c_str());

        switch (int i = (int)(it - b)) {
            case mkId:
                writeMetaProperty(kValueFnName, tablePrefix, "key");
                break;
            case mkDeleted:
                writeDeletionTest(dbAlias, true);
                _checkedDeleted = true;     // note that the query has tested _deleted
                break;
            case mkRevisionId:
                _sql << kVersionFnName << "(" << tablePrefix << "version" << ")";
                break;
            case mkSequence:
                writeMetaProperty(kValueFnName, tablePrefix, kMetaKeys[i]);
                _checkedExpiration = true;
                break;
            case mkExpiration:
                writeMetaProperty(kValueFnName, tablePrefix, kMetaKeys[i]);
                break;
            default:
                Assert(false, "Internal logic error");
                break;
        };
    }


    // Handles unrecognized operators, based on prefix ('.', '$', '?') or suffix ('()').
    void QueryParser::fallbackOp(slice op, Array::iterator& operands) {
        // Put the actual op into the context instead of a null
        auto operation = *_context.back();
        operation.op = op;
        _context.back() = &operation;

        if (op.hasPrefix('.')) {
            op.moveStart(1); // Skip initial .
            if(op.hasPrefix("$")) {
                alloc_slice escaped = escapedPath(op);
                writePropertyGetter(kValueFnName, Path(escaped));
            } else {
                writePropertyGetter(kValueFnName, Path(op));
            }
        } else if (op.hasPrefix("_."_sl)) {
            objectPropertyOp(op, operands);
        } else if (op.hasPrefix('$')) {
            parameterOp(op, operands);
        } else if (op.hasPrefix('?')) {
            variableOp(op, operands);
        } else if (op.hasSuffix("()"_sl)) {
            functionOp(op, operands);
        } else {
            fail("Unknown operator '%.*s'", SPLAT(op));
        }
    }


    // Handles function calls, where the op ends with "()"
    void QueryParser::functionOp(slice op, Array::iterator& operands) {
        // Look up the function name:
        if (op.hasSuffix("()"_sl)) {
            op.shorten(op.size - 2);
        }
        string fnName = op.asString();
        const FunctionSpec *spec;
        for (spec = kFunctionList; spec->name; ++spec) {
            if (op.caseEquivalent(spec->name))
                break;
        }
        require(spec->name, "Unknown function '%.*s'", SPLAT(op));
        if (spec->aggregate) {
            require(_aggregatesOK,
                    "Cannot use aggregate function %.*s() in this context", SPLAT(op));
            _isAggregateQuery = true;
        }
        auto arity = operands.count();
        require(arity >= spec->minArgs,
                "Too few arguments for function '%.*s'", SPLAT(op));
        require(arity <= spec->maxArgs || spec->maxArgs >= 9,
                "Too many arguments for function '%.*s'", SPLAT(op));

        if (spec->name == "match"_sl) {
            matchOp(op, operands);
            return;
        }

        if (spec->sqlite_name)
            op = spec->sqlite_name;
        else
            op = spec->name; // canonical case

        // Special case: "array_count(propertyname)" turns into a call to fl_count:
        if (op.caseEquivalent(kArrayCountFnName) && writeNestedPropertyOpIfAny(kCountFnName, operands))
            return;

        // Special case: in "rank(ftsName)" the param has to be a matchinfo() call:
        if (op.caseEquivalent(kRankFnName)) {
            string fts = FTSTableName(operands[0]);
            auto i = _indexJoinTables.find(fts);
            if (i == _indexJoinTables.end())
                fail("rank() can only be called on FTS indexes");
            _sql << "rank(matchinfo(" << i->second << "." << sqlIdentifier(i->first) << "))";
            return;
        }

        // Special case: "prediction()" may be indexed:
#ifdef COUCHBASE_ENTERPRISE
        if (op.caseEquivalent(kPredictionFnName) && writeIndexedPrediction((const Array*)_curNode))
            return;
#endif

        if(!_collationUsed && spec->wants_collation) {
            _collationUsed = true;
            _functionWantsCollation = true;
        }

        _sql << op;
        writeArgList(operands);
    }


    // Writes operands as a comma-separated list (parenthesized depending on current precedence)
    void QueryParser::writeArgList(Array::iterator& operands) {
        handleOperation(&kArgListOperation, kArgListOperation.op, operands);
    }

    void QueryParser::writeColumnList(Array::iterator& operands) {
        handleOperation(&kColumnListOperation, kColumnListOperation.op, operands);
    }

    void QueryParser::writeDictLiteral(const fleece::impl::Dict *dict) {
        _context.push_back(&kArgListOperation);
        _sql << kDictFnName << '(';
        int n = 0;
        for (Dict::iterator i(dict); i; ++i) {
            if (n++ > 0)
                _sql << ", ";
            _sql << sqlString(i.keyString()) << ", ";
            parseNode(i.value());
        }
        _sql << ')';
        _context.pop_back();
    }


#pragma mark - PROPERTIES:


    namespace qp {
        // Concatenates property operands to produce the property path string
        Path propertyFromOperands(Array::iterator &operands, bool firstIsEncoded) {
            Path path;
            int n = 0;
            for (auto &i = operands; i; ++i,++n) {
                auto arr = i.value()->asArray();
                if (arr) {
                    require(n > 0, "Property path can't start with an array index");
                    require(arr->count() == 1, "Property array index must have exactly one item");
                    require(arr->get(0)->isInteger(), "Property array index must be an integer");
                    path.addIndex( (int)arr->get(0)->asInt() );
                } else {
                    slice name = i.value()->asString();
                    require(name, "Invalid JSON value in property path");
                    if (firstIsEncoded) {
                        name.moveStart(1);              // skip '.', '?', '$'
                        if(name.hasPrefix("$")) {
                            alloc_slice escaped = escapedPath(name);
                            path.addComponents(escaped);
                        } else {
                            path.addComponents(name);
                        }
                    } else {
                        path.addProperty(name);
                    }
                }
                firstIsEncoded = false;
            }
            return path;
        }


        // Returns the property represented by a node, or "" if it's not a property node
        Path propertyFromNode(const Value *node, char prefix) {
            Array::iterator i(node->asArray());
            if (i.count() >= 1) {
                auto op = i[0]->asString();
                if (op.hasPrefix(prefix)) {
                    bool justDot = (op.size == 1);
                    if (justDot)
                        ++i;
                    return propertyFromOperands(i, !justDot);
                }
            }
            return Path();              // not a valid property node
        }
    }


    // If the first operand is a property operation, writes it using the given SQL function name
    // and returns true; else returns false.
    bool QueryParser::writeNestedPropertyOpIfAny(slice fnName, Array::iterator &operands) {
        if (operands.count() == 0 )
            return false;
        Path property = propertyFromNode(operands[0]);
        if (property.empty())
            return false;
        writePropertyGetter(fnName, move(property));
        return true;
    }


    void QueryParser::writeFunctionGetter(slice fn, const Value *source, const Value *param) {
        Path property = propertyFromNode(source);
        if (property.empty()) {
            _sql << fn << "(";
            parseNode(source);
            if (param) {
                _sql << ", null, ";
                parseNode(param);
            }
            _sql << ")";
        } else {
            writePropertyGetter(fn, move(property), param);
        }
    }


    void QueryParser::writeMetaProperty(slice fn, const string &tablePrefix, slice property) {
        require(fn == kValueFnName, "can't use '_%.*s' in this context", SPLAT(property));
        _sql << tablePrefix << property;
    }


    // Return the iterator to _aliases based on the property.
    // Post-condition: iterator != _aliases.end()
    QueryParser::AliasMap::const_iterator
    QueryParser::verifyDbAlias(fleece::impl::Path &property) {
        string alias;
        auto iType = _aliases.end();
        if(!property.empty()) {
            // Check for result alias before 'alias' gets reassigned below
            alias = string(property[0].keyStr());
            iType = _aliases.find(alias);
        }

        bool hasMultiDbAliases = false;
        if (_aliases.size() > 1) {
            int cnt = 0;
            for (auto it = this->_aliases.begin(); it != this->_aliases.end(); ++it) {
                if (it->second.type != kResultAlias) {
                    if (++cnt == 2) {
                        hasMultiDbAliases = true;
                        break;
                    }
                }
            }
        }
        if (_propertiesUseSourcePrefix && !property.empty()) {
            // Interpret the first component of the property as a db alias:
            require(property[0].isKey(), "Property path can't start with array index");
            if (hasMultiDbAliases || alias == _dbAlias) {
                // With join (size > 1), properties must start with a keyspace alias to avoid ambiguity.
                // Otherwise, we assume property[0] to be the alias if it coincides with the unique one.
                // Otherwise, we consider that the property path starts in the document and, hence, do not drop.
                property.drop(1);
            } else {
                alias = _dbAlias;
            }
        } else {
            alias = _dbAlias;
        }

        if(iType == _aliases.end()) {
            iType = _aliases.find(alias);
        }

        require(iType != _aliases.end(),
                "property '%s.%s' does not begin with a declared 'AS' alias",
                alias.c_str(), string(property).c_str());

        return iType;
    }

    // Writes a call to a Fleece SQL function, including the closing ")".
    void QueryParser::writePropertyGetter(slice fn, Path &&property, const Value *param) {
        auto &&iType = verifyDbAlias(property);
<<<<<<< HEAD
        const string &alias = iType->first;
        aliasType type = iType->second.type;
=======
        string alias = iType->first;
>>>>>>> a49f82bd
        string tablePrefix = alias.empty() ? "" : quotedIdentifierString(alias) + ".";
        
        if (type >= kUnnestVirtualTableAlias) {
            // The alias is to an UNNEST. This needs to be written specially:
            writeUnnestPropertyGetter(fn, property, alias, type);
            return;
        }

        if (type == kResultAlias && property[0].keyStr().asString() == alias) {
            // If the property in question is identified as an alias, emit that instead of
            // a standard getter since otherwise it will probably be wrong (i.e. doc["alias"]
            // vs alias -> doc["path"]["to"]["value"])
            if(property.size() == 1) {
                // Simple case, the alias is being used as-is
<<<<<<< HEAD
                _sql << sqlIdentifier(alias);
=======
                _sql << sqlIdentifier(iType->first);
>>>>>>> a49f82bd
                return;
            }

            // More complicated case.  A subpath of an alias that points to
            // a collection type (e.g. alias = {"foo": "bar"}, and want to
            // ORDER BY alias.foo
            property.drop(1);
<<<<<<< HEAD
            _sql << kNestedValueFnName << "(" << sqlIdentifier(alias)
=======
            _sql << kNestedValueFnName << "(" << sqlIdentifier(iType->first)
>>>>>>> a49f82bd
                 << ", " << sqlString(string(property)) << ")";
            return;
        } 
        
        if (property.size() == 1) {
            // Check if this is a document metadata property:
            slice meta = property[0].keyStr();
            if (meta == kDocIDProperty) {
                writeMetaProperty(fn, tablePrefix, "key");
                return;
            } else if (meta == kSequenceProperty) {
                writeMetaProperty(fn, tablePrefix, "sequence");
                return;
            } else if (meta == kExpirationProperty) {
                writeMetaProperty(fn, tablePrefix, "expiration");
                _checkedExpiration = true;
                return;
            } else if (meta == kDeletedProperty) {
                require(fn == kValueFnName, "can't use '_deleted' in this context");
                writeDeletionTest(alias, true);
                _checkedDeleted = true;     // note that the query has tested _deleted
                return;
            } else if (meta == kRevIDProperty) {
                _sql << kVersionFnName << "(" << tablePrefix << "version" << ")";
                return;
            }
        }

        // It's more efficent to get the doc root with fl_root than with fl_value:
        if (property.empty() && fn == kValueFnName)
            fn = kRootFnName;

        // Write the function call:
        _sql << fn << "(" << tablePrefix << _bodyColumnName;
        if(!property.empty()) {
            _sql << ", " << sqlString(string(property));
        }
        if (param) {
            _sql << ", ";
            parseNode(param);
        }
        _sql << ")";
    }


    void QueryParser::writeUnnestPropertyGetter(slice fn, Path &property,
                                                const string &alias, aliasType type)
    {
        require(fn == kValueFnName, "can't use an UNNEST alias in this context");
        string spec(property);
        require(slice(spec) != kDocIDProperty && slice(spec) != kSequenceProperty,
                "can't use '%s' on an UNNEST", spec.c_str());
        string tablePrefix;
        if (_propertiesUseSourcePrefix)
            tablePrefix = quotedIdentifierString(alias) + ".";

        if (type == kUnnestVirtualTableAlias) {
            if (property.empty()) {
                _sql << tablePrefix << "value";
            } else {
                _sql << kNestedValueFnName << "(" << tablePrefix << "body, "
                     << sqlString(spec) << ")";
            }
        } else {
            _sql << kUnnestedValueFnName << "(" << tablePrefix << "body";
            if (!property.empty()) {
                _sql << ", " << sqlString(spec);
            }
            _sql << ")";
        }
    }


    // Writes an 'fl_each()' call representing a virtual table for the array at the given property
    void QueryParser::writeEachExpression(Path &&property) {
        require(!property.empty(), "array expressions only support a property as their source");
#if 0
        // Is the property an existing UNNEST alias?
        for (auto &elem : _unnestAliases) {
            if (elem.second == property) {
                _sql << property;
                return;
            }
        }

        auto i = _unnestAliases.find(property);
        if (i != _unnestAliases.end())
            _sql << i->second;                              // write existing table alias
        else
#endif
        writePropertyGetter(kEachFnName, move(property));     // write fl_each()
    }

    // Writes an 'fl_each()' call representing a virtual table for the array at the given property
    void QueryParser::writeEachExpression(const Value *propertyExpr) {
        writeFunctionGetter(kEachFnName, propertyExpr);
    }


    std::string QueryParser::expressionSQL(const fleece::impl::Value* expr) {
        reset();
        parseJustExpression(expr);
        return SQL();
    }

    std::string QueryParser::whereClauseSQL(const fleece::impl::Value* arrayExpr,
                                            string_view dbAlias)
    {
        reset();
        if (!dbAlias.empty())
            addAlias(string(dbAlias), kDBAlias, _defaultTableName);
        writeWhereClause(arrayExpr);
        string sql = SQL();
        if (sql[0] == ' ')
            sql.erase(sql.begin(), sql.begin() + 1);
        return sql;
    }

    std::string QueryParser::eachExpressionSQL(const fleece::impl::Value* arrayExpr) {
        reset();
        writeEachExpression(arrayExpr);
        return SQL();
    }

    std::string QueryParser::FTSExpressionSQL(const fleece::impl::Value* ftsExpr) {
        reset();
        writeFunctionGetter(kFTSValueFnName, ftsExpr);
        return SQL();
    }



    // Given an index table name, returns its join alias. If `aliasPrefix` is given, it will add
    // a new alias if necessary, which will begin with that prefix.
    const string& QueryParser::indexJoinTableAlias(const string &tableName, const char *aliasPrefix) {
        auto i = _indexJoinTables.find(tableName);
        if (i == _indexJoinTables.end()) {
            if (!aliasPrefix) {
                static string kEmptyString;
                return kEmptyString;
            }
            string alias = aliasPrefix + to_string(_indexJoinTables.size() + 1);
            i = _indexJoinTables.insert({tableName, alias}).first;
        }
        return i->second;
    }


#pragma mark - FULL-TEXT-SEARCH:


    // Recursively looks for MATCH expressions and adds the properties being matched to
    // _indexJoinTables. Returns the number of expressions found.
    unsigned QueryParser::findFTSProperties(const Value *root) {
        return findNodes(root, "MATCH()"_sl, 1, [this](const Array *match) {
            FTSJoinTableAlias(match->get(1), true); // add LHS
        });
    }

    // Returns the FTS table name given the LHS of a MATCH expression.
    string QueryParser::FTSTableName(const Value *key) const {
        slice ftsName = requiredString(key, "left-hand side of MATCH expression");
        string table;
        slice alias;
        if (auto dot = ftsName.findByte('.'); dot) {
            alias = slice(ftsName.buf, dot);
            ftsName = ftsName.from(dot + 1);
            auto i = _aliases.find(string(alias));
            require(i != _aliases.end() && i->second.type <= kJoinAlias, "Invalid alias in MATCH");
            table = i->second.tableName;
        } else {
            require(!_propertiesUseSourcePrefix, "Missing collection alias in MATCH");
            table = _defaultTableName;
        }
        require(!ftsName.empty() && !ftsName.findByte('"'),
                "FTS index name may not contain double-quotes nor be empty");
        return _delegate.FTSTableName(table, string(ftsName));
    }

    // Returns or creates the FTS join alias given the LHS of a MATCH expression.
    const string& QueryParser::FTSJoinTableAlias(const Value *matchLHS, bool canAdd) {
        auto tableName = FTSTableName(matchLHS);
        const string &alias = indexJoinTableAlias(tableName);
        if (!canAdd || !alias.empty())
            return alias;
        _ftsTables.push_back(tableName);
        return indexJoinTableAlias(tableName, "fts");
    }


    // Returns the column name of an FTS table to use for a MATCH expression.
    string QueryParser::FTSColumnName(const Value *expression) {
        slice op = requiredArray(expression, "FTS index expression")->get(0)->asString();
        require(op.hasPrefix('.'), "FTS index expression must be a property");
        string property(propertyFromNode(expression));
        require(!property.empty(), "invalid property expression");
        return property;
    }



#pragma mark - UNNEST QUERY:


    // Constructs a unique identifier of an expression, from a digest of its JSON.
    string QueryParser::expressionIdentifier(const Array *expression, unsigned maxItems) const {
        require(expression, "Invalid expression to index");
        SHA1Builder sha;
        unsigned item = 0;
        for (Array::iterator i(expression); i; ++i) {
            if (maxItems > 0 && ++item > maxItems)
                break;
            alloc_slice json = i.value()->toJSON(true);
            if (_propertiesUseSourcePrefix) {
                // Strip ".doc" from property paths if necessary:
                string s = json.asString();
                replace(s, "[\"." + _dbAlias + ".", "[\".");
                sha << slice(s);
            } else {
                sha << json;
            }
        }
        return sha.finish().asBase64();
    }


    // Returns the index table name for an unnested array property.
    string QueryParser::unnestedTableName(const Value *arrayExpr) const {
        string table = _defaultTableName;
        Path path = propertyFromNode(arrayExpr);
        string propertyStr;
        if (!path.empty()) {
            // It's a property path
            if (_propertiesUseSourcePrefix) {
                if (const auto &first = path[0]; first.isKey()) {
                    if (string keyStr(first.keyStr()); keyStr != _dbAlias) {
                        if (auto i = _aliases.find(keyStr); i != _aliases.end()) {
                            table = i->second.tableName;
                        }
                    }
                }
                path.drop(1);
            }
            propertyStr = string(path);
            require(propertyStr.find('"') == string::npos,
                    "invalid property path for array index");
        } else {
            // It's some other expression; make a unique digest of it:
            propertyStr = expressionIdentifier(arrayExpr->asArray());
        }
        return _delegate.unnestedTableName(table, propertyStr);
    }


#pragma mark - PREDICTIVE QUERY:


#ifndef COUCHBASE_ENTERPRISE
    void QueryParser::findPredictionCalls(const Value *root) {
    }
#endif

}<|MERGE_RESOLUTION|>--- conflicted
+++ resolved
@@ -404,15 +404,9 @@
         reset();
         try {
             if (isUnnestedTable)
-<<<<<<< HEAD
                 _aliases[_dbAlias] = {kUnnestTableAlias, onTableName};
             _sql << "CREATE INDEX " << sqlIdentifier(indexName)
                  << " ON " << sqlIdentifier(onTableName) << " ";
-=======
-                _aliases[_dbAlias] = kUnnestTableAlias;
-            _sql << "CREATE INDEX " << sqlIdentifier(name)
-                 << " ON " << sqlIdentifier(_tableName) << " ";
->>>>>>> a49f82bd
             if (expressionsIter.count() > 0) {
                 writeColumnList(expressionsIter);
             } else {
@@ -525,29 +519,19 @@
     void QueryParser::writeFromClause(const Value *from) {
         auto fromArray = (const Array*)from;    // already type-checked by parseFromClause
 
-<<<<<<< HEAD
-=======
-        _sql << " FROM " << sqlIdentifier(_tableName);
-
->>>>>>> a49f82bd
         if (fromArray && !fromArray->empty()) {
             for (Array::iterator i(fromArray); i; ++i) {
                 FromAttributes entry = parseFromEntry(i.value());
                 switch (_aliases[entry.alias].type) {
                     case kDBAlias: {
                         // The first item is the database alias:
-<<<<<<< HEAD
                         _sql << " FROM " << sqlIdentifier(entry.tableName)
                              << " AS " << sqlIdentifier(entry.alias);
-=======
-                        _sql << " AS " << sqlIdentifier(alias);
->>>>>>> a49f82bd
                         break;
                     }
                     case kUnnestVirtualTableAlias:
                         // UNNEST: Use fl_each() to make a virtual table:
                         _sql << " JOIN ";
-<<<<<<< HEAD
                         writeEachExpression(entry.unnest);
                         _sql << " AS " << sqlIdentifier(entry.alias);
                         break;
@@ -557,17 +541,6 @@
                         _sql << " JOIN " << sqlIdentifier(unnestTable)
                              << " AS " << sqlIdentifier(entry.alias)
                              << " ON " << sqlIdentifier(entry.alias) << ".docid="
-=======
-                        writeEachExpression(unnest);
-                        _sql << " AS " << sqlIdentifier(alias);
-                        break;
-                    case kUnnestTableAlias: {
-                        // UNNEST: Optimize query by using the unnest table as a join source:
-                        string unnestTable = unnestedTableName(unnest);
-                        _sql << " JOIN " << sqlIdentifier(unnestTable)
-                             << " AS " << sqlIdentifier(alias)
-                             << " ON " << sqlIdentifier(alias) << ".docid="
->>>>>>> a49f82bd
                              << sqlIdentifier(_dbAlias) << ".rowid";
                         break;
                     }
@@ -589,14 +562,8 @@
                         }
 
                         _sql << " " << kJoinTypeNames[ joinType ] << " JOIN "
-<<<<<<< HEAD
                              << sqlIdentifier(entry.tableName)
                              << " AS " << sqlIdentifier(entry.alias) << " ON ";
-=======
-                             << sqlIdentifier(_tableName) << " AS " << sqlIdentifier(alias);
-
-                        _sql << " ON ";
->>>>>>> a49f82bd
                         _checkedDeleted = false;
                         if (entry.on) {
                             _sql << "(";
@@ -616,11 +583,7 @@
                 }
             }
         } else {
-<<<<<<< HEAD
             _sql << " FROM " << sqlIdentifier(_defaultTableName) << " AS " << sqlIdentifier(_dbAlias);
-=======
-            _sql << " AS " << sqlIdentifier(_dbAlias);
->>>>>>> a49f82bd
         }
 
         // Add joins to index tables (FTS, predictive):
@@ -834,11 +797,7 @@
                 _sql << kResultFnName << "(";
                 parseCollatableNode(result);
                 _sql << ") AS " << sqlIdentifier(title);
-<<<<<<< HEAD
                 addAlias(title, kResultAlias, "");
-=======
-                addAlias(title, kResultAlias);
->>>>>>> a49f82bd
             } else {
                 _sql << (isImplicitBool(expr[0]) ? kBoolResultFnName : kResultFnName) << "(";
                 if (result->type() == kString) {
@@ -1581,12 +1540,8 @@
     // Writes a call to a Fleece SQL function, including the closing ")".
     void QueryParser::writePropertyGetter(slice fn, Path &&property, const Value *param) {
         auto &&iType = verifyDbAlias(property);
-<<<<<<< HEAD
         const string &alias = iType->first;
         aliasType type = iType->second.type;
-=======
-        string alias = iType->first;
->>>>>>> a49f82bd
         string tablePrefix = alias.empty() ? "" : quotedIdentifierString(alias) + ".";
         
         if (type >= kUnnestVirtualTableAlias) {
@@ -1601,11 +1556,7 @@
             // vs alias -> doc["path"]["to"]["value"])
             if(property.size() == 1) {
                 // Simple case, the alias is being used as-is
-<<<<<<< HEAD
                 _sql << sqlIdentifier(alias);
-=======
-                _sql << sqlIdentifier(iType->first);
->>>>>>> a49f82bd
                 return;
             }
 
@@ -1613,11 +1564,7 @@
             // a collection type (e.g. alias = {"foo": "bar"}, and want to
             // ORDER BY alias.foo
             property.drop(1);
-<<<<<<< HEAD
             _sql << kNestedValueFnName << "(" << sqlIdentifier(alias)
-=======
-            _sql << kNestedValueFnName << "(" << sqlIdentifier(iType->first)
->>>>>>> a49f82bd
                  << ", " << sqlString(string(property)) << ")";
             return;
         } 
