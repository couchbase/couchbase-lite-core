--- conflicted
+++ resolved
@@ -16,16 +16,10 @@
     class access_lock {
     public:
         access_lock()
-<<<<<<< HEAD
-        { }
-        
-        access_lock(T &&contents)
-=======
         :_contents()
         { }
 
         explicit access_lock(T &&contents)
->>>>>>> 4ff5bd49
         :_contents(std::move(contents))
         { }
 
