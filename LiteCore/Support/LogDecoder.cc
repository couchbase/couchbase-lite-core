--- conflicted
+++ resolved
@@ -184,28 +184,17 @@
     }
 
 
-<<<<<<< HEAD
     void LogDecoder::decodeTo(ostream &out,
                               const std::vector<std::string> &levelNames,
                               std::optional<Timestamp> startingAt)
     {
         if (!startingAt || *startingAt < Timestamp{_startTime, 0}) {
             writeTimestamp({_startTime, 0}, out);
-            struct tm tm;
-            localtime_r(&_startTime, &tm);
-            char datestamp[100];
-            strftime(datestamp, sizeof(datestamp), "---- Logging begins on %A, %x ----\n", &tm);
-            out << datestamp;
-        }
-=======
-    void LogDecoder::decodeTo(ostream &out, const std::vector<std::string> &levelNames) {
-        writeTimestamp({_startTime, 0}, out);
-        local_time<seconds> tp {seconds(_startTime)};
-        struct tm tmpTime = FromTimestamp(duration_cast<seconds>(tp.time_since_epoch()));
-        tp -= GetLocalTZOffset(&tmpTime, true);
-        out << "---- Logging begins on " << format("%A, %x", tp) << " ----" << endl;
-       
->>>>>>> 3c398afc
+        	local_time<seconds> tp {seconds(_startTime)};
+        	struct tm tmpTime = FromTimestamp(duration_cast<seconds>(tp.time_since_epoch()));
+        	tp -= GetLocalTZOffset(&tmpTime, true);
+        	out << "---- Logging begins on " << format("%A, %x", tp) << " ----" << endl;
+        }
 
         LogIterator::decodeTo(out, levelNames, startingAt);
     }
