//
// ThreadedMailbox.hh
//
// Copyright (c) 2017 Couchbase, Inc All rights reserved.
//
// Licensed under the Apache License, Version 2.0 (the "License");
// you may not use this file except in compliance with the License.
// You may obtain a copy of the License at
//
// http://www.apache.org/licenses/LICENSE-2.0
//
// Unless required by applicable law or agreed to in writing, software
// distributed under the License is distributed on an "AS IS" BASIS,
// WITHOUT WARRANTIES OR CONDITIONS OF ANY KIND, either express or implied.
// See the License for the specific language governing permissions and
// limitations under the License.
//

#pragma once
#include "PlatformCompat.hh"
#include "Channel.hh"
#include "ChannelManifest.hh"
#include "RefCounted.hh"
#include "Stopwatch.hh"
#include <atomic>
#include <string>
#include <thread>
#include <functional>

<<<<<<< HEAD
#if __APPLE__ && __has_extension(blocks)
// Use GCD if available, as it's more efficient and has better integration with OS & debugger.
#define ACTORS_USE_GCD
#endif


// Set to 1 to have Actor object report performance statistics in their destructors
#define ACTORS_TRACK_STATS  0

=======
>>>>>>> 3c398afc
namespace litecore { namespace actor {
    using fleece::RefCounted;
    using fleece::Retained;

    class Scheduler;
    class Actor;
    class MailboxProxy;


    /** A delay expressed in floating-point seconds */
    using delay_t = std::chrono::duration<double>;


    #ifndef ACTORS_USE_GCD
    /** Default Actor mailbox implementation that uses a thread pool run by a Scheduler. */
    class ThreadedMailbox : Channel<std::function<void()>> {
    public:
        ThreadedMailbox(Actor*, const std::string &name ="", ThreadedMailbox *parentMailbox =nullptr);

        const std::string& name() const                     {return _name;}

        unsigned eventCount() const                         {return (unsigned)size() + (unsigned)_delayedEventCount;}

        void enqueue(const char* name, const std::function<void()>&);
        void enqueueAfter(delay_t delay, const char* name, const std::function<void()>&);

        static Actor* currentActor()                        {return sCurrentActor;}

        static void runAsyncTask(void (*task)(void*), void *context);

        void logStats() const;

    private:
        friend class Scheduler;
        
        void reschedule();
        void performNextMessage();
        void afterEvent();
        void safelyCall(const std::function<void()> &f) const;

        Actor* const _actor;
        std::string const _name;

        int _delayedEventCount {0};
#if DEBUG
        std::atomic_int _active {0};
#endif

#if ACTORS_TRACK_STATS
        int32_t _callCount {0};
        int32_t _maxEventCount {0};
        double _maxLatency {0};
        fleece::Stopwatch _createdAt {true};
        fleece::Stopwatch _busy {false};
#endif
        
        static thread_local Actor* sCurrentActor;

#if ACTORS_USE_MANIFESTS
        mutable ChannelManifest _localManifest;
        static thread_local std::shared_ptr<ChannelManifest> sThreadManifest;
#endif
    };

    /** The Scheduler is reponsible for calling ThreadedMailboxes to run their Actor methods.
        It managers a thread pool on which Mailboxes and Actors will run. */
    class Scheduler {
    public:
        Scheduler(unsigned numThreads =0)
        :_numThreads(numThreads)
        { }

        /** Returns a per-process shared instance. */
        static Scheduler* sharedScheduler();

        /** Starts the background threads that will run queued Actors. */
        void start();

        /** Stops the background threads. Blocks until all pending messages are handled. */
        void stop();

        /** Runs the scheduler on the current thread; doesn't return until all pending
            messages are handled. */
        void runSynchronous()                               {task(0);}

    protected:
        friend class ThreadedMailbox;

        /** A request for an Actor's performNextMessage method to be called. */
        static void schedule(ThreadedMailbox* mbox);

    private:
        void task(unsigned taskID);

        unsigned _numThreads;
        Channel<ThreadedMailbox*> _queue;
        std::vector<std::thread> _threadPool;
        std::atomic_flag _started = ATOMIC_FLAG_INIT;


    };

    // This prevents the compiler from specializing Channel in every compilation unit:
    extern template class Channel<ThreadedMailbox*>;
    extern template class Channel<std::function<void()>>;
#endif

} }<|MERGE_RESOLUTION|>--- conflicted
+++ resolved
@@ -17,7 +17,6 @@
 //
 
 #pragma once
-#include "PlatformCompat.hh"
 #include "Channel.hh"
 #include "ChannelManifest.hh"
 #include "RefCounted.hh"
@@ -27,18 +26,6 @@
 #include <thread>
 #include <functional>
 
-<<<<<<< HEAD
-#if __APPLE__ && __has_extension(blocks)
-// Use GCD if available, as it's more efficient and has better integration with OS & debugger.
-#define ACTORS_USE_GCD
-#endif
-
-
-// Set to 1 to have Actor object report performance statistics in their destructors
-#define ACTORS_TRACK_STATS  0
-
-=======
->>>>>>> 3c398afc
 namespace litecore { namespace actor {
     using fleece::RefCounted;
     using fleece::Retained;
