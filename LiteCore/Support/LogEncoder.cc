//
// LogEncoder.cc
//
// Copyright 2017-Present Couchbase, Inc.
//
// Use of this software is governed by the Business Source License included
// in the file licenses/BSL-Couchbase.txt.  As of the Change Date specified
// in that file, in accordance with the Business Source License, use of this
// software will be governed by the Apache License, Version 2.0, included in
// the file licenses/APL2.txt.
//

#include "LogEncoder.hh"
#include "LogDecoder.hh"
#include "Endian.hh"
#include "StringUtil.hh"
#include "varint.hh"
#include <exception>
#include <iostream>
#include <ctime>

#if __APPLE__
#    include <CoreFoundation/CFBase.h>
#    include <CoreFoundation/CFString.h>
#endif

using namespace std;
using namespace fleece;

namespace litecore {

    // The units we count in are microseconds.
    static constexpr unsigned kTicksPerSec = 1000000;

    // Log will be written to output stream when this much has been captured:
    static const size_t kBufferSize = 64 * 1024;

    // ...or when this many seconds have elapsed since the previous save:
    static const uint64_t kSaveInterval = 1 * kTicksPerSec;

    LogEncoder::LogEncoder(ostream& out, LogLevel level)
        : _out(out), _flushTimer(new actor::Timer([this] { performScheduledFlush(); })), _level(level) {
        _writer.write(&LogDecoder::kMagicNumber, 4);
        uint8_t header[2] = {LogDecoder::kFormatVersion, sizeof(void*)};
        _writer.write(&header, sizeof(header));
        auto now = LogDecoder::now();
        _writeUVarInt(now.secs);
        _lastElapsed = -(int)now.microsecs;  // so first delta will be accurate
        _st.reset();
    }

    LogEncoder::~LogEncoder() {
        // If this is guarded, then a deadlock can happen since the timer
        // callback also acquires the same mutex.  It's safe to delete the
        // timer here since it won't hurt other operations, but the actual
        // flush itself still needs to be guarded
        _flushTimer.reset();

        lock_guard<mutex> lock(_mutex);
        _flush();
    }

    uint64_t LogEncoder::tellp() {
        lock_guard<mutex> lock(_mutex);
        return _out.tellp();
    }

#pragma mark - LOGGING:

    void LogEncoder::log(const char* domain, const LogDomain::ObjectMap& objectMap, ObjectRef object,
                         const char* format, ...) {
        va_list args;
        va_start(args, format);
        vlog(domain, objectMap, object, "", format, args);
        va_end(args);
    }

    int64_t LogEncoder::_timeElapsed() const { return int64_t(_st.elapsed() * kTicksPerSec); }

    void LogEncoder::vlog(const char* domain, const LogDomain::ObjectMap& objectMap, ObjectRef object,
                          const std::string& prefix, const char* format, va_list args) {
        lock_guard<mutex> lock(_mutex);

        // Write the number of ticks elapsed since the last message:
        auto     elapsed = _timeElapsed();
        uint64_t delta   = elapsed - _lastElapsed;
        _lastElapsed     = elapsed;
        _writeUVarInt(delta);

        // Write level, domain
        _writer.write(&_level, sizeof(_level));
        _writeStringToken(domain ? domain : "");

        // Write object path
        const auto objRef = (unsigned)object;
        _writeUVarInt(objRef);
        if ( object != ObjectRef::None && _seenObjects.find(objRef) == _seenObjects.end() ) {
            _seenObjects.insert(objRef);
            auto objPath = LogDomain::getObjectPath(objRef, objectMap);
            if ( objPath.empty() ) {
                _writer.write({"?\0", 2});
            } else {
                _writer.write(slice(objPath.c_str()));
                _writer.write("\0", 1);
            }
        }

        // Write format string:
<<<<<<< HEAD
        _writeStringToken(format);
=======
        _writeStringToken(format, prefix);
>>>>>>> 36aec1c4

        // Parse the format string looking for substitutions:
        for ( const char* c = format; *c != '\0'; ++c ) {
            if ( *c == '%' ) {
                bool minus   = false;
                bool dotStar = false;
                ++c;
                if ( *c == '-' ) {
                    minus = true;
                    ++c;
                }
                c += strspn(c, "#0- +'");
                while ( isdigit(*c) ) ++c;
                if ( *c == '.' ) {
                    ++c;
                    if ( *c == '*' ) {
                        dotStar = true;
                        ++c;
                    } else {
                        while ( isdigit(*c) ) ++c;
                    }
                }
                c += strspn(c, "hljtzq");

                switch ( *c ) {
                    case 'c':
                    case 'd':
                    case 'i':
                        {
                            long long param;
                            if ( c[-1] == 'q' ) param = va_arg(args, long long);
                            else if ( c[-1] == 'z' )
                                param = va_arg(args, ptrdiff_t);
                            else if ( c[-1] != 'l' )
                                param = va_arg(args, int);
                            else if ( c[-2] != 'l' )
                                param = va_arg(args, long);
                            else
                                param = va_arg(args, long long);
                            uint8_t sign = (param < 0) ? 1 : 0;
                            _writer.write(&sign, 1);
                            _writeUVarInt(abs(param));
                            break;
                        }
                    case 'u':
                    case 'x':
                    case 'X':
                        {
                            unsigned long long param;
                            if ( c[-1] == 'q' ) param = va_arg(args, unsigned long long);
                            else if ( c[-1] == 'z' )
                                param = va_arg(args, size_t);
                            else if ( c[-1] != 'l' )
                                param = va_arg(args, unsigned int);
                            else if ( c[-2] != 'l' )
                                param = va_arg(args, unsigned long);
                            else
                                param = va_arg(args, unsigned long long);
                            _writeUVarInt(param);
                            break;
                        }
                    case 'e':
                    case 'E':
                    case 'f':
                    case 'F':
                    case 'g':
                    case 'G':
                    case 'a':
                    case 'A':
                        {
                            fleece::endian::littleEndianDouble param = va_arg(args, double);
                            _writer.write(&param, sizeof(param));
                            break;
                        }
                    case 's':
                        {
                            const char* str;
                            size_t      size;
                            if ( dotStar ) {
                                size = va_arg(args, int);
                                str  = va_arg(args, const char*);
                            } else {
                                str  = va_arg(args, const char*);
                                size = strlen(str);
                            }
                            if ( minus && !dotStar ) {
                                _writeStringToken(str);
                            } else {
                                _writeUVarInt(size);
                                if ( size > 0 ) _writer.write(str, size);
                            }
                            break;
                        }
                    case 'p':
                        {
                            size_t param = va_arg(args, size_t);
                            if ( sizeof(param) == 8 ) param = fleece::endian::encLittle64(param);
                            else
                                param = fleece::endian::encLittle32((uint32_t)param);
                            _writer.write(&param, sizeof(param));
                            break;
                        }
#if __APPLE__
                    case '@':
                        {
                            // "%@" substitutes an Objective-C or CoreFoundation object's description.
                            CFTypeRef param = va_arg(args, CFTypeRef);
                            if ( param == nullptr ) {
                                _writeUVarInt(6);
                                _writer.write("(null)", 6);
                            } else {
                                CFStringRef description;
                                if ( CFGetTypeID(param) == CFStringGetTypeID() ) description = (CFStringRef)param;
                                else
                                    description = CFCopyDescription(param);
                                nsstring_slice descSlice(description);
                                _writeUVarInt(descSlice.size);
                                _writer.write(descSlice);
                                if ( description != param ) CFRelease(description);
                            }
                            break;
                        }
#endif
                    case '%':
                        break;
                    default:
                        throw invalid_argument("Unknown type in LogEncoder format string");
                }
            }
        }

        if ( _writer.length() > kBufferSize ) _flush();
        else
            _scheduleFlush();
    }

    void LogEncoder::_writeUVarInt(uint64_t n) {
        uint8_t buf[kMaxVarintLen64];
        _writer.write(buf, PutUVarInt(buf, n));
    }

    void LogEncoder::_writeStringToken(const char* token, const std::string& prefix) {
        unsigned name = _formats.find(prefix, (size_t)token);
        if ( name == _formats.end() ) {
            unsigned n = _formats.insert(prefix, (size_t)token);
            _writeUVarInt(n);
            if ( !prefix.empty() ) {
                std::string prefixAndSpace = prefix + " ";
                _writer.write(prefixAndSpace.c_str(), prefixAndSpace.length());
            }
            _writer.write(token, strlen(token) + 1);  // add the actual string the first time
        } else {
            _writeUVarInt(name);
        }
    }

#pragma mark - FLUSHING:

    void LogEncoder::flush() {
        lock_guard<mutex> lock(_mutex);
        _flush();
    }

    void LogEncoder::_flush() {
        if ( _writer.length() == 0 ) return;

        for ( slice s : _writer.output() ) _out << s;
        _writer.reset();
        _out.flush();
        _lastSaved = _lastElapsed;
    }

    void LogEncoder::_scheduleFlush() {
        if ( _flushTimer && !_flushTimer->scheduled() ) {
            _flushTimer->fireAfter(std::chrono::microseconds(kSaveInterval));
        }
    }

    // This is called on a background thread by the Timer
    void LogEncoder::performScheduledFlush() {
        lock_guard<mutex> lock(_mutex);

        // Don't flush if there's already been a flush since the timer started:
        auto timeSinceSave = _timeElapsed() - _lastSaved;
        if ( timeSinceSave >= kSaveInterval ) {
            _flush();
        } else if ( _flushTimer ) {
            _flushTimer->fireAfter(std::chrono::microseconds(kSaveInterval - timeSinceSave));
        }
    }

}  // namespace litecore

/* FILE FORMAT:
 
 The file header is:
     Magic number:                  CF B2 AB 1B
     Version number:                [byte]              // See kFormatVersion in the header file
     Pointer size:                  [byte]              // 04 or 08
     Starting timestamp (time_t):   [varint]
 
 Each logged line contains:
    Microsecs since last line:      [varint]
    Severity level:                 [byte]              // {debug=0, verbose, info, warning, error}
    Domain ID                       [varint]            // Numbered sequentially starting at 0
        name of domain (1st time)   [nul-terminated string]
    Object ID                       [varint]            // Numbered sequentially starting at 1
        obj description (1st time)  [nul-terminated string]
    Format string                   [nul-terminated string]
    Args                            ...
 
 Formats of arguments, by type:
    unsigned integer, any size      [varint]
    signed integer, any size        [sign byte]              // 0 for positive, 1 for negative
                                    [varint]                 // absolute value
    float, double                   [little-endian 8-byte double]
    string (%s, %.*s)               [varint]                 // size
                                    [bytes]
    tokenized string (%-s)          [varint]                 // token ID, same namespace as domains
                                    [nul-terminated string]  // only on 1st appearance of this ID
    pointer (%p)                    [little-endian integer]  // size is given by Pointer Size header

 The next line begins immediately after the final argument.

 There is no file trailer; EOF comes after the last logged line.
*/<|MERGE_RESOLUTION|>--- conflicted
+++ resolved
@@ -106,11 +106,7 @@
         }
 
         // Write format string:
-<<<<<<< HEAD
-        _writeStringToken(format);
-=======
         _writeStringToken(format, prefix);
->>>>>>> 36aec1c4
 
         // Parse the format string looking for substitutions:
         for ( const char* c = format; *c != '\0'; ++c ) {
