//
// Error.hh
//
// Copyright 2014-Present Couchbase, Inc.
//
// Use of this software is governed by the Business Source License included
// in the file licenses/BSL-Couchbase.txt.  As of the Change Date specified
// in that file, in accordance with the Business Source License, use of this
// software will be governed by the Apache License, Version 2.0, included in
// the file licenses/APL2.txt.
//

#pragma once

#include <stdexcept>
#include <atomic>
#include <functional>
#include <memory>
#include "fleece/CompilerSupport.h"
#ifndef __printflike
#    include "c4Compat.h"
#endif

#undef check

struct C4Error;

namespace fleece {
    class Backtrace;
}

namespace litecore {

    /** Most API calls can throw this. */
    struct error : public std::runtime_error {
        enum Domain {
            LiteCore = 1,  // See LiteCoreError enum, below
            POSIX,         // See <errno.h>
            SQLite,        // See <sqlite3.h>
            Fleece,        // See FleeceException.h
            Network,       // See NetworkError enum in WebSocketInterface.hh
            WebSocket,     // See WebSocketInterface.h
            MbedTLS,       // See mbedtls/error.h

            // Add new domain here.
            // You MUST add a name string to kDomainNames in Error.cc!
            // You MUST add a corresponding domain to C4ErrorDomain in c4Base.h!
            NumDomainsPlus1
        };

        // Error codes in LiteCore domain:
        enum LiteCoreError {
            AssertionFailed = 1,
            Unimplemented,
            UnsupportedEncryption,
            BadRevisionID,
            CorruptRevisionData,
            NotOpen,
            NotFound,
            Conflict,
            InvalidParameter,
            UnexpectedError,
            CantOpenFile,
            IOError,
            MemoryError,
            NotWriteable,
            CorruptData,
            Busy,
            NotInTransaction,
            TransactionNotClosed,
            UnsupportedOperation,
            NotADatabaseFile,
            WrongFormat,
            CryptoError,
            InvalidQuery,
            NoSuchIndex,
            InvalidQueryParam,
            RemoteError,
            DatabaseTooOld,
            DatabaseTooNew,
            BadDocID,
            CantUpgradeDatabase,
            DeltaBaseUnknown,
            CorruptDelta,

            // Add new codes here. You MUST add messages to kLiteCoreMessages!
            // You MUST add corresponding kC4Err codes to the enum in C4Base.h!

            NumLiteCoreErrorsPlus1
        };

        //---- Data members:
        Domain const                       domain;
        int const                          code;
        std::shared_ptr<fleece::Backtrace> backtrace;

<<<<<<< HEAD
        error (Domain, int code );
        error(error::Domain, int code, const std::string &what);
        explicit error (LiteCoreError e)     :error(LiteCore, e) {}
        explicit error (const C4Error&);   // This is implemented in c4Error.cc
=======
        error(Domain, int code);
        error(error::Domain, int code, const std::string& what);
        error(Domain, int code, const std::string& what, std::shared_ptr<fleece::Backtrace> btrace);
>>>>>>> dbdbc981

        explicit error(LiteCoreError e) : error(LiteCore, e) {}

        error& operator=(const error& e);

        void captureBacktrace(unsigned skipFrames = 0);

        [[noreturn]] void _throw(unsigned skipFrames = 0);

        /** Returns an equivalent error in the LiteCore or POSIX domain. */
        [[nodiscard]] error standardized() const;

        [[nodiscard]] bool isUnremarkable() const;

        /** Returns the error equivalent to a given runtime_error. Uses RTTI to discover if the
            error is already an `error` instance; otherwise tries to convert some other known
            exception types like SQLite::Exception. */
        static error convertRuntimeError(const std::runtime_error&);
        static error convertException(const std::exception&);
        static error convertCurrentException();

        /** Static version of the standard `what` method. */
        static std::string _what(Domain, int code) noexcept;

        static const char* nameOfDomain(Domain) noexcept;

        /** Constructs and throws an error. */
        [[noreturn]] static void _throw(Domain d, int c);
        [[noreturn]] static void _throw(LiteCoreError);
        [[noreturn]] static void _throwErrno();
        [[noreturn]] static void _throw(LiteCoreError, const char* msg, ...) __printflike(2, 3);
        [[noreturn]] static void _throwErrno(const char* msg, ...) __printflike(1, 2);

        /** Throws an assertion failure exception. Called by the Assert() macro. */
        [[noreturn]] static void assertionFailed(const char* func, const char* file, unsigned line, const char* expr,
                                                 const char* message = nullptr, ...) __printflike(5, 6);

        static void setNotableExceptionHook(std::function<void()> hook);

        static bool sWarnOnError;
        static bool sCaptureBacktraces;
    };

    static inline bool operator==(const error& a, const error& b) noexcept {
        return a.domain == b.domain && a.code == b.code;
    }

    static inline bool operator==(const error& a, error::LiteCoreError code) noexcept {
        return a.domain == error::LiteCore && a.code == code;
    }

// Like C assert() but throws an exception instead of aborting
#ifdef __FILE_NAME__
#    define Assert(e, ...)                                                                                             \
        (_usuallyFalse(!(e)) ? litecore::error::assertionFailed(__func__, __FILE_NAME__, __LINE__, #e, ##__VA_ARGS__)  \
                             : (void)0)
#else
#    define Assert(e, ...)                                                                                             \
        (_usuallyFalse(!(e)) ? litecore::error::assertionFailed(__func__, __FILE__, __LINE__, #e, ##__VA_ARGS__)       \
                             : (void)0)
#endif

// DebugAssert is removed from release builds; use when 'e' test is too expensive
#ifndef DEBUG
#    define DebugAssert(e, ...)                                                                                        \
        do {                                                                                                           \
        } while ( 0 )
#else
#    define DebugAssert(e, ...) Assert(e, ##__VA_ARGS__)
#endif

}  // namespace litecore<|MERGE_RESOLUTION|>--- conflicted
+++ resolved
@@ -94,18 +94,11 @@
         int const                          code;
         std::shared_ptr<fleece::Backtrace> backtrace;
 
-<<<<<<< HEAD
         error (Domain, int code );
         error(error::Domain, int code, const std::string &what);
+        error(Domain, int code, const std::string& what, std::shared_ptr<fleece::Backtrace> btrace);
         explicit error (LiteCoreError e)     :error(LiteCore, e) {}
         explicit error (const C4Error&);   // This is implemented in c4Error.cc
-=======
-        error(Domain, int code);
-        error(error::Domain, int code, const std::string& what);
-        error(Domain, int code, const std::string& what, std::shared_ptr<fleece::Backtrace> btrace);
->>>>>>> dbdbc981
-
-        explicit error(LiteCoreError e) : error(LiteCore, e) {}
 
         error& operator=(const error& e);
 
