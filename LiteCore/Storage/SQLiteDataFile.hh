//
// SQLiteDataFile.hh
//
// Copyright 2016-Present Couchbase, Inc.
//
// Use of this software is governed by the Business Source License included
// in the file licenses/BSL-Couchbase.txt.  As of the Change Date specified
// in that file, in accordance with the Business Source License, use of this
// software will be governed by the Apache License, Version 2.0, included in
// the file licenses/APL2.txt.
//

#pragma once

#include "DataFile.hh"
#include "QueryTranslator.hh"
#include "IndexSpec.hh"
#include "UnicodeCollator.hh"
#include <memory>
#include <optional>
#include <utility>
#include <utility>
#include <vector>

namespace SQLite {
    class Database;
    class Statement;
    class Transaction;
}  // namespace SQLite

namespace litecore {

    class SQLiteKeyStore;
    struct SQLiteIndexSpec;

    /** SQLite implementation of DataFile. */
    class SQLiteDataFile final
        : public DataFile
        , public QueryTranslator::Delegate {
      public:
        SQLiteDataFile(const FilePath& path, DataFile::Delegate* delegate, const Options*);
        ~SQLiteDataFile() override;

        bool isOpen() const noexcept override;

        uint64_t fileSize() override;
        void     optimize() noexcept;
        void     _optimize();
        void     vacuum(bool always) noexcept;
        void     _vacuum(bool always);
        void     integrityCheck();
        void     maintenance(MaintenanceType) override;

        static void shutdown() {}

        operator SQLite::Database&() const { return *_sqlDb; }

        std::vector<std::string> allKeyStoreNames() const override;
        bool                     keyStoreExists(const std::string& name) const override;
        void                     deleteKeyStore(const std::string& name) override;

        static SQLiteKeyStore* asSQLiteKeyStore(KeyStore* ks);

        KeyStore& keyStoreFromTable(slice tableName);

        static bool tableNameIsCollection(slice tableName);
        static bool keyStoreNameIsCollection(slice ksName);

        [[nodiscard]] bool getSchema(const std::string& name, const std::string& type, const std::string& tableName,
                                     std::string& outSQL) const;
        [[nodiscard]] bool schemaExistsWithSQL(const std::string& name, const std::string& type,
                                               const std::string& tableName, const std::string& sql) const;

        fleece::alloc_slice rawQuery(const std::string& query) override;

        class Factory final : public DataFile::Factory {
          public:
            Factory();

            const char* cname() override { return "SQLite"; }

            std::string filenameExtension() override { return ".sqlite3"; }

            bool            encryptionEnabled(EncryptionAlgorithm) override;
            SQLiteDataFile* openFile(const FilePath&, DataFile::Delegate*, const Options* = nullptr) override;

          protected:
            bool _deleteFile(const FilePath& path, const Options* = nullptr) override;
        };

        static Factory& sqliteFactory();

        Factory& factory() const override { return SQLiteDataFile::sqliteFactory(); };

        /// Get an index's row count, and/or all its rows. Supports value and vector indexes.
        /// @warning For debugging/troubleshooting only!
        /// @param name  The name of the index
        /// @param outRowCount  On return, the number of rows will be stored here.
        /// @param outRows  If non-NULL, an encoded Fleece array of arrays will be stored here.
        ///                 Each array item is an index row; its items are its column values.
        void inspectIndex(slice name, int64_t& outRowCount, alloc_slice* outRows = nullptr);

        Retained<Query> compileQuery(slice expression, QueryLanguage, KeyStore*) override;

        // Deprecated in favor of enableExtension!
        static void setExtensionPath(string);

<<<<<<< HEAD
        // QueryTranslator::Delegate:
=======
        static void enableExtension(const string& name, string path);

        // QueryParser::delegate:
>>>>>>> 113dd033
        bool        tableExists(const std::string& tableName) const override;
        string      collectionTableName(const string& collection, DeletionStatus) const override;
        string      auxiliaryTableName(const string& onTable, slice typeSeparator, const string& property) const;
        std::string FTSTableName(const string& collection, const std::string& property) const override;
        std::string unnestedTableName(const string& collection, const std::string& property) const override;
#ifdef COUCHBASE_ENTERPRISE
        std::string predictiveTableName(const string& collection, const std::string& property) const override;
        std::string vectorTableName(const string& collection, const std::string& property,
                                    string_view metricName) const override;
#endif

      protected:
        std::string loggingClassName() const override { return "DB"; }

        void      logKeyStoreOp(SQLiteKeyStore&, const char* op, slice key);
        void      _close(bool forDelete) override;
        void      reopen() override;
        void      rekey(EncryptionAlgorithm, slice newKey) override;
        void      _beginTransaction(ExclusiveTransaction*) override;
        void      _endTransaction(ExclusiveTransaction*, bool commit) override;
        void      beginReadOnlyTransaction() override;
        void      endReadOnlyTransaction() override;
        KeyStore* newKeyStore(const std::string& name, KeyStore::Capabilities) override;

        sequence_t lastSequence(const std::string& keyStoreName) const;
        void       setLastSequence(SQLiteKeyStore&, sequence_t);
        uint64_t   purgeCount(const std::string& keyStoreName) const;
        void       setPurgeCount(SQLiteKeyStore&, uint64_t);

        std::unique_ptr<SQLite::Statement> compile(const char* sql) const;
        void                               compileCached(unique_ptr<SQLite::Statement>&, const char* sql) const;
        int                                exec(const std::string& sql);
        int                                execWithLock(const std::string& sql);
        int64_t                            intQuery(const char* query);
        void                               optimizeAndVacuum();

        // Indexes:
        bool createIndex(const litecore::IndexSpec& spec, SQLiteKeyStore* keyStore, const std::string& indexTableName,
                         const std::string& indexSQL);
        void deleteIndex(const SQLiteIndexSpec&);
        std::optional<SQLiteIndexSpec> getIndex(slice name);
        std::vector<SQLiteIndexSpec>   getIndexes(const KeyStore*) const;
        std::optional<SQLiteIndexSpec> findIndexOnExpression(const string& jsonWhat, IndexSpec::Type,
                                                             const string& onTable) const;
        void                           setIndexSequences(slice name, slice sequencesJSON);
        void inspectVectorIndex(SQLiteIndexSpec const&, int64_t& outRowCount, alloc_slice* outRows);

      private:
        friend class SQLiteKeyStore;
        friend class SQLiteQuery;
        friend class LazyIndex;

        // SQLite schema versioning (values of `pragma user_version`)
        enum class SchemaVersion {
            None        = 0,    // Newly created database
            MinReadable = 201,  // Cannot open earlier versions than this (CBL 2.0)

            WithIndexTable = 301,  // Added 'indexes' table (CBL 2.5)
            WithPurgeCount = 302,  // Added 'purgeCnt' column to KeyStores (CBL 2.7)

            WithNewDocs = 400,  // New document/revision storage (CBL 3.0)

            WithDeletedTable   = 500,  // Added 'deleted' KeyStore for deleted docs (CBL 3.0?)
            WithIndexesLastSeq = 501,  // Added 'lastSeq' column to 'indexes' table (CBL 3.2)
            MaxReadable        = 599,  // Cannot open versions newer than this

            Current = WithDeletedTable
        };

        void reopenSQLiteHandle();
        void ensureSchemaVersionAtLeast(SchemaVersion);
        bool upgradeSchema(SchemaVersion minVersion, const char* what, function_ref<void()>);
        void migrateDeletedDocs();
        void decrypt();
        bool _decrypt(EncryptionAlgorithm, slice key);
        int  _exec(const std::string& sql);

        bool                         indexTableExists() const;
        void                         ensureIndexTableExists();
        void                         registerIndex(const litecore::IndexSpec&, const std::string& keyStoreName,
                                                   const std::string& indexTableName);
        void                         unregisterIndex(slice indexName);
        void                         garbageCollectIndexTable(const std::string& tableName);
        SQLiteIndexSpec              specFromStatement(SQLite::Statement& stmt) const;
        std::vector<SQLiteIndexSpec> getIndexesOldStyle(const KeyStore* store = nullptr) const;


        unique_ptr<SQLite::Database>          _sqlDb;  // SQLite database object
        std::unique_ptr<SQLiteKeyStore>       _realDefaultKeyStore;
        mutable unique_ptr<SQLite::Statement> _getLastSeqStmt, _setLastSeqStmt;
        mutable unique_ptr<SQLite::Statement> _getPurgeCntStmt, _setPurgeCntStmt;
        CollationContextVector                _collationContexts;
        SchemaVersion                         _schemaVersion{SchemaVersion::None};
    };

    struct SQLiteIndexSpec : public IndexSpec {
        SQLiteIndexSpec(const std::string& name, IndexSpec::Type type, alloc_slice expressionJSON,
                        QueryLanguage language, Options options, std::string ksName, std::string itName)
            : IndexSpec(name, type, std::move(expressionJSON), language, std::move(options))
            , keyStoreName(std::move(ksName))
            , indexTableName(std::move(itName)) {}

        std::string const keyStoreName;      ///< Name of KeyStore
        std::string const indexTableName;    ///< Name of SQLite table containing index (if any)
        alloc_slice       indexedSequences;  ///< Sequences that have been indexed; a JSON SequenceSet
    };


}  // namespace litecore<|MERGE_RESOLUTION|>--- conflicted
+++ resolved
@@ -105,13 +105,9 @@
         // Deprecated in favor of enableExtension!
         static void setExtensionPath(string);
 
-<<<<<<< HEAD
+        static void enableExtension(const string& name, string path);
+
         // QueryTranslator::Delegate:
-=======
-        static void enableExtension(const string& name, string path);
-
-        // QueryParser::delegate:
->>>>>>> 113dd033
         bool        tableExists(const std::string& tableName) const override;
         string      collectionTableName(const string& collection, DeletionStatus) const override;
         string      auxiliaryTableName(const string& onTable, slice typeSeparator, const string& property) const;
