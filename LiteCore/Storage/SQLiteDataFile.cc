--- conflicted
+++ resolved
@@ -301,7 +301,8 @@
                 error::_throw(error::DatabaseTooNew);
             }
 
-<<<<<<< HEAD
+            const Options& options = getOptions();
+
             _exec(stringprintf(
                     "PRAGMA cache_size=%d; "             // Memory cache
                     "PRAGMA mmap_size=%d; "              // Memory-mapped reads
@@ -309,20 +310,8 @@
                     "PRAGMA journal_size_limit=%lld; "   // Limit WAL disk usage
                     "PRAGMA case_sensitive_like=true; "  // Case sensitive LIKE, for N1QL compat
                     "PRAGMA fullfsync=ON",  // Attempt to mitigate damage due to sudden loss of power (iOS / macOS)
-                    -(int)kCacheSize / 1024, kMMapSize, getOptions().diskSyncFull ? "full" : "normal",
-                    (long long)kJournalSize));
-=======
-            const Options& options = getOptions();
-
-            _exec(format("PRAGMA cache_size=%d; "             // Memory cache
-                         "PRAGMA mmap_size=%d; "              // Memory-mapped reads
-                         "PRAGMA synchronous=%s; "            // Speeds up commits
-                         "PRAGMA journal_size_limit=%lld; "   // Limit WAL disk usage
-                         "PRAGMA case_sensitive_like=true; "  // Case sensitive LIKE, for N1QL compat
-                         "PRAGMA fullfsync=ON",  // Attempt to mitigate damage due to sudden loss of power (iOS / macOS)
-                         -(int)kCacheSize / 1024, options.mmapDisabled ? 0 : kMMapSize,
-                         options.diskSyncFull ? "full" : "normal", (long long)kJournalSize));
->>>>>>> c67cbd3d
+                    -(int)kCacheSize / 1024, options.mmapDisabled ? 0 : kMMapSize,
+                    options.diskSyncFull ? "full" : "normal", (long long)kJournalSize));
 
             (void)upgradeSchema(SchemaVersion::WithPurgeCount, "Adding purgeCnt column", [&] {
                 // Schema upgrade: Add the `purgeCnt` column to the kvmeta table.
@@ -885,11 +874,7 @@
     }
 
     string SQLiteDataFile::unnestedTableName(const string& onTable, const string& property) const {
-        if ( onTable.find(KeyStore::kUnnestSeparator) == string::npos ) {
-            return auxiliaryTableName(onTable, KeyStore::kUnnestSeparator, property);
-        } else {
-            return auxiliaryTableName(onTable, KeyStore::kUnnestLevelSeparator, property);
-        }
+        return auxiliaryTableName(onTable, KeyStore::kUnnestSeparator, property);
     }
 
 #ifdef COUCHBASE_ENTERPRISE
