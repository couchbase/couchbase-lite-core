--- conflicted
+++ resolved
@@ -567,15 +567,6 @@
         auto sqlks = dynamic_cast<SQLiteKeyStore*>(ks);
         Assert(sqlks, "Unexpected type of KeyStore");
         return sqlks;
-<<<<<<< HEAD
-=======
-    }
-
-
-#if ENABLE_DELETE_KEY_STORES
-    void SQLiteDataFile::deleteKeyStore(const string &name) {
-        execWithLock(string("DROP TABLE IF EXISTS kv_") + name);
->>>>>>> 363d2b6a
     }
 
 
