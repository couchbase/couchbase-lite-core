/*
 @licstart  The following is the entire license notice for the JavaScript code in this file.

 The MIT License (MIT)

 Copyright (C) 1997-2020 by Dimitri van Heesch

 Permission is hereby granted, free of charge, to any person obtaining a copy of this software
 and associated documentation files (the "Software"), to deal in the Software without restriction,
 including without limitation the rights to use, copy, modify, merge, publish, distribute,
 sublicense, and/or sell copies of the Software, and to permit persons to whom the Software is
 furnished to do so, subject to the following conditions:

 The above copyright notice and this permission notice shall be included in all copies or
 substantial portions of the Software.

 THE SOFTWARE IS PROVIDED "AS IS", WITHOUT WARRANTY OF ANY KIND, EXPRESS OR IMPLIED, INCLUDING
 BUT NOT LIMITED TO THE WARRANTIES OF MERCHANTABILITY, FITNESS FOR A PARTICULAR PURPOSE AND
 NONINFRINGEMENT. IN NO EVENT SHALL THE AUTHORS OR COPYRIGHT HOLDERS BE LIABLE FOR ANY CLAIM,
 DAMAGES OR OTHER LIABILITY, WHETHER IN AN ACTION OF CONTRACT, TORT OR OTHERWISE, ARISING FROM,
 OUT OF OR IN CONNECTION WITH THE SOFTWARE OR THE USE OR OTHER DEALINGS IN THE SOFTWARE.

 @licend  The above is the entire license notice for the JavaScript code in this file
 */
function convertToId(search)
{
  var result = '';
  for (i=0;i<search.length;i++)
  {
    var c = search.charAt(i);
    var cn = c.charCodeAt(0);
    if (c.match(/[a-z0-9\u0080-\uFFFF]/))
    {
      result+=c;
    }
    else if (cn<16)
    {
      result+="_0"+cn.toString(16);
    }
    else
    {
      result+="_"+cn.toString(16);
    }
  }
  return result;
}

function getXPos(item)
{
  var x = 0;
  if (item.offsetWidth)
  {
    while (item && item!=document.body)
    {
      x   += item.offsetLeft;
      item = item.offsetParent;
    }
  }
  return x;
}

function getYPos(item)
{
  var y = 0;
  if (item.offsetWidth)
  {
     while (item && item!=document.body)
     {
       y   += item.offsetTop;
       item = item.offsetParent;
     }
  }
  return y;
}

var searchResults = new SearchResults("searchResults");

/* A class handling everything associated with the search panel.

   Parameters:
   name - The name of the global variable that will be
          storing this instance.  Is needed to be able to set timeouts.
   resultPath - path to use for external files
*/
<<<<<<< HEAD
function SearchBox(name, resultsPath, label, extension)
=======
function SearchBox(name, resultsPath, extension)
>>>>>>> dbdbc981
{
  if (!name || !resultsPath) {  alert("Missing parameters to SearchBox."); }
  if (!extension || extension == "") { extension = ".html"; }

  // ---------- Instance variables
  this.name                  = name;
  this.resultsPath           = resultsPath;
  this.keyTimeout            = 0;
  this.keyTimeoutLength      = 500;
  this.closeSelectionTimeout = 300;
  this.lastSearchValue       = "";
  this.lastResultsPage       = "";
  this.hideTimeout           = 0;
  this.searchIndex           = 0;
  this.searchActive          = false;
<<<<<<< HEAD
  this.searchLabel           = label;
=======
>>>>>>> dbdbc981
  this.extension             = extension;

  // ----------- DOM Elements

  this.DOMSearchField = function()
  {  return document.getElementById("MSearchField");  }

  this.DOMSearchSelect = function()
  {  return document.getElementById("MSearchSelect");  }

  this.DOMSearchSelectWindow = function()
  {  return document.getElementById("MSearchSelectWindow");  }

  this.DOMPopupSearchResults = function()
  {  return document.getElementById("MSearchResults");  }

  this.DOMPopupSearchResultsWindow = function()
  {  return document.getElementById("MSearchResultsWindow");  }

  this.DOMSearchClose = function()
  {  return document.getElementById("MSearchClose"); }

  this.DOMSearchBox = function()
  {  return document.getElementById("MSearchBox");  }

  // ------------ Event Handlers

  // Called when focus is added or removed from the search field.
  this.OnSearchFieldFocus = function(isActive)
  {
    this.Activate(isActive);
  }

  this.OnSearchSelectShow = function()
  {
    var searchSelectWindow = this.DOMSearchSelectWindow();
    var searchField        = this.DOMSearchSelect();

    var left = getXPos(searchField);
    var top  = getYPos(searchField);
    top += searchField.offsetHeight;

    // show search selection popup
    searchSelectWindow.style.display='block';
    searchSelectWindow.style.left =  left + 'px';
    searchSelectWindow.style.top  =  top  + 'px';

    // stop selection hide timer
    if (this.hideTimeout)
    {
      clearTimeout(this.hideTimeout);
      this.hideTimeout=0;
    }
    return false; // to avoid "image drag" default event
  }

  this.OnSearchSelectHide = function()
  {
    this.hideTimeout = setTimeout(this.name +".CloseSelectionWindow()",
                                  this.closeSelectionTimeout);
  }

  // Called when the content of the search field is changed.
  this.OnSearchFieldChange = function(evt)
  {
    if (this.keyTimeout) // kill running timer
    {
      clearTimeout(this.keyTimeout);
      this.keyTimeout = 0;
    }

    var e  = (evt) ? evt : window.event; // for IE
    if (e.keyCode==40 || e.keyCode==13)
    {
      if (e.shiftKey==1)
      {
        this.OnSearchSelectShow();
        var win=this.DOMSearchSelectWindow();
        for (i=0;i<win.childNodes.length;i++)
        {
          var child = win.childNodes[i]; // get span within a
          if (child.className=='SelectItem')
          {
            child.focus();
            return;
          }
        }
        return;
      }
      else
      {
        var elem = searchResults.NavNext(0);
        if (elem) elem.focus();
      }
    }
    else if (e.keyCode==27) // Escape out of the search field
    {
      this.DOMSearchField().blur();
      this.DOMPopupSearchResultsWindow().style.display = 'none';
      this.DOMSearchClose().style.display = 'none';
      this.lastSearchValue = '';
      this.Activate(false);
      return;
    }

    // strip whitespaces
    var searchValue = this.DOMSearchField().value.replace(/ +/g, "");

    if (searchValue != this.lastSearchValue) // search value has changed
    {
      if (searchValue != "") // non-empty search
      {
        // set timer for search update
        this.keyTimeout = setTimeout(this.name + '.Search()',
                                     this.keyTimeoutLength);
      }
      else // empty search field
      {
        this.DOMPopupSearchResultsWindow().style.display = 'none';
        this.DOMSearchClose().style.display = 'none';
        this.lastSearchValue = '';
      }
    }
  }

  this.SelectItemCount = function(id)
  {
    var count=0;
    var win=this.DOMSearchSelectWindow();
    for (i=0;i<win.childNodes.length;i++)
    {
      var child = win.childNodes[i]; // get span within a
      if (child.className=='SelectItem')
      {
        count++;
      }
    }
    return count;
  }

  this.SelectItemSet = function(id)
  {
    var i,j=0;
    var win=this.DOMSearchSelectWindow();
    for (i=0;i<win.childNodes.length;i++)
    {
      var child = win.childNodes[i]; // get span within a
      if (child.className=='SelectItem')
      {
        var node = child.firstChild;
        if (j==id)
        {
          node.innerHTML='&#8226;';
        }
        else
        {
          node.innerHTML='&#160;';
        }
        j++;
      }
    }
  }

  // Called when an search filter selection is made.
  // set item with index id as the active item
  this.OnSelectItem = function(id)
  {
    this.searchIndex = id;
    this.SelectItemSet(id);
    var searchValue = this.DOMSearchField().value.replace(/ +/g, "");
    if (searchValue!="" && this.searchActive) // something was found -> do a search
    {
      this.Search();
    }
  }

  this.OnSearchSelectKey = function(evt)
  {
    var e = (evt) ? evt : window.event; // for IE
    if (e.keyCode==40 && this.searchIndex<this.SelectItemCount()) // Down
    {
      this.searchIndex++;
      this.OnSelectItem(this.searchIndex);
    }
    else if (e.keyCode==38 && this.searchIndex>0) // Up
    {
      this.searchIndex--;
      this.OnSelectItem(this.searchIndex);
    }
    else if (e.keyCode==13 || e.keyCode==27)
    {
      this.OnSelectItem(this.searchIndex);
      this.CloseSelectionWindow();
      this.DOMSearchField().focus();
    }
    return false;
  }

  // --------- Actions

  // Closes the results window.
  this.CloseResultsWindow = function()
  {
    this.DOMPopupSearchResultsWindow().style.display = 'none';
    this.DOMSearchClose().style.display = 'none';
    this.Activate(false);
  }

  this.CloseSelectionWindow = function()
  {
    this.DOMSearchSelectWindow().style.display = 'none';
  }

  // Performs a search.
  this.Search = function()
  {
    this.keyTimeout = 0;

    // strip leading whitespace
    var searchValue = this.DOMSearchField().value.replace(/^ +/, "");

    var code = searchValue.toLowerCase().charCodeAt(0);
    var idxChar = searchValue.substr(0, 1).toLowerCase();
    if ( 0xD800 <= code && code <= 0xDBFF && searchValue > 1) // surrogate pair
    {
      idxChar = searchValue.substr(0, 2);
    }

    var jsFile;

    var idx = indexSectionsWithContent[this.searchIndex].indexOf(idxChar);
    if (idx!=-1)
    {
       var hexCode=idx.toString(16);
       jsFile = this.resultsPath + indexSectionNames[this.searchIndex] + '_' + hexCode + '.js';
    }

    var loadJS = function(url, impl, loc){
      var scriptTag = document.createElement('script');
      scriptTag.src = url;
      scriptTag.onload = impl;
      scriptTag.onreadystatechange = impl;
      loc.appendChild(scriptTag);
    }

    var domPopupSearchResultsWindow = this.DOMPopupSearchResultsWindow();
    var domSearchBox = this.DOMSearchBox();
    var domPopupSearchResults = this.DOMPopupSearchResults();
    var domSearchClose = this.DOMSearchClose();
    var resultsPath = this.resultsPath;

    var handleResults = function() {
      document.getElementById("Loading").style.display="none";
      if (typeof searchData !== 'undefined') {
        createResults(resultsPath);
        document.getElementById("NoMatches").style.display="none";
      }
 
      searchResults.Search(searchValue);

<<<<<<< HEAD
    if (domPopupSearchResultsWindow.style.display!='block')
    {
       var domSearchBox = this.DOMSearchBox();
       this.DOMSearchClose().style.display = 'inline-block';
       var domPopupSearchResults = this.DOMPopupSearchResults();
       var left = getXPos(domSearchBox) + 150; // domSearchBox.offsetWidth;
       var top  = getYPos(domSearchBox) + 20;  // domSearchBox.offsetHeight + 1;
       domPopupSearchResultsWindow.style.display = 'block';
       left -= domPopupSearchResults.offsetWidth;
       var maxWidth = document.body.clientWidth;
       var width = 400;
       if (left<10) left=10;
       if (width+left+8>maxWidth) width=maxWidth-left-8;
       domPopupSearchResultsWindow.style.top     = top  + 'px';
       domPopupSearchResultsWindow.style.left    = left + 'px';
       domPopupSearchResultsWindow.style.width   = width + 'px';
=======
      if (domPopupSearchResultsWindow.style.display!='block')
      {
        domSearchClose.style.display = 'inline-block';
        var left = getXPos(domSearchBox) + 150;
        var top  = getYPos(domSearchBox) + 20;
        domPopupSearchResultsWindow.style.display = 'block';
        left -= domPopupSearchResults.offsetWidth;
        var maxWidth  = document.body.clientWidth;
        var maxHeight = document.body.clientHeight;
        var width = 300;
        if (left<10) left=10;
        if (width+left+8>maxWidth) width=maxWidth-left-8;
        var height = 400;
        if (height+top+8>maxHeight) height=maxHeight-top-8;
        domPopupSearchResultsWindow.style.top     = top  + 'px';
        domPopupSearchResultsWindow.style.left    = left + 'px';
        domPopupSearchResultsWindow.style.width   = width + 'px';
        domPopupSearchResultsWindow.style.height  = height + 'px';
      }
    }

    if (jsFile) {
      loadJS(jsFile, handleResults, this.DOMPopupSearchResultsWindow());
    } else {
      handleResults();
>>>>>>> dbdbc981
    }

    this.lastSearchValue = searchValue;
  }

  // -------- Activation Functions

  // Activates or deactivates the search panel, resetting things to
  // their default values if necessary.
  this.Activate = function(isActive)
  {
    if (isActive || // open it
        this.DOMPopupSearchResultsWindow().style.display == 'block'
       )
    {
      this.DOMSearchBox().className = 'MSearchBoxActive';
      this.searchActive = true;
    }
    else if (!isActive) // directly remove the panel
    {
      this.DOMSearchBox().className = 'MSearchBoxInactive';
      this.searchActive             = false;
      this.lastSearchValue          = ''
      this.lastResultsPage          = '';
      this.DOMSearchField().value   = '';
    }
  }
}

// -----------------------------------------------------------------------

// The class that handles everything on the search results page.
function SearchResults(name)
{
    // The number of matches from the last run of <Search()>.
    this.lastMatchCount = 0;
    this.lastKey = 0;
    this.repeatOn = false;

    // Toggles the visibility of the passed element ID.
    this.FindChildElement = function(id)
    {
      var parentElement = document.getElementById(id);
      var element = parentElement.firstChild;

      while (element && element!=parentElement)
      {
        if (element.nodeName.toLowerCase() == 'div' && element.className == 'SRChildren')
        {
          return element;
        }

        if (element.nodeName.toLowerCase() == 'div' && element.hasChildNodes())
        {
           element = element.firstChild;
        }
        else if (element.nextSibling)
        {
           element = element.nextSibling;
        }
        else
        {
          do
          {
            element = element.parentNode;
          }
          while (element && element!=parentElement && !element.nextSibling);

          if (element && element!=parentElement)
          {
            element = element.nextSibling;
          }
        }
      }
    }

    this.Toggle = function(id)
    {
      var element = this.FindChildElement(id);
      if (element)
      {
        if (element.style.display == 'block')
        {
          element.style.display = 'none';
        }
        else
        {
          element.style.display = 'block';
        }
      }
    }

    // Searches for the passed string.  If there is no parameter,
    // it takes it from the URL query.
    //
    // Always returns true, since other documents may try to call it
    // and that may or may not be possible.
    this.Search = function(search)
    {
      if (!search) // get search word from URL
      {
        search = window.location.search;
        search = search.substring(1);  // Remove the leading '?'
        search = unescape(search);
      }

      search = search.replace(/^ +/, ""); // strip leading spaces
      search = search.replace(/ +$/, ""); // strip trailing spaces
      search = search.toLowerCase();
      search = convertToId(search);

      var resultRows = document.getElementsByTagName("div");
      var matches = 0;

      var i = 0;
      while (i < resultRows.length)
      {
        var row = resultRows.item(i);
        if (row.className == "SRResult")
        {
          var rowMatchName = row.id.toLowerCase();
          rowMatchName = rowMatchName.replace(/^sr\d*_/, ''); // strip 'sr123_'

          if (search.length<=rowMatchName.length &&
             rowMatchName.substr(0, search.length)==search)
          {
            row.style.display = 'block';
            matches++;
          }
          else
          {
            row.style.display = 'none';
          }
        }
        i++;
      }
      document.getElementById("Searching").style.display='none';
      if (matches == 0) // no results
      {
        document.getElementById("NoMatches").style.display='block';
      }
      else // at least one result
      {
        document.getElementById("NoMatches").style.display='none';
      }
      this.lastMatchCount = matches;
      return true;
    }

    // return the first item with index index or higher that is visible
    this.NavNext = function(index)
    {
      var focusItem;
      while (1)
      {
        var focusName = 'Item'+index;
        focusItem = document.getElementById(focusName);
        if (focusItem && focusItem.parentNode.parentNode.style.display=='block')
        {
          break;
        }
        else if (!focusItem) // last element
        {
          break;
        }
        focusItem=null;
        index++;
      }
      return focusItem;
    }

    this.NavPrev = function(index)
    {
      var focusItem;
      while (1)
      {
        var focusName = 'Item'+index;
        focusItem = document.getElementById(focusName);
        if (focusItem && focusItem.parentNode.parentNode.style.display=='block')
        {
          break;
        }
        else if (!focusItem) // last element
        {
          break;
        }
        focusItem=null;
        index--;
      }
      return focusItem;
    }

    this.ProcessKeys = function(e)
    {
      if (e.type == "keydown")
      {
        this.repeatOn = false;
        this.lastKey = e.keyCode;
      }
      else if (e.type == "keypress")
      {
        if (!this.repeatOn)
        {
          if (this.lastKey) this.repeatOn = true;
          return false; // ignore first keypress after keydown
        }
      }
      else if (e.type == "keyup")
      {
        this.lastKey = 0;
        this.repeatOn = false;
      }
      return this.lastKey!=0;
    }

    this.Nav = function(evt,itemIndex)
    {
      var e  = (evt) ? evt : window.event; // for IE
      if (e.keyCode==13) return true;
      if (!this.ProcessKeys(e)) return false;

      if (this.lastKey==38) // Up
      {
        var newIndex = itemIndex-1;
        var focusItem = this.NavPrev(newIndex);
        if (focusItem)
        {
          var child = this.FindChildElement(focusItem.parentNode.parentNode.id);
          if (child && child.style.display == 'block') // children visible
          {
            var n=0;
            var tmpElem;
            while (1) // search for last child
            {
              tmpElem = document.getElementById('Item'+newIndex+'_c'+n);
              if (tmpElem)
              {
                focusItem = tmpElem;
              }
              else // found it!
              {
                break;
              }
              n++;
            }
          }
        }
        if (focusItem)
        {
          focusItem.focus();
        }
        else // return focus to search field
        {
           document.getElementById("MSearchField").focus();
        }
      }
      else if (this.lastKey==40) // Down
      {
        var newIndex = itemIndex+1;
        var focusItem;
        var item = document.getElementById('Item'+itemIndex);
        var elem = this.FindChildElement(item.parentNode.parentNode.id);
        if (elem && elem.style.display == 'block') // children visible
        {
          focusItem = document.getElementById('Item'+itemIndex+'_c0');
        }
        if (!focusItem) focusItem = this.NavNext(newIndex);
        if (focusItem)  focusItem.focus();
      }
      else if (this.lastKey==39) // Right
      {
        var item = document.getElementById('Item'+itemIndex);
        var elem = this.FindChildElement(item.parentNode.parentNode.id);
        if (elem) elem.style.display = 'block';
      }
      else if (this.lastKey==37) // Left
      {
        var item = document.getElementById('Item'+itemIndex);
        var elem = this.FindChildElement(item.parentNode.parentNode.id);
        if (elem) elem.style.display = 'none';
      }
      else if (this.lastKey==27) // Escape
      {
        searchBox.CloseResultsWindow();
        document.getElementById("MSearchField").focus();
      }
      else if (this.lastKey==13) // Enter
      {
        return true;
      }
      return false;
    }

    this.NavChild = function(evt,itemIndex,childIndex)
    {
      var e  = (evt) ? evt : window.event; // for IE
      if (e.keyCode==13) return true;
      if (!this.ProcessKeys(e)) return false;

      if (this.lastKey==38) // Up
      {
        if (childIndex>0)
        {
          var newIndex = childIndex-1;
          document.getElementById('Item'+itemIndex+'_c'+newIndex).focus();
        }
        else // already at first child, jump to parent
        {
          document.getElementById('Item'+itemIndex).focus();
        }
      }
      else if (this.lastKey==40) // Down
      {
        var newIndex = childIndex+1;
        var elem = document.getElementById('Item'+itemIndex+'_c'+newIndex);
        if (!elem) // last child, jump to parent next parent
        {
          elem = this.NavNext(itemIndex+1);
        }
        if (elem)
        {
          elem.focus();
        }
      }
      else if (this.lastKey==27) // Escape
      {
        searchBox.CloseResultsWindow();
        document.getElementById("MSearchField").focus();
      }
      else if (this.lastKey==13) // Enter
      {
        return true;
      }
      return false;
    }
}

function setKeyActions(elem,action)
{
  elem.setAttribute('onkeydown',action);
  elem.setAttribute('onkeypress',action);
  elem.setAttribute('onkeyup',action);
}

function setClassAttr(elem,attr)
{
  elem.setAttribute('class',attr);
  elem.setAttribute('className',attr);
}

function createResults(resultsPath)
{
  var results = document.getElementById("SRResults");
  results.innerHTML = '';
  for (var e=0; e<searchData.length; e++)
  {
    var id = searchData[e][0];
    var srResult = document.createElement('div');
    srResult.setAttribute('id','SR_'+id);
    setClassAttr(srResult,'SRResult');
    var srEntry = document.createElement('div');
    setClassAttr(srEntry,'SREntry');
    var srLink = document.createElement('a');
    srLink.setAttribute('id','Item'+e);
    setKeyActions(srLink,'return searchResults.Nav(event,'+e+')');
    setClassAttr(srLink,'SRSymbol');
    srLink.innerHTML = searchData[e][1][0];
    srEntry.appendChild(srLink);
    if (searchData[e][1].length==2) // single result
    {
<<<<<<< HEAD
      srLink.setAttribute('href',searchData[e][1][1][0]);
      srLink.setAttribute('onclick','parent.searchBox.CloseResultsWindow()');
=======
      srLink.setAttribute('href',resultsPath+searchData[e][1][1][0]);
      srLink.setAttribute('onclick','searchBox.CloseResultsWindow()');
>>>>>>> dbdbc981
      if (searchData[e][1][1][1])
      {
       srLink.setAttribute('target','_parent');
      }
      else
      {
       srLink.setAttribute('target','_blank');
      }
      var srScope = document.createElement('span');
      setClassAttr(srScope,'SRScope');
      srScope.innerHTML = searchData[e][1][1][2];
      srEntry.appendChild(srScope);
    }
    else // multiple results
    {
      srLink.setAttribute('href','javascript:searchResults.Toggle("SR_'+id+'")');
      var srChildren = document.createElement('div');
      setClassAttr(srChildren,'SRChildren');
      for (var c=0; c<searchData[e][1].length-1; c++)
      {
        var srChild = document.createElement('a');
        srChild.setAttribute('id','Item'+e+'_c'+c);
        setKeyActions(srChild,'return searchResults.NavChild(event,'+e+','+c+')');
        setClassAttr(srChild,'SRScope');
<<<<<<< HEAD
        srChild.setAttribute('href',searchData[e][1][c+1][0]);
        srChild.setAttribute('onclick','parent.searchBox.CloseResultsWindow()');
=======
        srChild.setAttribute('href',resultsPath+searchData[e][1][c+1][0]);
        srChild.setAttribute('onclick','searchBox.CloseResultsWindow()');
>>>>>>> dbdbc981
        if (searchData[e][1][c+1][1])
        {
         srChild.setAttribute('target','_parent');
        }
        else
        {
         srChild.setAttribute('target','_blank');
        }
        srChild.innerHTML = searchData[e][1][c+1][2];
        srChildren.appendChild(srChild);
      }
      srEntry.appendChild(srChildren);
    }
    srResult.appendChild(srEntry);
    results.appendChild(srResult);
  }
}

function init_search()
{
  var results = document.getElementById("MSearchSelectWindow");
  for (var key in indexSectionLabels)
  {
    var link = document.createElement('a');
    link.setAttribute('class','SelectItem');
    link.setAttribute('onclick','searchBox.OnSelectItem('+key+')');
    link.href='javascript:void(0)';
    link.innerHTML='<span class="SelectionMark">&#160;</span>'+indexSectionLabels[key];
    results.appendChild(link);
  }
  searchBox.OnSelectItem(0);
}
/* @license-end */<|MERGE_RESOLUTION|>--- conflicted
+++ resolved
@@ -82,11 +82,7 @@
           storing this instance.  Is needed to be able to set timeouts.
    resultPath - path to use for external files
 */
-<<<<<<< HEAD
-function SearchBox(name, resultsPath, label, extension)
-=======
 function SearchBox(name, resultsPath, extension)
->>>>>>> dbdbc981
 {
   if (!name || !resultsPath) {  alert("Missing parameters to SearchBox."); }
   if (!extension || extension == "") { extension = ".html"; }
@@ -102,10 +98,6 @@
   this.hideTimeout           = 0;
   this.searchIndex           = 0;
   this.searchActive          = false;
-<<<<<<< HEAD
-  this.searchLabel           = label;
-=======
->>>>>>> dbdbc981
   this.extension             = extension;
 
   // ----------- DOM Elements
@@ -366,24 +358,6 @@
  
       searchResults.Search(searchValue);
 
-<<<<<<< HEAD
-    if (domPopupSearchResultsWindow.style.display!='block')
-    {
-       var domSearchBox = this.DOMSearchBox();
-       this.DOMSearchClose().style.display = 'inline-block';
-       var domPopupSearchResults = this.DOMPopupSearchResults();
-       var left = getXPos(domSearchBox) + 150; // domSearchBox.offsetWidth;
-       var top  = getYPos(domSearchBox) + 20;  // domSearchBox.offsetHeight + 1;
-       domPopupSearchResultsWindow.style.display = 'block';
-       left -= domPopupSearchResults.offsetWidth;
-       var maxWidth = document.body.clientWidth;
-       var width = 400;
-       if (left<10) left=10;
-       if (width+left+8>maxWidth) width=maxWidth-left-8;
-       domPopupSearchResultsWindow.style.top     = top  + 'px';
-       domPopupSearchResultsWindow.style.left    = left + 'px';
-       domPopupSearchResultsWindow.style.width   = width + 'px';
-=======
       if (domPopupSearchResultsWindow.style.display!='block')
       {
         domSearchClose.style.display = 'inline-block';
@@ -409,7 +383,6 @@
       loadJS(jsFile, handleResults, this.DOMPopupSearchResultsWindow());
     } else {
       handleResults();
->>>>>>> dbdbc981
     }
 
     this.lastSearchValue = searchValue;
@@ -780,13 +753,8 @@
     srEntry.appendChild(srLink);
     if (searchData[e][1].length==2) // single result
     {
-<<<<<<< HEAD
-      srLink.setAttribute('href',searchData[e][1][1][0]);
-      srLink.setAttribute('onclick','parent.searchBox.CloseResultsWindow()');
-=======
       srLink.setAttribute('href',resultsPath+searchData[e][1][1][0]);
       srLink.setAttribute('onclick','searchBox.CloseResultsWindow()');
->>>>>>> dbdbc981
       if (searchData[e][1][1][1])
       {
        srLink.setAttribute('target','_parent');
@@ -811,13 +779,8 @@
         srChild.setAttribute('id','Item'+e+'_c'+c);
         setKeyActions(srChild,'return searchResults.NavChild(event,'+e+','+c+')');
         setClassAttr(srChild,'SRScope');
-<<<<<<< HEAD
-        srChild.setAttribute('href',searchData[e][1][c+1][0]);
-        srChild.setAttribute('onclick','parent.searchBox.CloseResultsWindow()');
-=======
         srChild.setAttribute('href',resultsPath+searchData[e][1][c+1][0]);
         srChild.setAttribute('onclick','searchBox.CloseResultsWindow()');
->>>>>>> dbdbc981
         if (searchData[e][1][c+1][1])
         {
          srChild.setAttribute('target','_parent');
