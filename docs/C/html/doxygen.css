<<<<<<< HEAD
/* The standard CSS for doxygen 1.9.2 */

body, table, div, p, dl {
	font: 400 14px/22px Roboto,sans-serif;
=======
/* The standard CSS for doxygen 1.9.6*/

html {
/* page base colors */
--page-background-color: white;
--page-foreground-color: black;
--page-link-color: #3D578C;
--page-visited-link-color: #4665A2;

/* index */
--index-odd-item-bg-color: #F8F9FC;
--index-even-item-bg-color: white;
--index-header-color: black;
--index-separator-color: #A0A0A0;

/* header */
--header-background-color: #F9FAFC;
--header-separator-color: #C4CFE5;
--header-gradient-image: url('nav_h.png');
--group-header-separator-color: #879ECB;
--group-header-color: #354C7B;
--inherit-header-color: gray;

--footer-foreground-color: #2A3D61;
--footer-logo-width: 104px;
--citation-label-color: #334975;
--glow-color: cyan;

--title-background-color: white;
--title-separator-color: #5373B4;
--directory-separator-color: #9CAFD4;
--separator-color: #4A6AAA;

--blockquote-background-color: #F7F8FB;
--blockquote-border-color: #9CAFD4;

--scrollbar-thumb-color: #9CAFD4;
--scrollbar-background-color: #F9FAFC;

--icon-background-color: #728DC1;
--icon-foreground-color: white;
--icon-doc-image: url('doc.png');

/* brief member declaration list */
--memdecl-background-color: #F9FAFC;
--memdecl-separator-color: #DEE4F0;
--memdecl-foreground-color: #555;
--memdecl-template-color: #4665A2;

/* detailed member list */
--memdef-border-color: #A8B8D9;
--memdef-title-background-color: #E2E8F2;
--memdef-title-gradient-image: url('nav_f.png');
--memdef-proto-background-color: #DFE5F1;
--memdef-proto-text-color: #253555;
--memdef-proto-text-shadow: 0px 1px 1px rgba(255, 255, 255, 0.9);
--memdef-doc-background-color: white;
--memdef-param-name-color: #602020;
--memdef-template-color: #4665A2;

/* tables */
--table-cell-border-color: #2D4068;
--table-header-background-color: #374F7F;
--table-header-foreground-color: #FFFFFF;

/* labels */
--label-background-color: #728DC1;
--label-left-top-border-color: #5373B4;
--label-right-bottom-border-color: #C4CFE5;
--label-foreground-color: white;

/** navigation bar/tree/menu */
--nav-background-color: #F9FAFC;
--nav-foreground-color: #364D7C;
--nav-gradient-image: url('tab_b.png');
--nav-gradient-hover-image: url('tab_h.png');
--nav-gradient-active-image: url('tab_a.png');
--nav-gradient-active-image-parent: url("../tab_a.png");
--nav-separator-image: url('tab_s.png');
--nav-breadcrumb-image: url('bc_s.png');
--nav-breadcrumb-border-color: #C2CDE4;
--nav-splitbar-image: url('splitbar.png');
--nav-font-size-level1: 13px;
--nav-font-size-level2: 10px;
--nav-font-size-level3: 9px;
--nav-text-normal-color: #283A5D;
--nav-text-hover-color: white;
--nav-text-active-color: white;
--nav-text-normal-shadow: 0px 1px 1px rgba(255, 255, 255, 0.9);
--nav-text-hover-shadow: 0px 1px 1px rgba(0, 0, 0, 1.0);
--nav-text-active-shadow: 0px 1px 1px rgba(0, 0, 0, 1.0);
--nav-menu-button-color: #364D7C;
--nav-menu-background-color: white;
--nav-menu-foreground-color: #555555;
--nav-menu-toggle-color: rgba(255, 255, 255, 0.5);
--nav-arrow-color: #9CAFD4;
--nav-arrow-selected-color: #9CAFD4;

/* table of contents */
--toc-background-color: #F4F6FA;
--toc-border-color: #D8DFEE;
--toc-header-color: #4665A2;

/** search field */
--search-background-color: white;
--search-foreground-color: #909090;
--search-magnification-image: url('mag.svg');
--search-magnification-select-image: url('mag_sel.svg');
--search-active-color: black;
--search-filter-background-color: #F9FAFC;
--search-filter-foreground-color: black;
--search-filter-border-color: #90A5CE;
--search-filter-highlight-text-color: white;
--search-filter-highlight-bg-color: #3D578C;
--search-results-foreground-color: #425E97;
--search-results-background-color: #EEF1F7;
--search-results-border-color: black;
--search-box-shadow: inset 0.5px 0.5px 3px 0px #555;

/** code fragments */
--code-keyword-color: #008000;
--code-type-keyword-color: #604020;
--code-flow-keyword-color: #E08000;
--code-comment-color: #800000;
--code-preprocessor-color: #806020;
--code-string-literal-color: #002080;
--code-char-literal-color: #008080;
--code-vhdl-digit-color: #FF00FF;
--code-vhdl-char-color: #000000;
--code-vhdl-keyword-color: #700070;
--code-vhdl-logic-color: #FF0000;
--code-link-color: #4665A2;
--code-external-link-color: #4665A2;
--fragment-foreground-color: black;
--fragment-background-color: #FBFCFD;
--fragment-border-color: #C4CFE5;
--fragment-lineno-border-color: #00FF00;
--fragment-lineno-background-color: #E8E8E8;
--fragment-lineno-foreground-color: black;
--fragment-lineno-link-fg-color: #4665A2;
--fragment-lineno-link-bg-color: #D8D8D8;
--fragment-lineno-link-hover-fg-color: #4665A2;
--fragment-lineno-link-hover-bg-color: #C8C8C8;
--tooltip-foreground-color: black;
--tooltip-background-color: white;
--tooltip-border-color: gray;
--tooltip-doc-color: grey;
--tooltip-declaration-color: #006318;
--tooltip-link-color: #4665A2;
--tooltip-shadow: 1px 1px 7px gray;

/** font-family */
--font-family-normal: Roboto,sans-serif;
--font-family-monospace: monospace,fixed;
--font-family-nav: 'Lucida Grande',Geneva,Helvetica,Arial,sans-serif;
--font-family-title: Tahoma,Arial,sans-serif;
--font-family-toc: Verdana,'DejaVu Sans',Geneva,sans-serif;
--font-family-search: Arial,Verdana,sans-serif;
--font-family-icon: Arial,Helvetica;
--font-family-tooltip: Roboto,sans-serif;

}

@media (prefers-color-scheme: dark) {
  html:not(.dark-mode) {
    color-scheme: dark;

/* page base colors */
--page-background-color: black;
--page-foreground-color: #C9D1D9;
--page-link-color: #90A5CE;
--page-visited-link-color: #A3B4D7;

/* index */
--index-odd-item-bg-color: #0B101A;
--index-even-item-bg-color: black;
--index-header-color: #C4CFE5;
--index-separator-color: #334975;

/* header */
--header-background-color: #070B11;
--header-separator-color: #141C2E;
--header-gradient-image: url('nav_hd.png');
--group-header-separator-color: #283A5D;
--group-header-color: #90A5CE;
--inherit-header-color: #A0A0A0;

--footer-foreground-color: #5B7AB7;
--footer-logo-width: 60px;
--citation-label-color: #90A5CE;
--glow-color: cyan;

--title-background-color: #090D16;
--title-separator-color: #354C79;
--directory-separator-color: #283A5D;
--separator-color: #283A5D;

--blockquote-background-color: #101826;
--blockquote-border-color: #283A5D;

--scrollbar-thumb-color: #283A5D;
--scrollbar-background-color: #070B11;

--icon-background-color: #334975;
--icon-foreground-color: #C4CFE5;
--icon-doc-image: url('docd.png');

/* brief member declaration list */
--memdecl-background-color: #0B101A;
--memdecl-separator-color: #2C3F65;
--memdecl-foreground-color: #BBB;
--memdecl-template-color: #7C95C6;

/* detailed member list */
--memdef-border-color: #233250;
--memdef-title-background-color: #1B2840;
--memdef-title-gradient-image: url('nav_fd.png');
--memdef-proto-background-color: #19243A;
--memdef-proto-text-color: #9DB0D4;
--memdef-proto-text-shadow: 0px 1px 1px rgba(0, 0, 0, 0.9);
--memdef-doc-background-color: black;
--memdef-param-name-color: #D28757;
--memdef-template-color: #7C95C6;

/* tables */
--table-cell-border-color: #283A5D;
--table-header-background-color: #283A5D;
--table-header-foreground-color: #C4CFE5;

/* labels */
--label-background-color: #354C7B;
--label-left-top-border-color: #4665A2;
--label-right-bottom-border-color: #283A5D;
--label-foreground-color: #CCCCCC;

/** navigation bar/tree/menu */
--nav-background-color: #101826;
--nav-foreground-color: #364D7C;
--nav-gradient-image: url('tab_bd.png');
--nav-gradient-hover-image: url('tab_hd.png');
--nav-gradient-active-image: url('tab_ad.png');
--nav-gradient-active-image-parent: url("../tab_ad.png");
--nav-separator-image: url('tab_sd.png');
--nav-breadcrumb-image: url('bc_sd.png');
--nav-breadcrumb-border-color: #2A3D61;
--nav-splitbar-image: url('splitbard.png');
--nav-font-size-level1: 13px;
--nav-font-size-level2: 10px;
--nav-font-size-level3: 9px;
--nav-text-normal-color: #B6C4DF;
--nav-text-hover-color: #DCE2EF;
--nav-text-active-color: #DCE2EF;
--nav-text-normal-shadow: 0px 1px 1px black;
--nav-text-hover-shadow: 0px 1px 1px rgba(0, 0, 0, 1.0);
--nav-text-active-shadow: 0px 1px 1px rgba(0, 0, 0, 1.0);
--nav-menu-button-color: #B6C4DF;
--nav-menu-background-color: #05070C;
--nav-menu-foreground-color: #BBBBBB;
--nav-menu-toggle-color: rgba(255, 255, 255, 0.2);
--nav-arrow-color: #334975;
--nav-arrow-selected-color: #90A5CE;

/* table of contents */
--toc-background-color: #151E30;
--toc-border-color: #202E4A;
--toc-header-color: #A3B4D7;

/** search field */
--search-background-color: black;
--search-foreground-color: #C5C5C5;
--search-magnification-image: url('mag_d.svg');
--search-magnification-select-image: url('mag_seld.svg');
--search-active-color: #C5C5C5;
--search-filter-background-color: #101826;
--search-filter-foreground-color: #90A5CE;
--search-filter-border-color: #7C95C6;
--search-filter-highlight-text-color: #BCC9E2;
--search-filter-highlight-bg-color: #283A5D;
--search-results-background-color: #101826;
--search-results-foreground-color: #90A5CE;
--search-results-border-color: #7C95C6;
--search-box-shadow: inset 0.5px 0.5px 3px 0px #2F436C;

/** code fragments */
--code-keyword-color: #CC99CD;
--code-type-keyword-color: #AB99CD;
--code-flow-keyword-color: #E08000;
--code-comment-color: #717790;
--code-preprocessor-color: #65CABE;
--code-string-literal-color: #7EC699;
--code-char-literal-color: #00E0F0;
--code-vhdl-digit-color: #FF00FF;
--code-vhdl-char-color: #000000;
--code-vhdl-keyword-color: #700070;
--code-vhdl-logic-color: #FF0000;
--code-link-color: #79C0FF;
--code-external-link-color: #79C0FF;
--fragment-foreground-color: #C9D1D9;
--fragment-background-color: black;
--fragment-border-color: #30363D;
--fragment-lineno-border-color: #30363D;
--fragment-lineno-background-color: black;
--fragment-lineno-foreground-color: #6E7681;
--fragment-lineno-link-fg-color: #6E7681;
--fragment-lineno-link-bg-color: #303030;
--fragment-lineno-link-hover-fg-color: #8E96A1;
--fragment-lineno-link-hover-bg-color: #505050;
--tooltip-foreground-color: #C9D1D9;
--tooltip-background-color: #202020;
--tooltip-border-color: #C9D1D9;
--tooltip-doc-color: #D9E1E9;
--tooltip-declaration-color: #20C348;
--tooltip-link-color: #79C0FF;
--tooltip-shadow: none;

/** font-family */
--font-family-normal: Roboto,sans-serif;
--font-family-monospace: monospace,fixed;
--font-family-nav: 'Lucida Grande',Geneva,Helvetica,Arial,sans-serif;
--font-family-title: Tahoma,Arial,sans-serif;
--font-family-toc: Verdana,'DejaVu Sans',Geneva,sans-serif;
--font-family-search: Arial,Verdana,sans-serif;
--font-family-icon: Arial,Helvetica;
--font-family-tooltip: Roboto,sans-serif;

}}
body {
    background-color: var(--page-background-color);
    color: var(--page-foreground-color);
>>>>>>> dbdbc981
}

body, table, div, p, dl {
	font-weight: 400;
	font-size: 14px;
	font-family: var(--font-family-normal);
	line-height: 22px;
}

/* @group Heading Levels */

.title {
	font-weight: 400;
	font-size: 14px;
	font-family: var(--font-family-normal);
	line-height: 28px;
	font-size: 150%;
	font-weight: bold;
	margin: 10px 2px;
}

h1.groupheader {
	font-size: 150%;
}

h2.groupheader {
	border-bottom: 1px solid var(--group-header-separator-color);
	color: var(--group-header-color);
	font-size: 150%;
	font-weight: normal;
	margin-top: 1.75em;
	padding-top: 8px;
	padding-bottom: 4px;
	width: 100%;
}

h3.groupheader {
	font-size: 100%;
}

h1, h2, h3, h4, h5, h6 {
	-webkit-transition: text-shadow 0.5s linear;
	-moz-transition: text-shadow 0.5s linear;
	-ms-transition: text-shadow 0.5s linear;
	-o-transition: text-shadow 0.5s linear;
	transition: text-shadow 0.5s linear;
	margin-right: 15px;
}

h1.glow, h2.glow, h3.glow, h4.glow, h5.glow, h6.glow {
	text-shadow: 0 0 15px var(--glow-color);
}

dt {
	font-weight: bold;
}

p.startli, p.startdd {
	margin-top: 2px;
}

th p.starttd, th p.intertd, th p.endtd {
        font-size: 100%;
        font-weight: 700;
}

p.starttd {
	margin-top: 0px;
}

p.endli {
	margin-bottom: 0px;
}

p.enddd {
	margin-bottom: 4px;
}

p.endtd {
	margin-bottom: 2px;
}

p.interli {
}

p.interdd {
}

p.intertd {
}

/* @end */

caption {
	font-weight: bold;
}

span.legend {
	font-size: 70%;
	text-align: center;
}

h3.version {
	font-size: 90%;
	text-align: center;
}

div.navtab {
	padding-right: 15px;
	text-align: right;
	line-height: 110%;
}

div.navtab table {
	border-spacing: 0;
}

td.navtab {
	padding-right: 6px;
	padding-left: 6px;
}

td.navtabHL {
	background-image: var(--nav-gradient-active-image);
	background-repeat:repeat-x;
	padding-right: 6px;
	padding-left: 6px;
}

td.navtabHL a, td.navtabHL a:visited {
	color: var(--nav-text-hover-color);
	text-shadow: var(--nav-text-hover-shadow);
}

a.navtab {
	font-weight: bold;
}

div.qindex{
	text-align: center;
	width: 100%;
	line-height: 140%;
	font-size: 130%;
	color: var(--index-separator-color);
}

dt.alphachar{
	font-size: 180%;
	font-weight: bold;
}

.alphachar a{
	color: var(--index-header-color);
}

.alphachar a:hover, .alphachar a:visited{
	text-decoration: none;
}

.classindex dl {
	padding: 25px;
	column-count:1
}

.classindex dd {
	display:inline-block;
	margin-left: 50px;
	width: 90%;
	line-height: 1.15em;
}

.classindex dl.even {
	background-color: var(--index-even-item-bg-color);
}

.classindex dl.odd {
	background-color: var(--index-odd-item-bg-color);
}

@media(min-width: 1120px) {
	.classindex dl {
		column-count:2
	}
}

@media(min-width: 1320px) {
	.classindex dl {
		column-count:3
	}
}


/* @group Link Styling */

a {
	color: var(--page-link-color);
	font-weight: normal;
	text-decoration: none;
}

.contents a:visited {
	color: var(--page-visited-link-color);
}

a:hover {
	text-decoration: underline;
}

a.el {
	font-weight: bold;
}

a.elRef {
}

a.code, a.code:visited, a.line, a.line:visited {
	color: var(--code-link-color);
}

a.codeRef, a.codeRef:visited, a.lineRef, a.lineRef:visited {
	color: var(--code-external-link-color);
}

a.code.hl_class { /* style for links to class names in code snippets */ }
a.code.hl_struct { /* style for links to struct names in code snippets */ }
a.code.hl_union { /* style for links to union names in code snippets */ }
a.code.hl_interface { /* style for links to interface names in code snippets */ }
a.code.hl_protocol { /* style for links to protocol names in code snippets */ }
a.code.hl_category { /* style for links to category names in code snippets */ }
a.code.hl_exception { /* style for links to exception names in code snippets */ }
a.code.hl_service { /* style for links to service names in code snippets */ }
a.code.hl_singleton { /* style for links to singleton names in code snippets */ }
a.code.hl_concept { /* style for links to concept names in code snippets */ }
a.code.hl_namespace { /* style for links to namespace names in code snippets */ }
a.code.hl_package { /* style for links to package names in code snippets */ }
a.code.hl_define { /* style for links to macro names in code snippets */ }
a.code.hl_function { /* style for links to function names in code snippets */ }
a.code.hl_variable { /* style for links to variable names in code snippets */ }
a.code.hl_typedef { /* style for links to typedef names in code snippets */ }
a.code.hl_enumvalue { /* style for links to enum value names in code snippets */ }
a.code.hl_enumeration { /* style for links to enumeration names in code snippets */ }
a.code.hl_signal { /* style for links to Qt signal names in code snippets */ }
a.code.hl_slot { /* style for links to Qt slot names in code snippets */ }
a.code.hl_friend { /* style for links to friend names in code snippets */ }
a.code.hl_dcop { /* style for links to KDE3 DCOP names in code snippets */ }
a.code.hl_property { /* style for links to property names in code snippets */ }
a.code.hl_event { /* style for links to event names in code snippets */ }
a.code.hl_sequence { /* style for links to sequence names in code snippets */ }
a.code.hl_dictionary { /* style for links to dictionary names in code snippets */ }

a.code.hl_class { /* style for links to class names in code snippets */ }
a.code.hl_struct { /* style for links to struct names in code snippets */ }
a.code.hl_union { /* style for links to union names in code snippets */ }
a.code.hl_interface { /* style for links to interface names in code snippets */ }
a.code.hl_protocol { /* style for links to protocol names in code snippets */ }
a.code.hl_category { /* style for links to category names in code snippets */ }
a.code.hl_exception { /* style for links to exception names in code snippets */ }
a.code.hl_service { /* style for links to service names in code snippets */ }
a.code.hl_singleton { /* style for links to singleton names in code snippets */ }
a.code.hl_concept { /* style for links to concept names in code snippets */ }
a.code.hl_namespace { /* style for links to namespace names in code snippets */ }
a.code.hl_package { /* style for links to package names in code snippets */ }
a.code.hl_define { /* style for links to macro names in code snippets */ }
a.code.hl_function { /* style for links to function names in code snippets */ }
a.code.hl_variable { /* style for links to variable names in code snippets */ }
a.code.hl_typedef { /* style for links to typedef names in code snippets */ }
a.code.hl_enumvalue { /* style for links to enum value names in code snippets */ }
a.code.hl_enumeration { /* style for links to enumeration names in code snippets */ }
a.code.hl_signal { /* style for links to Qt signal names in code snippets */ }
a.code.hl_slot { /* style for links to Qt slot names in code snippets */ }
a.code.hl_friend { /* style for links to friend names in code snippets */ }
a.code.hl_dcop { /* style for links to KDE3 DCOP names in code snippets */ }
a.code.hl_property { /* style for links to property names in code snippets */ }
a.code.hl_event { /* style for links to event names in code snippets */ }
a.code.hl_sequence { /* style for links to sequence names in code snippets */ }
a.code.hl_dictionary { /* style for links to dictionary names in code snippets */ }

/* @end */

dl.el {
	margin-left: -1cm;
}

ul {
  overflow: visible;
}

ul.multicol {
        -moz-column-gap: 1em;
        -webkit-column-gap: 1em;
        column-gap: 1em;
        -moz-column-count: 3;
        -webkit-column-count: 3;
        column-count: 3;
        list-style-type: none;
}

#side-nav ul {
  overflow: visible; /* reset ul rule for scroll bar in GENERATE_TREEVIEW window */
}

#main-nav ul {
  overflow: visible; /* reset ul rule for the navigation bar drop down lists */
}

.fragment {
  text-align: left;
  direction: ltr;
  overflow-x: auto; /*Fixed: fragment lines overlap floating elements*/
  overflow-y: hidden;
}

pre.fragment {
        border: 1px solid var(--fragment-border-color);
        background-color: var(--fragment-background-color);
	color: var(--fragment-foreground-color);
        padding: 4px 6px;
        margin: 4px 8px 4px 2px;
        overflow: auto;
        word-wrap: break-word;
        font-size:  9pt;
        line-height: 125%;
        font-family: var(--font-family-monospace);
        font-size: 105%;
}

div.fragment {
	padding: 0 0 1px 0; /*Fixed: last line underline overlap border*/
	margin: 4px 8px 4px 2px;
	color: var(--fragment-foreground-color);
	background-color: var(--fragment-background-color);
	border: 1px solid var(--fragment-border-color);
}

div.line {
	font-family: var(--font-family-monospace);
        font-size: 13px;
	min-height: 13px;
	line-height: 1.0;
	text-wrap: unrestricted;
	white-space: -moz-pre-wrap; /* Moz */
	white-space: -pre-wrap;     /* Opera 4-6 */
	white-space: -o-pre-wrap;   /* Opera 7 */
	white-space: pre-wrap;      /* CSS3  */
	word-wrap: break-word;      /* IE 5.5+ */
	text-indent: -53px;
	padding-left: 53px;
	padding-bottom: 0px;
	margin: 0px;
	-webkit-transition-property: background-color, box-shadow;
	-webkit-transition-duration: 0.5s;
	-moz-transition-property: background-color, box-shadow;
	-moz-transition-duration: 0.5s;
	-ms-transition-property: background-color, box-shadow;
	-ms-transition-duration: 0.5s;
	-o-transition-property: background-color, box-shadow;
	-o-transition-duration: 0.5s;
	transition-property: background-color, box-shadow;
	transition-duration: 0.5s;
}

div.line:after {
    content:"\000A";
    white-space: pre;
}

div.line.glow {
	background-color: var(--glow-color);
	box-shadow: 0 0 10px var(--glow-color);
}


span.lineno {
	padding-right: 4px;
        margin-right: 9px;
	text-align: right;
	border-right: 2px solid var(--fragment-lineno-border-color);
	color: var(--fragment-lineno-foreground-color);
	background-color: var(--fragment-lineno-background-color);
        white-space: pre;
}
span.lineno a, span.lineno a:visited {
	color: var(--fragment-lineno-link-fg-color);
	background-color: var(--fragment-lineno-link-bg-color);
}

span.lineno a:hover {
	color: var(--fragment-lineno-link-hover-fg-color);
	background-color: var(--fragment-lineno-link-hover-bg-color);
}

.lineno {
	-webkit-touch-callout: none;
	-webkit-user-select: none;
	-khtml-user-select: none;
	-moz-user-select: none;
	-ms-user-select: none;
	user-select: none;
}

div.classindex ul {
        list-style: none;
        padding-left: 0;
}

div.classindex span.ai {
        display: inline-block;
}

div.groupHeader {
	margin-left: 16px;
	margin-top: 12px;
	font-weight: bold;
}

div.groupText {
	margin-left: 16px;
	font-style: italic;
}

body {
	color: var(--page-foreground-color);
        margin: 0;
}

div.contents {
	margin-top: 10px;
	margin-left: 12px;
	margin-right: 8px;
}

p.formulaDsp {
	text-align: center;
}

img.dark-mode-visible {
	display: none;
}
img.light-mode-visible {
	display: none;
}

img.formulaDsp {
	
}

img.formulaInl, img.inline {
	vertical-align: middle;
}

div.center {
	text-align: center;
        margin-top: 0px;
        margin-bottom: 0px;
        padding: 0px;
}

div.center img {
	border: 0px;
}

address.footer {
	text-align: right;
	padding-right: 12px;
}

img.footer {
	border: 0px;
	vertical-align: middle;
	width: var(--footer-logo-width);
}

.compoundTemplParams {
	color: var(--memdecl-template-color);
	font-size: 80%;
	line-height: 120%;
}

.compoundTemplParams {
	color: #4665A2;
	font-size: 80%;
	line-height: 120%;
}

/* @group Code Colorization */

span.keyword {
	color: var(--code-keyword-color);
}

span.keywordtype {
	color: var(--code-type-keyword-color);
}

span.keywordflow {
	color: var(--code-flow-keyword-color);
}

span.comment {
	color: var(--code-comment-color);
}

span.preprocessor {
	color: var(--code-preprocessor-color);
}

span.stringliteral {
	color: var(--code-string-literal-color);
}

span.charliteral {
	color: var(--code-char-literal-color);
}

span.vhdldigit { 
	color: var(--code-vhdl-digit-color);
}

span.vhdlchar { 
	color: var(--code-vhdl-char-color);
}

span.vhdlkeyword { 
	color: var(--code-vhdl-keyword-color);
}

span.vhdllogic { 
	color: var(--code-vhdl-logic-color);
}

blockquote {
        background-color: var(--blockquote-background-color);
        border-left: 2px solid var(--blockquote-border-color);
        margin: 0 24px 0 4px;
        padding: 0 12px 0 16px;
}

/* @end */

td.tiny {
	font-size: 75%;
}

.dirtab {
	padding: 4px;
	border-collapse: collapse;
	border: 1px solid var(--table-cell-border-color);
}

th.dirtab {
	background-color: var(--table-header-background-color);
	color: var(--table-header-foreground-color);
	font-weight: bold;
}

hr {
	height: 0px;
	border: none;
	border-top: 1px solid var(--separator-color);
}

hr.footer {
	height: 1px;
}

/* @group Member Descriptions */

table.memberdecls {
	border-spacing: 0px;
	padding: 0px;
}

.memberdecls td, .fieldtable tr {
	-webkit-transition-property: background-color, box-shadow;
	-webkit-transition-duration: 0.5s;
	-moz-transition-property: background-color, box-shadow;
	-moz-transition-duration: 0.5s;
	-ms-transition-property: background-color, box-shadow;
	-ms-transition-duration: 0.5s;
	-o-transition-property: background-color, box-shadow;
	-o-transition-duration: 0.5s;
	transition-property: background-color, box-shadow;
	transition-duration: 0.5s;
}

.memberdecls td.glow, .fieldtable tr.glow {
	background-color: var(--glow-color);
	box-shadow: 0 0 15px var(--glow-color);
}

.mdescLeft, .mdescRight,
.memItemLeft, .memItemRight,
.memTemplItemLeft, .memTemplItemRight, .memTemplParams {
	background-color: var(--memdecl-background-color);
	border: none;
	margin: 4px;
	padding: 1px 0 0 8px;
}

.mdescLeft, .mdescRight {
	padding: 0px 8px 4px 8px;
	color: var(--memdecl-foreground-color);
}

.memSeparator {
        border-bottom: 1px solid var(--memdecl-separator-color);
        line-height: 1px;
        margin: 0px;
        padding: 0px;
}

.memItemLeft, .memTemplItemLeft {
        white-space: nowrap;
}

.memItemRight, .memTemplItemRight {
	width: 100%;
}

.memTemplParams {
	color: var(--memdecl-template-color);
        white-space: nowrap;
	font-size: 80%;
}

/* @end */

/* @group Member Details */

/* Styles for detailed member documentation */

.memtitle {
	padding: 8px;
	border-top: 1px solid var(--memdef-border-color);
	border-left: 1px solid var(--memdef-border-color);
	border-right: 1px solid var(--memdef-border-color);
	border-top-right-radius: 4px;
	border-top-left-radius: 4px;
	margin-bottom: -1px;
	background-image: var(--memdef-title-gradient-image);
	background-repeat: repeat-x;
	background-color: var(--memdef-title-background-color);
	line-height: 1.25;
	font-weight: 300;
	float:left;
}

.permalink
{
        font-size: 65%;
        display: inline-block;
        vertical-align: middle;
}

.memtemplate {
	font-size: 80%;
	color: var(--memdef-template-color);
	font-weight: normal;
	margin-left: 9px;
}

.mempage {
	width: 100%;
}

.memitem {
	padding: 0;
	margin-bottom: 10px;
	margin-right: 5px;
        -webkit-transition: box-shadow 0.5s linear;
        -moz-transition: box-shadow 0.5s linear;
        -ms-transition: box-shadow 0.5s linear;
        -o-transition: box-shadow 0.5s linear;
        transition: box-shadow 0.5s linear;
        display: table !important;
        width: 100%;
}

.memitem.glow {
         box-shadow: 0 0 15px var(--glow-color);
}

.memname {
        font-weight: 400;
        margin-left: 6px;
}

.memname td {
	vertical-align: bottom;
}

.memproto, dl.reflist dt {
        border-top: 1px solid var(--memdef-border-color);
        border-left: 1px solid var(--memdef-border-color);
        border-right: 1px solid var(--memdef-border-color);
        padding: 6px 0px 6px 0px;
        color: var(--memdef-proto-text-color);
        font-weight: bold;
        text-shadow: var(--memdef-proto-text-shadow);
        background-color: var(--memdef-proto-background-color);
        box-shadow: 5px 5px 5px rgba(0, 0, 0, 0.15);
        border-top-right-radius: 4px;
}

.overload {
        font-family: var(--font-family-monospace);
	font-size: 65%;
}

.memdoc, dl.reflist dd {
        border-bottom: 1px solid var(--memdef-border-color);
        border-left: 1px solid var(--memdef-border-color);
        border-right: 1px solid var(--memdef-border-color);
        padding: 6px 10px 2px 10px;
        border-top-width: 0;
        background-image:url('nav_g.png');
        background-repeat:repeat-x;
        background-color: var(--memdef-doc-background-color);
        /* opera specific markup */
        border-bottom-left-radius: 4px;
        border-bottom-right-radius: 4px;
        box-shadow: 5px 5px 5px rgba(0, 0, 0, 0.15);
        /* firefox specific markup */
        -moz-border-radius-bottomleft: 4px;
        -moz-border-radius-bottomright: 4px;
        -moz-box-shadow: rgba(0, 0, 0, 0.15) 5px 5px 5px;
        /* webkit specific markup */
        -webkit-border-bottom-left-radius: 4px;
        -webkit-border-bottom-right-radius: 4px;
        -webkit-box-shadow: 5px 5px 5px rgba(0, 0, 0, 0.15);
}

dl.reflist dt {
        padding: 5px;
}

dl.reflist dd {
        margin: 0px 0px 10px 0px;
        padding: 5px;
}

.paramkey {
	text-align: right;
}

.paramtype {
	white-space: nowrap;
}

.paramname {
	color: var(--memdef-param-name-color);
	white-space: nowrap;
}
.paramname em {
	font-style: normal;
}
.paramname code {
        line-height: 14px;
}

.params, .retval, .exception, .tparams {
        margin-left: 0px;
        padding-left: 0px;
}

.params .paramname, .retval .paramname, .tparams .paramname, .exception .paramname {
        font-weight: bold;
        vertical-align: top;
}

.params .paramtype, .tparams .paramtype {
        font-style: italic;
        vertical-align: top;
}

.params .paramdir, .tparams .paramdir {
        font-family: var(--font-family-monospace);
        vertical-align: top;
}

table.mlabels {
	border-spacing: 0px;
}

td.mlabels-left {
	width: 100%;
	padding: 0px;
}

td.mlabels-right {
	vertical-align: bottom;
	padding: 0px;
	white-space: nowrap;
}

span.mlabels {
        margin-left: 8px;
}

span.mlabel {
        background-color: var(--label-background-color);
        border-top:1px solid var(--label-left-top-border-color);
        border-left:1px solid var(--label-left-top-border-color);
        border-right:1px solid var(--label-right-bottom-border-color);
        border-bottom:1px solid var(--label-right-bottom-border-color);
	text-shadow: none;
	color: var(--label-foreground-color);
	margin-right: 4px;
	padding: 2px 3px;
	border-radius: 3px;
	font-size: 7pt;
	white-space: nowrap;
	vertical-align: middle;
}



/* @end */

/* these are for tree view inside a (index) page */

div.directory {
        margin: 10px 0px;
        border-top: 1px solid var(--directory-separator-color);
        border-bottom: 1px solid var(--directory-separator-color);
        width: 100%;
}

.directory table {
        border-collapse:collapse;
}

.directory td {
        margin: 0px;
        padding: 0px;
	vertical-align: top;
}

.directory td.entry {
        white-space: nowrap;
        padding-right: 6px;
	padding-top: 3px;
}

.directory td.entry a {
        outline:none;
}

.directory td.entry a img {
        border: none;
}

.directory td.desc {
        width: 100%;
        padding-left: 6px;
	padding-right: 6px;
	padding-top: 3px;
	border-left: 1px solid rgba(0,0,0,0.05);
}

.directory tr.odd {
	padding-left: 6px;
	background-color: var(--index-odd-item-bg-color);
}

.directory tr.even {
	padding-left: 6px;
	background-color: var(--index-even-item-bg-color);
}

.directory img {
	vertical-align: -30%;
}

.directory .levels {
        white-space: nowrap;
        width: 100%;
        text-align: right;
        font-size: 9pt;
}

.directory .levels span {
        cursor: pointer;
        padding-left: 2px;
        padding-right: 2px;
	color: var(--page-link-color);
}

.arrow {
    color: var(--nav-arrow-color);
    -webkit-user-select: none;
    -khtml-user-select: none;
    -moz-user-select: none;
    -ms-user-select: none;
    user-select: none;
    cursor: pointer;
    font-size: 80%;
    display: inline-block;
    width: 16px;
    height: 22px;
}

.icon {
    font-family: var(--font-family-icon);
    line-height: normal;
    font-weight: bold;
    font-size: 12px;
    height: 14px;
    width: 16px;
    display: inline-block;
    background-color: var(--icon-background-color);
    color: var(--icon-foreground-color);
    text-align: center;
    border-radius: 4px;
    margin-left: 2px;
    margin-right: 2px;
}

.icona {
    width: 24px;
    height: 22px;
    display: inline-block;
}

.iconfopen {
    width: 24px;
    height: 18px;
    margin-bottom: 4px;
    background-image:url('folderopen.png');
    background-position: 0px -4px;
    background-repeat: repeat-y;
    vertical-align:top;
    display: inline-block;
}

.iconfclosed {
    width: 24px;
    height: 18px;
    margin-bottom: 4px;
    background-image:url('folderclosed.png');
    background-position: 0px -4px;
    background-repeat: repeat-y;
    vertical-align:top;
    display: inline-block;
}

.icondoc {
    width: 24px;
    height: 18px;
    margin-bottom: 4px;
    background-image:var(--icon-doc-image);
    background-position: 0px -4px;
    background-repeat: repeat-y;
    vertical-align:top;
    display: inline-block;
}

/* @end */

div.dynheader {
        margin-top: 8px;
	-webkit-touch-callout: none;
	-webkit-user-select: none;
	-khtml-user-select: none;
	-moz-user-select: none;
	-ms-user-select: none;
	user-select: none;
}

address {
	font-style: normal;
	color: var(--footer-foreground-color);
}

table.doxtable caption {
	caption-side: top;
}

table.doxtable {
	border-collapse:collapse;
        margin-top: 4px;
        margin-bottom: 4px;
}

table.doxtable td, table.doxtable th {
	border: 1px solid var(--table-cell-border-color);
	padding: 3px 7px 2px;
}

table.doxtable th {
	background-color: var(--table-header-background-color);
	color: var(--table-header-foreground-color);
	font-size: 110%;
	padding-bottom: 4px;
	padding-top: 5px;
}

table.fieldtable {
        margin-bottom: 10px;
        border: 1px solid var(--memdef-border-color);
        border-spacing: 0px;
        border-radius: 4px;
        box-shadow: 2px 2px 2px rgba(0, 0, 0, 0.15);
}

.fieldtable td, .fieldtable th {
        padding: 3px 7px 2px;
}

.fieldtable td.fieldtype, .fieldtable td.fieldname {
        white-space: nowrap;
        border-right: 1px solid var(--memdef-border-color);
        border-bottom: 1px solid var(--memdef-border-color);
        vertical-align: top;
}

.fieldtable td.fieldname {
        padding-top: 3px;
}

.fieldtable td.fielddoc {
        border-bottom: 1px solid var(--memdef-border-color);
}

.fieldtable td.fielddoc p:first-child {
        margin-top: 0px;
}

.fieldtable td.fielddoc p:last-child {
        margin-bottom: 2px;
}

.fieldtable tr:last-child td {
        border-bottom: none;
}

.fieldtable th {
        background-image: var(--memdef-title-gradient-image);
        background-repeat:repeat-x;
        background-color: var(--memdef-title-background-color);
        font-size: 90%;
        color: var(--memdef-proto-text-color);
        padding-bottom: 4px;
        padding-top: 5px;
        text-align:left;
        font-weight: 400;
        border-top-left-radius: 4px;
        border-top-right-radius: 4px;
        border-bottom: 1px solid var(--memdef-border-color);
}


.tabsearch {
	top: 0px;
	left: 10px;
	height: 36px;
	background-image: var(--nav-gradient-image);
	z-index: 101;
	overflow: hidden;
	font-size: 13px;
}

.navpath ul
{
	font-size: 11px;
	background-image: var(--nav-gradient-image);
	background-repeat:repeat-x;
	background-position: 0 -5px;
	height:30px;
	line-height:30px;
	color:var(--nav-text-normal-color);
	border:solid 1px var(--nav-breadcrumb-border-color);
	overflow:hidden;
	margin:0px;
	padding:0px;
}

.navpath li
{
	list-style-type:none;
	float:left;
	padding-left:10px;
	padding-right:15px;
	background-image:var(--nav-breadcrumb-image);
	background-repeat:no-repeat;
	background-position:right;
	color: var(--nav-foreground-color);
}

.navpath li.navelem a
{
	height:32px;
	display:block;
	text-decoration: none;
	outline: none;
	color: var(--nav-text-normal-color);
	font-family: var(--font-family-nav);
	text-shadow: var(--nav-text-normal-shadow);
	text-decoration: none;
}

.navpath li.navelem a:hover
{
	color: var(--nav-text-hover-color);
	text-shadow: var(--nav-text-hover-shadow);
}

.navpath li.footer
{
        list-style-type:none;
        float:right;
        padding-left:10px;
        padding-right:15px;
        background-image:none;
        background-repeat:no-repeat;
        background-position:right;
        color: var(--footer-foreground-color);
        font-size: 8pt;
}


div.summary
{
	float: right;
	font-size: 8pt;
	padding-right: 5px;
	width: 50%;
	text-align: right;
}

div.summary a
{
	white-space: nowrap;
}

table.classindex
{
        margin: 10px;
        white-space: nowrap;
        margin-left: 3%;
        margin-right: 3%;
        width: 94%;
        border: 0;
        border-spacing: 0;
        padding: 0;
}

div.ingroups
{
	font-size: 8pt;
	width: 50%;
	text-align: left;
}

div.ingroups a
{
	white-space: nowrap;
}

div.header
{
        background-image: var(--header-gradient-image);
        background-repeat:repeat-x;
	background-color: var(--header-background-color);
	margin:  0px;
	border-bottom: 1px solid var(--header-separator-color);
}

div.headertitle
{
	padding: 5px 5px 5px 10px;
}

.PageDocRTL-title div.headertitle {
  text-align: right;
  direction: rtl;
}

dl {
        padding: 0 0 0 0;
}

/* dl.note, dl.warning, dl.attention, dl.pre, dl.post, dl.invariant, dl.deprecated, dl.todo, dl.test, dl.bug, dl.examples */
dl.section {
	margin-left: 0px;
	padding-left: 0px;
}

dl.note {
  margin-left: -7px;
  padding-left: 3px;
  border-left: 4px solid;
  border-color: #D0C000;
}

dl.warning, dl.attention {
  margin-left: -7px;
  padding-left: 3px;
  border-left: 4px solid;
  border-color: #FF0000;
}

dl.pre, dl.post, dl.invariant {
  margin-left: -7px;
  padding-left: 3px;
  border-left: 4px solid;
  border-color: #00D000;
}

dl.deprecated {
  margin-left: -7px;
  padding-left: 3px;
  border-left: 4px solid;
  border-color: #505050;
}

dl.todo {
  margin-left: -7px;
  padding-left: 3px;
  border-left: 4px solid;
  border-color: #00C0E0;
}

dl.test {
  margin-left: -7px;
  padding-left: 3px;
  border-left: 4px solid;
  border-color: #3030E0;
}

dl.bug {
  margin-left: -7px;
  padding-left: 3px;
  border-left: 4px solid;
  border-color: #C08050;
}

dl.section dd {
	margin-bottom: 6px;
}


#projectrow
{
	height: 56px;
}

#projectlogo
{
	text-align: center;
	vertical-align: bottom;
	border-collapse: separate;
}
 
#projectlogo img
{ 
	border: 0px none;
}
 
#projectalign
{
        vertical-align: middle;
        padding-left: 0.5em;
}

#projectname
{
<<<<<<< HEAD
	font: 200% Tahoma, Arial,sans-serif;
=======
	font-size: 200%;
	font-family: var(--font-family-title);
>>>>>>> dbdbc981
	margin: 0px;
	padding: 2px 0px;
}

#projectbrief
{
<<<<<<< HEAD
	font: 90% Tahoma, Arial,sans-serif;
=======
	font-size: 90%;
        font-family: var(--font-family-title);
>>>>>>> dbdbc981
	margin: 0px;
	padding: 0px;
}

#projectnumber
{
	font-size: 50%;
	font-family: 50% var(--font-family-title);
	margin: 0px;
	padding: 0px;
}

#titlearea
{
	padding: 0px;
	margin: 0px;
	width: 100%;
	border-bottom: 1px solid var(--title-separator-color);
	background-color: var(--title-background-color);
}

.image
{
        text-align: center;
}

.dotgraph
{
        text-align: center;
}

.mscgraph
{
        text-align: center;
}

.plantumlgraph
{
        text-align: center;
}

.diagraph
{
        text-align: center;
}

.caption
{
	font-weight: bold;
}

dl.citelist {
        margin-bottom:50px;
}

dl.citelist dt {
        color:var(--citation-label-color);
        float:left;
        font-weight:bold;
        margin-right:10px;
        padding:5px;
        text-align:right;
        width:52px;
}

dl.citelist dd {
        margin:2px 0 2px 72px;
        padding:5px 0;
}

div.toc {
        padding: 14px 25px;
        background-color: var(--toc-background-color);
        border: 1px solid var(--toc-border-color);
        border-radius: 7px 7px 7px 7px;
        float: right;
        height: auto;
        margin: 0 8px 10px 10px;
        width: 200px;
}

div.toc li {
        background: url("bdwn.png") no-repeat scroll 0 5px transparent;
        font: 10px/1.2 var(--font-family-toc);
        margin-top: 5px;
        padding-left: 10px;
        padding-top: 2px;
}

div.toc h3 {
        font: bold 12px/1.2 var(--font-family-toc);
	color: var(--toc-header-color);
        border-bottom: 0 none;
        margin: 0;
}

div.toc ul {
        list-style: none outside none;
        border: medium none;
        padding: 0px;
}

div.toc li.level1 {
        margin-left: 0px;
}

div.toc li.level2 {
        margin-left: 15px;
}

div.toc li.level3 {
        margin-left: 30px;
}

div.toc li.level4 {
        margin-left: 45px;
}

span.emoji {
        /* font family used at the site: https://unicode.org/emoji/charts/full-emoji-list.html
         * font-family: "Noto Color Emoji", "Apple Color Emoji", "Segoe UI Emoji", Times, Symbola, Aegyptus, Code2000, Code2001, Code2002, Musica, serif, LastResort;
         */
}

span.obfuscator {
  display: none;
}

.inherit_header {
        font-weight: bold;
        color: var(--inherit-header-color);
        cursor: pointer;
	-webkit-touch-callout: none;
	-webkit-user-select: none;
	-khtml-user-select: none;
	-moz-user-select: none;
	-ms-user-select: none;
	user-select: none;
}

.inherit_header td {
        padding: 6px 0px 2px 5px;
}

.inherit {
        display: none;
}

tr.heading h2 {
        margin-top: 12px;
        margin-bottom: 4px;
}

/* tooltip related style info */

.ttc {
        position: absolute;
        display: none;
}

#powerTip {
	cursor: default;
	/*white-space: nowrap;*/
        color: var(--tooltip-foreground-color);
	background-color: var(--tooltip-background-color);
	border: 1px solid var(--tooltip-border-color);
	border-radius: 4px 4px 4px 4px;
	box-shadow: var(--tooltip-shadow);
	display: none;
	font-size: smaller;
	max-width: 80%;
	opacity: 0.9;
	padding: 1ex 1em 1em;
	position: absolute;
	z-index: 2147483647;
}

#powerTip div.ttdoc {
        color: var(--tooltip-doc-color);
	font-style: italic;
}

#powerTip div.ttname a {
        font-weight: bold;
}

#powerTip a {
	color: var(--tooltip-link-color);
}

#powerTip div.ttname {
        font-weight: bold;
}

#powerTip div.ttdeci {
        color: var(--tooltip-declaration-color);
}

#powerTip div {
        margin: 0px;
        padding: 0px;
        font-size: 12px;
       	font-family: var(--font-family-tooltip);
	line-height: 16px;
}

#powerTip:before, #powerTip:after {
	content: "";
	position: absolute;
	margin: 0px;
}

#powerTip.n:after,  #powerTip.n:before,
#powerTip.s:after,  #powerTip.s:before,
#powerTip.w:after,  #powerTip.w:before,
#powerTip.e:after,  #powerTip.e:before,
#powerTip.ne:after, #powerTip.ne:before,
#powerTip.se:after, #powerTip.se:before,
#powerTip.nw:after, #powerTip.nw:before,
#powerTip.sw:after, #powerTip.sw:before {
	border: solid transparent;
	content: " ";
	height: 0;
	width: 0;
	position: absolute;
}

#powerTip.n:after,  #powerTip.s:after,
#powerTip.w:after,  #powerTip.e:after,
#powerTip.nw:after, #powerTip.ne:after,
#powerTip.sw:after, #powerTip.se:after {
	border-color: rgba(255, 255, 255, 0);
}

#powerTip.n:before,  #powerTip.s:before,
#powerTip.w:before,  #powerTip.e:before,
#powerTip.nw:before, #powerTip.ne:before,
#powerTip.sw:before, #powerTip.se:before {
	border-color: rgba(128, 128, 128, 0);
}

#powerTip.n:after,  #powerTip.n:before,
#powerTip.ne:after, #powerTip.ne:before,
#powerTip.nw:after, #powerTip.nw:before {
	top: 100%;
}

#powerTip.n:after, #powerTip.ne:after, #powerTip.nw:after {
	border-top-color: var(--tooltip-background-color);
	border-width: 10px;
	margin: 0px -10px;
}
#powerTip.n:before, #powerTip.ne:before, #powerTip.nw:before {
	border-top-color: var(--tooltip-border-color);
	border-width: 11px;
	margin: 0px -11px;
}
#powerTip.n:after, #powerTip.n:before {
	left: 50%;
}

#powerTip.nw:after, #powerTip.nw:before {
	right: 14px;
}

#powerTip.ne:after, #powerTip.ne:before {
	left: 14px;
}

#powerTip.s:after,  #powerTip.s:before,
#powerTip.se:after, #powerTip.se:before,
#powerTip.sw:after, #powerTip.sw:before {
	bottom: 100%;
}

#powerTip.s:after, #powerTip.se:after, #powerTip.sw:after {
	border-bottom-color: var(--tooltip-background-color);
	border-width: 10px;
	margin: 0px -10px;
}

#powerTip.s:before, #powerTip.se:before, #powerTip.sw:before {
	border-bottom-color: var(--tooltip-border-color);
	border-width: 11px;
	margin: 0px -11px;
}

#powerTip.s:after, #powerTip.s:before {
	left: 50%;
}

#powerTip.sw:after, #powerTip.sw:before {
	right: 14px;
}

#powerTip.se:after, #powerTip.se:before {
	left: 14px;
}

#powerTip.e:after, #powerTip.e:before {
	left: 100%;
}
#powerTip.e:after {
	border-left-color: var(--tooltip-border-color);
	border-width: 10px;
	top: 50%;
	margin-top: -10px;
}
#powerTip.e:before {
	border-left-color: var(--tooltip-border-color);
	border-width: 11px;
	top: 50%;
	margin-top: -11px;
}

#powerTip.w:after, #powerTip.w:before {
	right: 100%;
}
#powerTip.w:after {
	border-right-color: var(--tooltip-border-color);
	border-width: 10px;
	top: 50%;
	margin-top: -10px;
}
#powerTip.w:before {
	border-right-color: var(--tooltip-border-color);
	border-width: 11px;
	top: 50%;
	margin-top: -11px;
}

@media print
{
  #top { display: none; }
  #side-nav { display: none; }
  #nav-path { display: none; }
  body { overflow:visible; }
  h1, h2, h3, h4, h5, h6 { page-break-after: avoid; }
  .summary { display: none; }
  .memitem { page-break-inside: avoid; }
  #doc-content
  {
    margin-left:0 !important;
    height:auto !important;
    width:auto !important;
    overflow:inherit;
    display:inline;
  }
}

/* @group Markdown */

table.markdownTable {
	border-collapse:collapse;
        margin-top: 4px;
        margin-bottom: 4px;
}

table.markdownTable td, table.markdownTable th {
	border: 1px solid var(--table-cell-border-color);
	padding: 3px 7px 2px;
}

table.markdownTable tr {
}

th.markdownTableHeadLeft, th.markdownTableHeadRight, th.markdownTableHeadCenter, th.markdownTableHeadNone {
	background-color: var(--table-header-background-color);
	color: var(--table-header-foreground-color);
	font-size: 110%;
	padding-bottom: 4px;
	padding-top: 5px;
}

th.markdownTableHeadLeft, td.markdownTableBodyLeft {
	text-align: left
}

th.markdownTableHeadRight, td.markdownTableBodyRight {
	text-align: right
}

th.markdownTableHeadCenter, td.markdownTableBodyCenter {
	text-align: center
}

tt, code, kbd, samp
{
  display: inline-block;
}
/* @end */

u {
	text-decoration: underline;
}

details>summary {
  list-style-type: none;
}

details > summary::-webkit-details-marker {
    display: none;
}

details>summary::before {
    content: "\25ba";
    padding-right:4px;
    font-size: 80%;
}

details[open]>summary::before {
    content: "\25bc";
    padding-right:4px;
    font-size: 80%;
}

body {
    scrollbar-color: var(--scrollbar-thumb-color) var(--scrollbar-background-color);
}

::-webkit-scrollbar {
        background-color: var(--scrollbar-background-color);
        height: 12px;
        width: 12px;
}
::-webkit-scrollbar-thumb {
        border-radius: 6px;
        box-shadow: inset 0 0 12px 12px var(--scrollbar-thumb-color);
        border: solid 2px transparent;
}
::-webkit-scrollbar-corner {
        background-color: var(--scrollbar-background-color);
}
<|MERGE_RESOLUTION|>--- conflicted
+++ resolved
@@ -1,9 +1,3 @@
-<<<<<<< HEAD
-/* The standard CSS for doxygen 1.9.2 */
-
-body, table, div, p, dl {
-	font: 400 14px/22px Roboto,sans-serif;
-=======
 /* The standard CSS for doxygen 1.9.6*/
 
 html {
@@ -333,7 +327,6 @@
 body {
     background-color: var(--page-background-color);
     color: var(--page-foreground-color);
->>>>>>> dbdbc981
 }
 
 body, table, div, p, dl {
@@ -584,33 +577,6 @@
 a.code.hl_sequence { /* style for links to sequence names in code snippets */ }
 a.code.hl_dictionary { /* style for links to dictionary names in code snippets */ }
 
-a.code.hl_class { /* style for links to class names in code snippets */ }
-a.code.hl_struct { /* style for links to struct names in code snippets */ }
-a.code.hl_union { /* style for links to union names in code snippets */ }
-a.code.hl_interface { /* style for links to interface names in code snippets */ }
-a.code.hl_protocol { /* style for links to protocol names in code snippets */ }
-a.code.hl_category { /* style for links to category names in code snippets */ }
-a.code.hl_exception { /* style for links to exception names in code snippets */ }
-a.code.hl_service { /* style for links to service names in code snippets */ }
-a.code.hl_singleton { /* style for links to singleton names in code snippets */ }
-a.code.hl_concept { /* style for links to concept names in code snippets */ }
-a.code.hl_namespace { /* style for links to namespace names in code snippets */ }
-a.code.hl_package { /* style for links to package names in code snippets */ }
-a.code.hl_define { /* style for links to macro names in code snippets */ }
-a.code.hl_function { /* style for links to function names in code snippets */ }
-a.code.hl_variable { /* style for links to variable names in code snippets */ }
-a.code.hl_typedef { /* style for links to typedef names in code snippets */ }
-a.code.hl_enumvalue { /* style for links to enum value names in code snippets */ }
-a.code.hl_enumeration { /* style for links to enumeration names in code snippets */ }
-a.code.hl_signal { /* style for links to Qt signal names in code snippets */ }
-a.code.hl_slot { /* style for links to Qt slot names in code snippets */ }
-a.code.hl_friend { /* style for links to friend names in code snippets */ }
-a.code.hl_dcop { /* style for links to KDE3 DCOP names in code snippets */ }
-a.code.hl_property { /* style for links to property names in code snippets */ }
-a.code.hl_event { /* style for links to event names in code snippets */ }
-a.code.hl_sequence { /* style for links to sequence names in code snippets */ }
-a.code.hl_dictionary { /* style for links to dictionary names in code snippets */ }
-
 /* @end */
 
 dl.el {
@@ -812,12 +778,6 @@
 	line-height: 120%;
 }
 
-.compoundTemplParams {
-	color: #4665A2;
-	font-size: 80%;
-	line-height: 120%;
-}
-
 /* @group Code Colorization */
 
 span.keyword {
@@ -1601,24 +1561,16 @@
 
 #projectname
 {
-<<<<<<< HEAD
-	font: 200% Tahoma, Arial,sans-serif;
-=======
 	font-size: 200%;
 	font-family: var(--font-family-title);
->>>>>>> dbdbc981
 	margin: 0px;
 	padding: 2px 0px;
 }
 
 #projectbrief
 {
-<<<<<<< HEAD
-	font: 90% Tahoma, Arial,sans-serif;
-=======
 	font-size: 90%;
         font-family: var(--font-family-title);
->>>>>>> dbdbc981
 	margin: 0px;
 	padding: 0px;
 }
